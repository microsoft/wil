--- conflicted
+++ resolved
@@ -1,922 +1,910 @@
-//*********************************************************
-//
-//    Copyright (c) Microsoft. All rights reserved.
-//    This code is licensed under the MIT License.
-//    THE SOFTWARE IS PROVIDED "AS IS", WITHOUT WARRANTY OF
-//    ANY KIND, EXPRESS OR IMPLIED, INCLUDING BUT NOT LIMITED
-//    TO THE WARRANTIES OF MERCHANTABILITY, FITNESS FOR A
-//    PARTICULAR PURPOSE AND NONINFRINGEMENT.
-//
-//*********************************************************
-//! @file
-//! Various types and helpers for interfacing with various Win32 APIs
-#ifndef __WIL_WIN32_HELPERS_INCLUDED
-#define __WIL_WIN32_HELPERS_INCLUDED
-
-#include <minwindef.h>    // FILETIME, HINSTANCE
-#include <sysinfoapi.h>   // GetSystemTimeAsFileTime
-#include <libloaderapi.h> // GetProcAddress
-#include <Psapi.h>        // GetModuleFileNameExW (macro), K32GetModuleFileNameExW
-#include <winreg.h>
-#include <objbase.h>
-
-#include "common.h"
-
-#if WIL_USE_STL
-#if (__WI_LIBCPP_STD_VER >= 17) && WI_HAS_INCLUDE(<string_view>, 1) // Assume present if C++17
-#include <string_view>
-#endif
-#if (__WI_LIBCPP_STD_VER >= 20)
-#if WI_HAS_INCLUDE(<bit>, 1) // Assume present if C++20
-#include <bit>
-#endif
-#if WI_HAS_INCLUDE(<compare>, 1) // Assume present if C++20
-#include <compare>
-#endif
-#endif
-#endif
-
-/// @cond
-#if __cpp_lib_bit_cast >= 201806L
-#define __WI_CONSTEXPR_BIT_CAST constexpr
-#else
-#define __WI_CONSTEXPR_BIT_CAST inline
-#endif
-/// @endcond
-
-#include "result.h"
-#include "resource.h"
-#include "wistd_functional.h"
-#include "wistd_type_traits.h"
-
-/// @cond
-<<<<<<< HEAD
-#if (__WI_LIBCPP_STD_VER >= 20) && defined(_STRING_VIEW_) && defined(_COMPARE_)
-// If we're using c++20, then <compare> must be included to use the string ordinal functions
-#define __WI_DEFINE_STRING_ORDINAL_FUNCTIONS
-#elif (__WI_LIBCPP_STD_VER < 20) && defined(_STRING_VIEW_)
-#define __WI_DEFINE_STRING_ORDINAL_FUNCTIONS
-#endif
-/// @endcond
-
-EXTERN_C IMAGE_DOS_HEADER __ImageBase;
-
-/// @cond
-=======
->>>>>>> 182e6521
-namespace wistd
-{
-#if WIL_USE_STL && (__cpp_lib_three_way_comparison >= 201907L)
-
-using weak_ordering = std::weak_ordering;
-
-#else
-
-struct weak_ordering
-{
-    static const weak_ordering less;
-    static const weak_ordering equivalent;
-    static const weak_ordering greater;
-
-    [[nodiscard]] friend constexpr bool operator==(const weak_ordering left, std::nullptr_t) noexcept
-    {
-        return left.m_value == 0;
-    }
-
-    [[nodiscard]] friend constexpr bool operator!=(const weak_ordering left, std::nullptr_t) noexcept
-    {
-        return left.m_value != 0;
-    }
-
-    [[nodiscard]] friend constexpr bool operator<(const weak_ordering left, std::nullptr_t) noexcept
-    {
-        return left.m_value < 0;
-    }
-
-    [[nodiscard]] friend constexpr bool operator>(const weak_ordering left, std::nullptr_t) noexcept
-    {
-        return left.m_value > 0;
-    }
-
-    [[nodiscard]] friend constexpr bool operator<=(const weak_ordering left, std::nullptr_t) noexcept
-    {
-        return left.m_value <= 0;
-    }
-
-    [[nodiscard]] friend constexpr bool operator>=(const weak_ordering left, std::nullptr_t) noexcept
-    {
-        return left.m_value >= 0;
-    }
-
-    [[nodiscard]] friend constexpr bool operator==(std::nullptr_t, const weak_ordering right) noexcept
-    {
-        return right == 0;
-    }
-
-    [[nodiscard]] friend constexpr bool operator!=(std::nullptr_t, const weak_ordering right) noexcept
-    {
-        return right != 0;
-    }
-
-    [[nodiscard]] friend constexpr bool operator<(std::nullptr_t, const weak_ordering right) noexcept
-    {
-        return right > 0;
-    }
-
-    [[nodiscard]] friend constexpr bool operator>(std::nullptr_t, const weak_ordering right) noexcept
-    {
-        return right < 0;
-    }
-
-    [[nodiscard]] friend constexpr bool operator<=(std::nullptr_t, const weak_ordering right) noexcept
-    {
-        return right >= 0;
-    }
-
-    [[nodiscard]] friend constexpr bool operator>=(std::nullptr_t, const weak_ordering right) noexcept
-    {
-        return right <= 0;
-    }
-
-    signed char m_value;
-};
-
-inline constexpr weak_ordering weak_ordering::less{static_cast<signed char>(-1)};
-inline constexpr weak_ordering weak_ordering::equivalent{static_cast<signed char>(0)};
-inline constexpr weak_ordering weak_ordering::greater{static_cast<signed char>(1)};
-
-#endif
-} // namespace wistd
-/// @endcond
-
-namespace wil
-{
-//! Strictly a function of the file system but this is the value for all known file system, NTFS, FAT.
-//! CDFs has a limit of 254.
-constexpr size_t max_path_segment_length = 255;
-
-//! Character length not including the null, MAX_PATH (260) includes the null.
-constexpr size_t max_path_length = 259;
-
-//! 32743 Character length not including the null. This is a system defined limit.
-//! The 24 is for the expansion of the roots from "C:" to "\Device\HarddiskVolume4"
-//! It will be 25 when there are more than 9 disks.
-constexpr size_t max_extended_path_length = 0x7FFF - 24;
-
-//! For {guid} string form. Includes space for the null terminator.
-constexpr size_t guid_string_buffer_length = 39;
-
-//! For {guid} string form. Not including the null terminator.
-constexpr size_t guid_string_length = 38;
-
-#pragma region String and identifier comparisons
-// Using CompareStringOrdinal functions:
-//
-// Indentifiers require a locale-less (ordinal), and often case-insensitive, comparison (filenames, registry keys, XML node names,
-// etc). DO NOT use locale-sensitive (lexical) comparisons for resource identifiers (e.g.wcs*() functions in the CRT).
-
-#if WIL_USE_STL && (__cpp_lib_string_view >= 201606L)
-/// @cond
-namespace details
-{
-    [[nodiscard]] inline int CompareStringOrdinal(std::wstring_view left, std::wstring_view right, bool caseInsensitive) WI_NOEXCEPT
-    {
-        // Casting from size_t (unsigned) to int (signed) should be safe from overrun to a negative,
-        // merely truncating the string.  CompareStringOrdinal should be resilient to negatives.
-        return ::CompareStringOrdinal(
-            left.data(), static_cast<int>(left.size()), right.data(), static_cast<int>(right.size()), caseInsensitive);
-    }
-} // namespace details
-/// @endcond
-
-[[nodiscard]] inline wistd::weak_ordering compare_string_ordinal(std::wstring_view left, std::wstring_view right, bool caseInsensitive) WI_NOEXCEPT
-{
-    switch (wil::details::CompareStringOrdinal(left, right, caseInsensitive))
-    {
-    case CSTR_LESS_THAN:
-        return wistd::weak_ordering::less;
-    case CSTR_GREATER_THAN:
-        return wistd::weak_ordering::greater;
-    default:
-        return wistd::weak_ordering::equivalent;
-    }
-}
-#endif
-
-#pragma endregion
-
-#pragma region FILETIME helpers
-// FILETIME duration values. FILETIME is in 100 nanosecond units.
-namespace filetime_duration
-{
-    long long const one_millisecond = 10000LL;
-    long long const one_second = 10000000LL;
-    long long const one_minute = 10000000LL * 60;        // 600000000    or 600000000LL
-    long long const one_hour = 10000000LL * 60 * 60;     // 36000000000  or 36000000000LL
-    long long const one_day = 10000000LL * 60 * 60 * 24; // 864000000000 or 864000000000LL
-};                                                       // namespace filetime_duration
-
-namespace filetime
-{
-    constexpr unsigned long long to_int64(const FILETIME& ft) WI_NOEXCEPT
-    {
-#if __cpp_lib_bit_cast >= 201806L
-        return std::bit_cast<unsigned long long>(ft);
-#else
-        // Cannot reinterpret_cast FILETIME* to unsigned long long*
-        // due to alignment differences.
-        return (static_cast<unsigned long long>(ft.dwHighDateTime) << 32) + ft.dwLowDateTime;
-#endif
-    }
-
-    __WI_CONSTEXPR_BIT_CAST FILETIME from_int64(unsigned long long i64) WI_NOEXCEPT
-    {
-#if __cpp_lib_bit_cast >= 201806L
-        return std::bit_cast<FILETIME>(i64);
-#else
-        static_assert(sizeof(i64) == sizeof(FILETIME), "sizes don't match");
-        static_assert(__alignof(unsigned long long) >= __alignof(FILETIME), "alignment not compatible with type pun");
-        return *reinterpret_cast<FILETIME*>(&i64);
-#endif
-    }
-
-    __WI_CONSTEXPR_BIT_CAST FILETIME add(_In_ FILETIME const& ft, long long delta100ns) WI_NOEXCEPT
-    {
-        return from_int64(to_int64(ft) + delta100ns);
-    }
-
-    constexpr bool is_empty(const FILETIME& ft) WI_NOEXCEPT
-    {
-        return (ft.dwHighDateTime == 0) && (ft.dwLowDateTime == 0);
-    }
-
-    inline FILETIME get_system_time() WI_NOEXCEPT
-    {
-        FILETIME ft;
-        GetSystemTimeAsFileTime(&ft);
-        return ft;
-    }
-
-    /// Convert time as units of 100 nanoseconds to milliseconds. Fractional milliseconds are truncated.
-    constexpr unsigned long long convert_100ns_to_msec(unsigned long long time100ns) WI_NOEXCEPT
-    {
-        return time100ns / filetime_duration::one_millisecond;
-    }
-
-    /// Convert time as milliseconds to units of 100 nanoseconds.
-    constexpr unsigned long long convert_msec_to_100ns(unsigned long long timeMsec) WI_NOEXCEPT
-    {
-        return timeMsec * filetime_duration::one_millisecond;
-    }
-
-#if (defined(_APISETREALTIME_) && (_WIN32_WINNT >= _WIN32_WINNT_WIN7)) || defined(WIL_DOXYGEN)
-    /// Returns the current unbiased interrupt-time count, in units of 100 nanoseconds. The unbiased interrupt-time count does not
-    /// include time the system spends in sleep or hibernation.
-    ///
-    /// This API avoids prematurely shortcircuiting timing loops due to system sleep/hibernation.
-    ///
-    /// This is equivalent to GetTickCount64() except it returns units of 100 nanoseconds instead of milliseconds, and it doesn't
-    /// include time the system spends in sleep or hibernation.
-    /// For example
-    ///
-    ///     start = GetTickCount64();
-    ///     hibernate();
-    ///     ...wake from hibernation 30 minutes later...;
-    ///     elapsed = GetTickCount64() - start;
-    ///     // elapsed = 30min
-    ///
-    /// Do the same using unbiased interrupt-time and elapsed is 0 (or nearly so).
-    ///
-    /// @note This is identical to QueryUnbiasedInterruptTime() but returns the value as a return value (rather than an out
-    ///       parameter).
-    /// @see https://msdn.microsoft.com/en-us/library/windows/desktop/ee662307(v=vs.85).aspx
-    inline unsigned long long QueryUnbiasedInterruptTimeAs100ns() WI_NOEXCEPT
-    {
-        ULONGLONG now{};
-        QueryUnbiasedInterruptTime(&now);
-        return now;
-    }
-
-    /// Returns the current unbiased interrupt-time count, in units of milliseconds. The unbiased interrupt-time count does not
-    /// include time the system spends in sleep or hibernation.
-    /// @see QueryUnbiasedInterruptTimeAs100ns
-    inline unsigned long long QueryUnbiasedInterruptTimeAsMSec() WI_NOEXCEPT
-    {
-        return convert_100ns_to_msec(QueryUnbiasedInterruptTimeAs100ns());
-    }
-#endif // _APISETREALTIME_
-} // namespace filetime
-#pragma endregion
-
-#pragma region RECT helpers
-template <typename rect_type>
-constexpr auto rect_width(rect_type const& rect)
-{
-    return rect.right - rect.left;
-}
-
-template <typename rect_type>
-constexpr auto rect_height(rect_type const& rect)
-{
-    return rect.bottom - rect.top;
-}
-
-template <typename rect_type>
-constexpr auto rect_is_empty(rect_type const& rect)
-{
-    return (rect.left >= rect.right) || (rect.top >= rect.bottom);
-}
-
-template <typename rect_type, typename point_type>
-constexpr auto rect_contains_point(rect_type const& rect, point_type const& point)
-{
-    return (point.x >= rect.left) && (point.x < rect.right) && (point.y >= rect.top) && (point.y < rect.bottom);
-}
-
-template <typename rect_type, typename length_type>
-constexpr rect_type rect_from_size(length_type x, length_type y, length_type width, length_type height)
-{
-    rect_type rect;
-    rect.left = x;
-    rect.top = y;
-    rect.right = x + width;
-    rect.bottom = y + height;
-    return rect;
-}
-#pragma endregion
-
-// Use to adapt Win32 APIs that take a fixed size buffer into forms that return
-// an allocated buffer. Supports many types of string representation.
-// See comments below on the expected behavior of the callback.
-// Adjust stackBufferLength based on typical result sizes to optimize use and
-// to test the boundary cases.
-template <typename string_type, size_t stackBufferLength = 256>
-HRESULT AdaptFixedSizeToAllocatedResult(string_type& result, wistd::function<HRESULT(PWSTR, size_t, size_t*)> callback) WI_NOEXCEPT
-{
-    details::string_maker<string_type> maker;
-
-    wchar_t value[stackBufferLength]{};
-    size_t valueLengthNeededWithNull{}; // callback returns the number of characters needed including the null terminator.
-    RETURN_IF_FAILED_EXPECTED(callback(value, ARRAYSIZE(value), &valueLengthNeededWithNull));
-    WI_ASSERT(valueLengthNeededWithNull > 0);
-    if (valueLengthNeededWithNull <= ARRAYSIZE(value))
-    {
-        // Success case as described above, make() adds the space for the null.
-        RETURN_IF_FAILED(maker.make(value, valueLengthNeededWithNull - 1));
-    }
-    else
-    {
-        // Did not fit in the stack allocated buffer, need to do 2 phase construction.
-        // May need to loop more than once if external conditions cause the value to change.
-        size_t bufferLength;
-        do
-        {
-            bufferLength = valueLengthNeededWithNull;
-            // bufferLength includes the null so subtract that as make() will add space for it.
-            RETURN_IF_FAILED(maker.make(nullptr, bufferLength - 1));
-
-            RETURN_IF_FAILED_EXPECTED(callback(maker.buffer(), bufferLength, &valueLengthNeededWithNull));
-            WI_ASSERT(valueLengthNeededWithNull > 0);
-
-            // If the value shrunk, then adjust the string to trim off the excess buffer.
-            if (valueLengthNeededWithNull < bufferLength)
-            {
-                RETURN_IF_FAILED(maker.trim_at_existing_null(valueLengthNeededWithNull - 1));
-            }
-        } while (valueLengthNeededWithNull > bufferLength);
-    }
-    result = maker.release();
-    return S_OK;
-}
-
-/** Expands the '%' quoted environment variables in 'input' using ExpandEnvironmentStringsW(); */
-template <typename string_type, size_t stackBufferLength = 256>
-HRESULT ExpandEnvironmentStringsW(_In_ PCWSTR input, string_type& result) WI_NOEXCEPT
-{
-    return wil::AdaptFixedSizeToAllocatedResult<string_type, stackBufferLength>(
-        result, [&](_Out_writes_(valueLength) PWSTR value, size_t valueLength, _Out_ size_t* valueLengthNeededWithNul) -> HRESULT {
-            *valueLengthNeededWithNul = ::ExpandEnvironmentStringsW(input, value, static_cast<DWORD>(valueLength));
-            RETURN_LAST_ERROR_IF(*valueLengthNeededWithNul == 0);
-            return S_OK;
-        });
-}
-
-#if WINAPI_FAMILY_PARTITION(WINAPI_PARTITION_DESKTOP | WINAPI_PARTITION_SYSTEM | WINAPI_PARTITION_GAMES)
-/** Searches for a specified file in a specified path using ExpandEnvironmentStringsW(); */
-template <typename string_type, size_t stackBufferLength = 256>
-HRESULT SearchPathW(_In_opt_ PCWSTR path, _In_ PCWSTR fileName, _In_opt_ PCWSTR extension, string_type& result) WI_NOEXCEPT
-{
-    return wil::AdaptFixedSizeToAllocatedResult<string_type, stackBufferLength>(
-        result, [&](_Out_writes_(valueLength) PWSTR value, size_t valueLength, _Out_ size_t* valueLengthNeededWithNul) -> HRESULT {
-            *valueLengthNeededWithNul = ::SearchPathW(path, fileName, extension, static_cast<DWORD>(valueLength), value, nullptr);
-
-            if (*valueLengthNeededWithNul == 0)
-            {
-                // ERROR_FILE_NOT_FOUND is an expected return value for SearchPathW
-                const HRESULT searchResult = HRESULT_FROM_WIN32(::GetLastError());
-                RETURN_HR_IF_EXPECTED(searchResult, searchResult == HRESULT_FROM_WIN32(ERROR_FILE_NOT_FOUND));
-                RETURN_IF_FAILED(searchResult);
-            }
-
-            // AdaptFixedSizeToAllocatedResult expects that the length will always include the NUL.
-            // If the result is copied to the buffer, SearchPathW returns the length of copied string, WITHOUT the NUL.
-            // If the buffer is too small to hold the result, SearchPathW returns the length of the required buffer WITH the nul.
-            if (*valueLengthNeededWithNul < valueLength)
-            {
-                (*valueLengthNeededWithNul)++; // It fit, account for the null.
-            }
-            return S_OK;
-        });
-}
-
-template <typename string_type, size_t stackBufferLength = 256>
-HRESULT QueryFullProcessImageNameW(HANDLE processHandle, _In_ DWORD flags, string_type& result) WI_NOEXCEPT
-{
-    return wil::AdaptFixedSizeToAllocatedResult<string_type, stackBufferLength>(
-        result, [&](_Out_writes_(valueLength) PWSTR value, size_t valueLength, _Out_ size_t* valueLengthNeededWithNul) -> HRESULT {
-            DWORD lengthToUse = static_cast<DWORD>(valueLength);
-            BOOL const success = ::QueryFullProcessImageNameW(processHandle, flags, value, &lengthToUse);
-            RETURN_LAST_ERROR_IF((success == FALSE) && (::GetLastError() != ERROR_INSUFFICIENT_BUFFER));
-
-            // On success, return the amount used; on failure, try doubling
-            *valueLengthNeededWithNul = success ? (static_cast<size_t>(lengthToUse) + 1) : (static_cast<size_t>(lengthToUse) * 2);
-            return S_OK;
-        });
-}
-
-/** Expands environment strings and checks path existence with SearchPathW */
-template <typename string_type, size_t stackBufferLength = 256>
-HRESULT ExpandEnvAndSearchPath(_In_ PCWSTR input, string_type& result) WI_NOEXCEPT
-{
-    wil::unique_cotaskmem_string expandedName;
-    RETURN_IF_FAILED((wil::ExpandEnvironmentStringsW<string_type, stackBufferLength>(input, expandedName)));
-
-    // ERROR_FILE_NOT_FOUND is an expected return value for SearchPathW
-    const HRESULT searchResult = (wil::SearchPathW<string_type, stackBufferLength>(nullptr, expandedName.get(), nullptr, result));
-    RETURN_HR_IF_EXPECTED(searchResult, searchResult == HRESULT_FROM_WIN32(ERROR_FILE_NOT_FOUND));
-    RETURN_IF_FAILED(searchResult);
-
-    return S_OK;
-}
-#endif
-
-/** Looks up the environment variable 'key' and fails if it is not found. */
-template <typename string_type, size_t initialBufferLength = 128>
-inline HRESULT GetEnvironmentVariableW(_In_ PCWSTR key, string_type& result) WI_NOEXCEPT
-{
-    return wil::AdaptFixedSizeToAllocatedResult<string_type, initialBufferLength>(
-        result, [&](_Out_writes_(valueLength) PWSTR value, size_t valueLength, _Out_ size_t* valueLengthNeededWithNul) -> HRESULT {
-            // If the function succeeds, the return value is the number of characters stored in the buffer
-            // pointed to by lpBuffer, not including the terminating null character.
-            //
-            // If lpBuffer is not large enough to hold the data, the return value is the buffer size, in
-            // characters, required to hold the string and its terminating null character and the contents of
-            // lpBuffer are undefined.
-            //
-            // If the function fails, the return value is zero. If the specified environment variable was not
-            // found in the environment block, GetLastError returns ERROR_ENVVAR_NOT_FOUND.
-
-            ::SetLastError(ERROR_SUCCESS);
-
-            *valueLengthNeededWithNul = ::GetEnvironmentVariableW(key, value, static_cast<DWORD>(valueLength));
-            RETURN_LAST_ERROR_IF_EXPECTED((*valueLengthNeededWithNul == 0) && (::GetLastError() != ERROR_SUCCESS));
-            if (*valueLengthNeededWithNul < valueLength)
-            {
-                (*valueLengthNeededWithNul)++; // It fit, account for the null.
-            }
-            return S_OK;
-        });
-}
-
-/** Looks up the environment variable 'key' and returns null if it is not found. */
-template <typename string_type, size_t initialBufferLength = 128>
-HRESULT TryGetEnvironmentVariableW(_In_ PCWSTR key, string_type& result) WI_NOEXCEPT
-{
-    const auto hr = wil::GetEnvironmentVariableW<string_type, initialBufferLength>(key, result);
-    RETURN_HR_IF(hr, FAILED(hr) && (hr != HRESULT_FROM_WIN32(ERROR_ENVVAR_NOT_FOUND)));
-    return S_OK;
-}
-
-/** Retrieves the fully qualified path for the file containing the specified module loaded
-by a given process. Note GetModuleFileNameExW is a macro.*/
-template <typename string_type, size_t initialBufferLength = 128>
-HRESULT GetModuleFileNameExW(_In_opt_ HANDLE process, _In_opt_ HMODULE module, string_type& path) WI_NOEXCEPT
-{
-    auto adapter = [&](_Out_writes_(valueLength) PWSTR value, size_t valueLength, _Out_ size_t* valueLengthNeededWithNul) -> HRESULT {
-        DWORD copiedCount{};
-        size_t valueUsedWithNul{};
-        bool copyFailed{};
-        bool copySucceededWithNoTruncation{};
-        if (process != nullptr)
-        {
-            // GetModuleFileNameExW truncates and provides no error or other indication it has done so.
-            // The only way to be sure it didn't truncate is if it didn't need the whole buffer. The
-            // count copied to the buffer includes the nul-character as well.
-            copiedCount = ::GetModuleFileNameExW(process, module, value, static_cast<DWORD>(valueLength));
-            valueUsedWithNul = static_cast<size_t>(copiedCount) + 1;
-            copyFailed = (0 == copiedCount);
-            copySucceededWithNoTruncation = !copyFailed && (copiedCount < valueLength - 1);
-        }
-        else
-        {
-            // In cases of insufficient buffer, GetModuleFileNameW will return a value equal to lengthWithNull
-            // and set the last error to ERROR_INSUFFICIENT_BUFFER. The count returned does not include
-            // the nul-character
-            copiedCount = ::GetModuleFileNameW(module, value, static_cast<DWORD>(valueLength));
-            valueUsedWithNul = static_cast<size_t>(copiedCount) + 1;
-            copyFailed = (0 == copiedCount);
-            copySucceededWithNoTruncation = !copyFailed && (copiedCount < valueLength);
-        }
-
-        RETURN_LAST_ERROR_IF(copyFailed);
-
-        // When the copy truncated, request another try with more space.
-        *valueLengthNeededWithNul = copySucceededWithNoTruncation ? valueUsedWithNul : (valueLength * 2);
-
-        return S_OK;
-    };
-
-    return wil::AdaptFixedSizeToAllocatedResult<string_type, initialBufferLength>(path, wistd::move(adapter));
-}
-
-/** Retrieves the fully qualified path for the file that contains the specified module.
-The module must have been loaded by the current process. The path returned will use the
-same format that was specified when the module was loaded. Therefore, the path can be a
-long or short file name, and can have the prefix '\\?\'. */
-template <typename string_type, size_t initialBufferLength = 128>
-HRESULT GetModuleFileNameW(HMODULE module, string_type& path) WI_NOEXCEPT
-{
-    return wil::GetModuleFileNameExW<string_type, initialBufferLength>(nullptr, module, path);
-}
-
-template <typename string_type, size_t stackBufferLength = 256>
-HRESULT GetSystemDirectoryW(string_type& result) WI_NOEXCEPT
-{
-    return wil::AdaptFixedSizeToAllocatedResult<string_type, stackBufferLength>(
-        result, [&](_Out_writes_(valueLength) PWSTR value, size_t valueLength, _Out_ size_t* valueLengthNeededWithNul) -> HRESULT {
-            *valueLengthNeededWithNul = ::GetSystemDirectoryW(value, static_cast<DWORD>(valueLength));
-            RETURN_LAST_ERROR_IF(*valueLengthNeededWithNul == 0);
-            if (*valueLengthNeededWithNul < valueLength)
-            {
-                (*valueLengthNeededWithNul)++; // it fit, account for the null
-            }
-            return S_OK;
-        });
-}
-
-#if WINAPI_FAMILY_PARTITION(WINAPI_PARTITION_DESKTOP | WINAPI_PARTITION_SYSTEM | WINAPI_PARTITION_GAMES)
-template <typename string_type, size_t stackBufferLength = 256>
-HRESULT GetWindowsDirectoryW(string_type& result) WI_NOEXCEPT
-{
-    return wil::AdaptFixedSizeToAllocatedResult<string_type, stackBufferLength>(
-        result, [&](_Out_writes_(valueLength) PWSTR value, size_t valueLength, _Out_ size_t* valueLengthNeededWithNul) -> HRESULT {
-            *valueLengthNeededWithNul = ::GetWindowsDirectoryW(value, static_cast<DWORD>(valueLength));
-            RETURN_LAST_ERROR_IF(*valueLengthNeededWithNul == 0);
-            if (*valueLengthNeededWithNul < valueLength)
-            {
-                (*valueLengthNeededWithNul)++; // it fit, account for the null
-            }
-            return S_OK;
-        });
-}
-#endif
-
-#ifdef WIL_ENABLE_EXCEPTIONS
-/** Expands the '%' quoted environment variables in 'input' using ExpandEnvironmentStringsW(); */
-template <typename string_type = wil::unique_cotaskmem_string, size_t stackBufferLength = 256>
-string_type ExpandEnvironmentStringsW(_In_ PCWSTR input)
-{
-    string_type result{};
-    THROW_IF_FAILED((wil::ExpandEnvironmentStringsW<string_type, stackBufferLength>(input, result)));
-    return result;
-}
-
-#if WINAPI_FAMILY_PARTITION(WINAPI_PARTITION_DESKTOP | WINAPI_PARTITION_SYSTEM | WINAPI_PARTITION_GAMES)
-/** Searches for a specified file in a specified path using SearchPathW*/
-template <typename string_type = wil::unique_cotaskmem_string, size_t stackBufferLength = 256>
-string_type TrySearchPathW(_In_opt_ PCWSTR path, _In_ PCWSTR fileName, PCWSTR _In_opt_ extension)
-{
-    string_type result{};
-    HRESULT searchHR = wil::SearchPathW<string_type, stackBufferLength>(path, fileName, extension, result);
-    THROW_HR_IF(searchHR, FAILED(searchHR) && (searchHR != HRESULT_FROM_WIN32(ERROR_FILE_NOT_FOUND)));
-    return result;
-}
-#endif
-
-/** Looks up the environment variable 'key' and fails if it is not found. */
-template <typename string_type = wil::unique_cotaskmem_string, size_t initialBufferLength = 128>
-string_type GetEnvironmentVariableW(_In_ PCWSTR key)
-{
-    string_type result{};
-    THROW_IF_FAILED((wil::GetEnvironmentVariableW<string_type, initialBufferLength>(key, result)));
-    return result;
-}
-
-/** Looks up the environment variable 'key' and returns null if it is not found. */
-template <typename string_type = wil::unique_cotaskmem_string, size_t initialBufferLength = 128>
-string_type TryGetEnvironmentVariableW(_In_ PCWSTR key)
-{
-    string_type result{};
-    THROW_IF_FAILED((wil::TryGetEnvironmentVariableW<string_type, initialBufferLength>(key, result)));
-    return result;
-}
-
-template <typename string_type = wil::unique_cotaskmem_string, size_t initialBufferLength = 128>
-string_type GetModuleFileNameW(HMODULE module = nullptr /* current process module */)
-{
-    string_type result{};
-    THROW_IF_FAILED((wil::GetModuleFileNameW<string_type, initialBufferLength>(module, result)));
-    return result;
-}
-
-template <typename string_type = wil::unique_cotaskmem_string, size_t initialBufferLength = 128>
-string_type GetModuleFileNameExW(HANDLE process, HMODULE module)
-{
-    string_type result{};
-    THROW_IF_FAILED((wil::GetModuleFileNameExW<string_type, initialBufferLength>(process, module, result)));
-    return result;
-}
-
-#if WINAPI_FAMILY_PARTITION(WINAPI_PARTITION_DESKTOP | WINAPI_PARTITION_SYSTEM | WINAPI_PARTITION_GAMES)
-template <typename string_type = wil::unique_cotaskmem_string, size_t stackBufferLength = 256>
-string_type GetWindowsDirectoryW()
-{
-    string_type result;
-    THROW_IF_FAILED((wil::GetWindowsDirectoryW<string_type, stackBufferLength>(result)));
-    return result;
-}
-#endif
-
-template <typename string_type = wil::unique_cotaskmem_string, size_t stackBufferLength = 256>
-string_type GetSystemDirectoryW()
-{
-    string_type result;
-    THROW_IF_FAILED((wil::GetSystemDirectoryW<string_type, stackBufferLength>(result)));
-    return result;
-}
-
-template <typename string_type = wil::unique_cotaskmem_string, size_t stackBufferLength = 256>
-string_type QueryFullProcessImageNameW(HANDLE processHandle = GetCurrentProcess(), DWORD flags = 0)
-{
-    string_type result{};
-    THROW_IF_FAILED((wil::QueryFullProcessImageNameW<string_type, stackBufferLength>(processHandle, flags, result)));
-    return result;
-}
-
-#if WINAPI_FAMILY_PARTITION(WINAPI_PARTITION_DESKTOP | WINAPI_PARTITION_SYSTEM)
-
-// Lookup a DWORD value under HKLM\...\Image File Execution Options\<current process name>
-inline DWORD GetCurrentProcessExecutionOption(PCWSTR valueName, DWORD defaultValue = 0)
-{
-    auto filePath = wil::GetModuleFileNameW<wil::unique_cotaskmem_string>();
-    if (auto lastSlash = wcsrchr(filePath.get(), L'\\'))
-    {
-        const auto fileName = lastSlash + 1;
-        auto keyPath = wil::str_concat<wil::unique_cotaskmem_string>(
-            LR"(SOFTWARE\Microsoft\Windows NT\CurrentVersion\Image File Execution Options\)", fileName);
-        DWORD value{}, sizeofValue = sizeof(value);
-        if (::RegGetValueW(
-                HKEY_LOCAL_MACHINE,
-                keyPath.get(),
-                valueName,
-#ifdef RRF_SUBKEY_WOW6464KEY
-                RRF_RT_REG_DWORD | RRF_SUBKEY_WOW6464KEY,
-#else
-                RRF_RT_REG_DWORD,
-#endif
-                nullptr,
-                &value,
-                &sizeofValue) == ERROR_SUCCESS)
-        {
-            return value;
-        }
-    }
-    return defaultValue;
-}
-
-#ifndef DebugBreak // Some code defines 'DebugBreak' to garbage to force build breaks in release builds
-// Waits for a debugger to attach to the current process based on registry configuration.
-//
-// Example:
-//     HKLM\SOFTWARE\Microsoft\Windows NT\CurrentVersion\Image File Execution Options\explorer.exe
-//         WaitForDebuggerPresent=1
-//
-// REG_DWORD value of
-//     missing or 0 -> don't break
-//     1 -> wait for the debugger, continue execution once it is attached
-//     2 -> wait for the debugger, break here once attached.
-inline void WaitForDebuggerPresent(bool checkRegistryConfig = true)
-{
-    for (;;)
-    {
-        auto configValue = checkRegistryConfig ? GetCurrentProcessExecutionOption(L"WaitForDebuggerPresent") : 1;
-        if (configValue == 0)
-        {
-            return; // not configured, don't wait
-        }
-
-        if (IsDebuggerPresent())
-        {
-            if (configValue == 2)
-            {
-                DebugBreak(); // debugger attached, SHIFT+F11 to return to the caller
-            }
-            return; // debugger now attached, continue executing
-        }
-        Sleep(500);
-    }
-}
-#endif
-#endif // WINAPI_FAMILY_PARTITION(WINAPI_PARTITION_DESKTOP | WINAPI_PARTITION_SYSTEM)
-
-#endif
-
-/** Retrieve the HINSTANCE for the current DLL or EXE using this symbol that
-the linker provides for every module. This avoids the need for a global HINSTANCE variable
-and provides access to this value for static libraries. */
-inline HINSTANCE GetModuleInstanceHandle() WI_NOEXCEPT
-{
-    return reinterpret_cast<HINSTANCE>(&__ImageBase);
-}
-
-// GetModuleHandleExW was added to the app partition in version 22000 of the SDK
-#if defined(NTDDI_WIN10_CO) ? WINAPI_FAMILY_PARTITION(WINAPI_PARTITION_APP | WINAPI_PARTITION_SYSTEM | WINAPI_PARTITION_GAMES) \
-                            : WINAPI_FAMILY_PARTITION(WINAPI_PARTITION_DESKTOP | WINAPI_PARTITION_SYSTEM | WINAPI_PARTITION_GAMES)
-// Use this in threads that can outlive the object or API call that created them.
-// Without this COM, or the API caller, can unload the DLL, resulting in a crash.
-// It is very important that this be the first object created in the thread proc
-// as when this runs down the thread exits and no destructors of objects created before
-// it will run.
-[[nodiscard]] inline auto get_module_reference_for_thread() noexcept
-{
-    HMODULE thisModule{};
-    FAIL_FAST_IF(!GetModuleHandleExW(GET_MODULE_HANDLE_EX_FLAG_FROM_ADDRESS, L"", &thisModule));
-    return wil::scope_exit([thisModule] {
-        FreeLibraryAndExitThread(thisModule, 0);
-    });
-}
-#endif
-
-/// @cond
-namespace details
-{
-    class init_once_completer
-    {
-        INIT_ONCE& m_once;
-        unsigned long m_flags = INIT_ONCE_INIT_FAILED;
-
-    public:
-        init_once_completer(_In_ INIT_ONCE& once) WI_NOEXCEPT : m_once(once)
-        {
-        }
-
-#pragma warning(push)
-#pragma warning(disable : 4702) // https://github.com/Microsoft/wil/issues/2
-        void success() WI_NOEXCEPT
-        {
-            m_flags = 0;
-        }
-#pragma warning(pop)
-
-        ~init_once_completer() WI_NOEXCEPT
-        {
-            ::InitOnceComplete(&m_once, m_flags, nullptr);
-        }
-    };
-} // namespace details
-/// @endcond
-
-/** Performs one-time initialization
-Simplifies using the Win32 INIT_ONCE structure to perform one-time initialization. The provided `func` is invoked
-at most once.
-~~~~
-INIT_ONCE g_init{};
-ComPtr<IFoo> g_foo;
-HRESULT MyMethod()
-{
-    bool winner = false;
-    RETURN_IF_FAILED(wil::init_once_nothrow(g_init, []
-    {
-        ComPtr<IFoo> foo;
-        RETURN_IF_FAILED(::CoCreateInstance(..., IID_PPV_ARGS(&foo));
-        RETURN_IF_FAILED(foo->Startup());
-        g_foo = foo;
-    }, &winner);
-    if (winner)
-    {
-        RETURN_IF_FAILED(g_foo->Another());
-    }
-    return S_OK;
-}
-~~~~
-See MSDN for more information on `InitOnceExecuteOnce`.
-@param initOnce The INIT_ONCE structure to use as context for initialization.
-@param func A function that will be invoked to perform initialization. If this fails, the init call
-        fails and the once-init is not marked as initialized. A later caller could attempt to
-        initialize it a second time.
-@param callerCompleted Set to 'true' if this was the call that caused initialization, false otherwise.
-*/
-template <typename T>
-HRESULT init_once_nothrow(_Inout_ INIT_ONCE& initOnce, T func, _Out_opt_ bool* callerCompleted = nullptr) WI_NOEXCEPT
-{
-    BOOL pending = FALSE;
-    wil::assign_to_opt_param(callerCompleted, false);
-
-    __WIL_PRIVATE_RETURN_IF_WIN32_BOOL_FALSE(InitOnceBeginInitialize(&initOnce, 0, &pending, nullptr));
-
-    if (pending)
-    {
-        details::init_once_completer completion(initOnce);
-        __WIL_PRIVATE_RETURN_IF_FAILED(func());
-        completion.success();
-        wil::assign_to_opt_param(callerCompleted, true);
-    }
-
-    return S_OK;
-}
-
-//! Similar to init_once_nothrow, but fails-fast if the initialization step failed. The 'callerComplete' value is
-//! returned to the caller instead of being an out-parameter.
-template <typename T>
-bool init_once_failfast(_Inout_ INIT_ONCE& initOnce, T&& func) WI_NOEXCEPT
-{
-    bool callerCompleted;
-
-    FAIL_FAST_IF_FAILED(init_once_nothrow(initOnce, wistd::forward<T>(func), &callerCompleted));
-
-    return callerCompleted;
-};
-
-//! Returns 'true' if this `init_once` structure has finished initialization, false otherwise.
-inline bool init_once_initialized(_Inout_ INIT_ONCE& initOnce) WI_NOEXCEPT
-{
-    BOOL pending = FALSE;
-    return ::InitOnceBeginInitialize(&initOnce, INIT_ONCE_CHECK_ONLY, &pending, nullptr) && !pending;
-}
-
-#ifdef WIL_ENABLE_EXCEPTIONS
-/** Performs one-time initialization
-Simplifies using the Win32 INIT_ONCE structure to perform one-time initialization. The provided `func` is invoked
-at most once.
-~~~~
-INIT_ONCE g_init{};
-ComPtr<IFoo> g_foo;
-void MyMethod()
-{
-    bool winner = wil::init_once(g_init, []
-    {
-        ComPtr<IFoo> foo;
-        THROW_IF_FAILED(::CoCreateInstance(..., IID_PPV_ARGS(&foo));
-        THROW_IF_FAILED(foo->Startup());
-        g_foo = foo;
-    });
-    if (winner)
-    {
-        THROW_IF_FAILED(g_foo->Another());
-    }
-}
-~~~~
-See MSDN for more information on `InitOnceExecuteOnce`.
-@param initOnce The INIT_ONCE structure to use as context for initialization.
-@param func A function that will be invoked to perform initialization. If this fails, the init call
-        fails and the once-init is not marked as initialized. A later caller could attempt to
-        initialize it a second time.
-@returns 'true' if this was the call that caused initialization, false otherwise.
-*/
-template <typename T>
-bool init_once(_Inout_ INIT_ONCE& initOnce, T func)
-{
-    BOOL pending = FALSE;
-
-    THROW_IF_WIN32_BOOL_FALSE(::InitOnceBeginInitialize(&initOnce, 0, &pending, nullptr));
-
-    if (pending)
-    {
-        details::init_once_completer completion(initOnce);
-        func();
-        completion.success();
-        return true;
-    }
-    else
-    {
-        return false;
-    }
-}
-#endif // WIL_ENABLE_EXCEPTIONS
-} // namespace wil
-
-// Macro for calling GetProcAddress(), with type safety for C++ clients
-// using the type information from the specified function.
-// The return value is automatically cast to match the function prototype of the input function.
-//
-// Sample usage:
-//
-// auto sendMail = GetProcAddressByFunctionDeclaration(hinstMAPI, MAPISendMailW);
-// if (sendMail)
-// {
-//    sendMail(0, 0, pmm, MAPI_USE_DEFAULT, 0);
-// }
-//  Declaration
-#define GetProcAddressByFunctionDeclaration(hinst, fn) reinterpret_cast<decltype(::fn)*>(GetProcAddress(hinst, #fn))
-
-#endif // __WIL_WIN32_HELPERS_INCLUDED
+//*********************************************************
+//
+//    Copyright (c) Microsoft. All rights reserved.
+//    This code is licensed under the MIT License.
+//    THE SOFTWARE IS PROVIDED "AS IS", WITHOUT WARRANTY OF
+//    ANY KIND, EXPRESS OR IMPLIED, INCLUDING BUT NOT LIMITED
+//    TO THE WARRANTIES OF MERCHANTABILITY, FITNESS FOR A
+//    PARTICULAR PURPOSE AND NONINFRINGEMENT.
+//
+//*********************************************************
+//! @file
+//! Various types and helpers for interfacing with various Win32 APIs
+#ifndef __WIL_WIN32_HELPERS_INCLUDED
+#define __WIL_WIN32_HELPERS_INCLUDED
+
+#include <minwindef.h>    // FILETIME, HINSTANCE
+#include <sysinfoapi.h>   // GetSystemTimeAsFileTime
+#include <libloaderapi.h> // GetProcAddress
+#include <Psapi.h>        // GetModuleFileNameExW (macro), K32GetModuleFileNameExW
+#include <winreg.h>
+#include <objbase.h>
+
+#include "common.h"
+
+#if WIL_USE_STL
+#if (__WI_LIBCPP_STD_VER >= 17) && WI_HAS_INCLUDE(<string_view>, 1) // Assume present if C++17
+#include <string_view>
+#endif
+#if (__WI_LIBCPP_STD_VER >= 20)
+#if WI_HAS_INCLUDE(<bit>, 1) // Assume present if C++20
+#include <bit>
+#endif
+#if WI_HAS_INCLUDE(<compare>, 1) // Assume present if C++20
+#include <compare>
+#endif
+#endif
+#endif
+
+/// @cond
+#if __cpp_lib_bit_cast >= 201806L
+#define __WI_CONSTEXPR_BIT_CAST constexpr
+#else
+#define __WI_CONSTEXPR_BIT_CAST inline
+#endif
+/// @endcond
+
+#include "result.h"
+#include "resource.h"
+#include "wistd_functional.h"
+#include "wistd_type_traits.h"
+
+EXTERN_C IMAGE_DOS_HEADER __ImageBase;
+
+/// @cond
+namespace wistd
+{
+#if WIL_USE_STL && (__cpp_lib_three_way_comparison >= 201907L)
+
+using weak_ordering = std::weak_ordering;
+
+#else
+
+struct weak_ordering
+{
+    static const weak_ordering less;
+    static const weak_ordering equivalent;
+    static const weak_ordering greater;
+
+    [[nodiscard]] friend constexpr bool operator==(const weak_ordering left, std::nullptr_t) noexcept
+    {
+        return left.m_value == 0;
+    }
+
+    [[nodiscard]] friend constexpr bool operator!=(const weak_ordering left, std::nullptr_t) noexcept
+    {
+        return left.m_value != 0;
+    }
+
+    [[nodiscard]] friend constexpr bool operator<(const weak_ordering left, std::nullptr_t) noexcept
+    {
+        return left.m_value < 0;
+    }
+
+    [[nodiscard]] friend constexpr bool operator>(const weak_ordering left, std::nullptr_t) noexcept
+    {
+        return left.m_value > 0;
+    }
+
+    [[nodiscard]] friend constexpr bool operator<=(const weak_ordering left, std::nullptr_t) noexcept
+    {
+        return left.m_value <= 0;
+    }
+
+    [[nodiscard]] friend constexpr bool operator>=(const weak_ordering left, std::nullptr_t) noexcept
+    {
+        return left.m_value >= 0;
+    }
+
+    [[nodiscard]] friend constexpr bool operator==(std::nullptr_t, const weak_ordering right) noexcept
+    {
+        return right == 0;
+    }
+
+    [[nodiscard]] friend constexpr bool operator!=(std::nullptr_t, const weak_ordering right) noexcept
+    {
+        return right != 0;
+    }
+
+    [[nodiscard]] friend constexpr bool operator<(std::nullptr_t, const weak_ordering right) noexcept
+    {
+        return right > 0;
+    }
+
+    [[nodiscard]] friend constexpr bool operator>(std::nullptr_t, const weak_ordering right) noexcept
+    {
+        return right < 0;
+    }
+
+    [[nodiscard]] friend constexpr bool operator<=(std::nullptr_t, const weak_ordering right) noexcept
+    {
+        return right >= 0;
+    }
+
+    [[nodiscard]] friend constexpr bool operator>=(std::nullptr_t, const weak_ordering right) noexcept
+    {
+        return right <= 0;
+    }
+
+    signed char m_value;
+};
+
+inline constexpr weak_ordering weak_ordering::less{static_cast<signed char>(-1)};
+inline constexpr weak_ordering weak_ordering::equivalent{static_cast<signed char>(0)};
+inline constexpr weak_ordering weak_ordering::greater{static_cast<signed char>(1)};
+
+#endif
+} // namespace wistd
+/// @endcond
+
+namespace wil
+{
+//! Strictly a function of the file system but this is the value for all known file system, NTFS, FAT.
+//! CDFs has a limit of 254.
+constexpr size_t max_path_segment_length = 255;
+
+//! Character length not including the null, MAX_PATH (260) includes the null.
+constexpr size_t max_path_length = 259;
+
+//! 32743 Character length not including the null. This is a system defined limit.
+//! The 24 is for the expansion of the roots from "C:" to "\Device\HarddiskVolume4"
+//! It will be 25 when there are more than 9 disks.
+constexpr size_t max_extended_path_length = 0x7FFF - 24;
+
+//! For {guid} string form. Includes space for the null terminator.
+constexpr size_t guid_string_buffer_length = 39;
+
+//! For {guid} string form. Not including the null terminator.
+constexpr size_t guid_string_length = 38;
+
+#pragma region String and identifier comparisons
+// Using CompareStringOrdinal functions:
+//
+// Indentifiers require a locale-less (ordinal), and often case-insensitive, comparison (filenames, registry keys, XML node names,
+// etc). DO NOT use locale-sensitive (lexical) comparisons for resource identifiers (e.g.wcs*() functions in the CRT).
+
+#if WIL_USE_STL && (__cpp_lib_string_view >= 201606L)
+/// @cond
+namespace details
+{
+    [[nodiscard]] inline int CompareStringOrdinal(std::wstring_view left, std::wstring_view right, bool caseInsensitive) WI_NOEXCEPT
+    {
+        // Casting from size_t (unsigned) to int (signed) should be safe from overrun to a negative,
+        // merely truncating the string.  CompareStringOrdinal should be resilient to negatives.
+        return ::CompareStringOrdinal(
+            left.data(), static_cast<int>(left.size()), right.data(), static_cast<int>(right.size()), caseInsensitive);
+    }
+} // namespace details
+/// @endcond
+
+[[nodiscard]] inline wistd::weak_ordering compare_string_ordinal(std::wstring_view left, std::wstring_view right, bool caseInsensitive) WI_NOEXCEPT
+{
+    switch (wil::details::CompareStringOrdinal(left, right, caseInsensitive))
+    {
+    case CSTR_LESS_THAN:
+        return wistd::weak_ordering::less;
+    case CSTR_GREATER_THAN:
+        return wistd::weak_ordering::greater;
+    default:
+        return wistd::weak_ordering::equivalent;
+    }
+}
+#endif
+
+#pragma endregion
+
+#pragma region FILETIME helpers
+// FILETIME duration values. FILETIME is in 100 nanosecond units.
+namespace filetime_duration
+{
+    long long const one_millisecond = 10000LL;
+    long long const one_second = 10000000LL;
+    long long const one_minute = 10000000LL * 60;        // 600000000    or 600000000LL
+    long long const one_hour = 10000000LL * 60 * 60;     // 36000000000  or 36000000000LL
+    long long const one_day = 10000000LL * 60 * 60 * 24; // 864000000000 or 864000000000LL
+};                                                       // namespace filetime_duration
+
+namespace filetime
+{
+    constexpr unsigned long long to_int64(const FILETIME& ft) WI_NOEXCEPT
+    {
+#if __cpp_lib_bit_cast >= 201806L
+        return std::bit_cast<unsigned long long>(ft);
+#else
+        // Cannot reinterpret_cast FILETIME* to unsigned long long*
+        // due to alignment differences.
+        return (static_cast<unsigned long long>(ft.dwHighDateTime) << 32) + ft.dwLowDateTime;
+#endif
+    }
+
+    __WI_CONSTEXPR_BIT_CAST FILETIME from_int64(unsigned long long i64) WI_NOEXCEPT
+    {
+#if __cpp_lib_bit_cast >= 201806L
+        return std::bit_cast<FILETIME>(i64);
+#else
+        static_assert(sizeof(i64) == sizeof(FILETIME), "sizes don't match");
+        static_assert(__alignof(unsigned long long) >= __alignof(FILETIME), "alignment not compatible with type pun");
+        return *reinterpret_cast<FILETIME*>(&i64);
+#endif
+    }
+
+    __WI_CONSTEXPR_BIT_CAST FILETIME add(_In_ FILETIME const& ft, long long delta100ns) WI_NOEXCEPT
+    {
+        return from_int64(to_int64(ft) + delta100ns);
+    }
+
+    constexpr bool is_empty(const FILETIME& ft) WI_NOEXCEPT
+    {
+        return (ft.dwHighDateTime == 0) && (ft.dwLowDateTime == 0);
+    }
+
+    inline FILETIME get_system_time() WI_NOEXCEPT
+    {
+        FILETIME ft;
+        GetSystemTimeAsFileTime(&ft);
+        return ft;
+    }
+
+    /// Convert time as units of 100 nanoseconds to milliseconds. Fractional milliseconds are truncated.
+    constexpr unsigned long long convert_100ns_to_msec(unsigned long long time100ns) WI_NOEXCEPT
+    {
+        return time100ns / filetime_duration::one_millisecond;
+    }
+
+    /// Convert time as milliseconds to units of 100 nanoseconds.
+    constexpr unsigned long long convert_msec_to_100ns(unsigned long long timeMsec) WI_NOEXCEPT
+    {
+        return timeMsec * filetime_duration::one_millisecond;
+    }
+
+#if (defined(_APISETREALTIME_) && (_WIN32_WINNT >= _WIN32_WINNT_WIN7)) || defined(WIL_DOXYGEN)
+    /// Returns the current unbiased interrupt-time count, in units of 100 nanoseconds. The unbiased interrupt-time count does not
+    /// include time the system spends in sleep or hibernation.
+    ///
+    /// This API avoids prematurely shortcircuiting timing loops due to system sleep/hibernation.
+    ///
+    /// This is equivalent to GetTickCount64() except it returns units of 100 nanoseconds instead of milliseconds, and it doesn't
+    /// include time the system spends in sleep or hibernation.
+    /// For example
+    ///
+    ///     start = GetTickCount64();
+    ///     hibernate();
+    ///     ...wake from hibernation 30 minutes later...;
+    ///     elapsed = GetTickCount64() - start;
+    ///     // elapsed = 30min
+    ///
+    /// Do the same using unbiased interrupt-time and elapsed is 0 (or nearly so).
+    ///
+    /// @note This is identical to QueryUnbiasedInterruptTime() but returns the value as a return value (rather than an out
+    ///       parameter).
+    /// @see https://msdn.microsoft.com/en-us/library/windows/desktop/ee662307(v=vs.85).aspx
+    inline unsigned long long QueryUnbiasedInterruptTimeAs100ns() WI_NOEXCEPT
+    {
+        ULONGLONG now{};
+        QueryUnbiasedInterruptTime(&now);
+        return now;
+    }
+
+    /// Returns the current unbiased interrupt-time count, in units of milliseconds. The unbiased interrupt-time count does not
+    /// include time the system spends in sleep or hibernation.
+    /// @see QueryUnbiasedInterruptTimeAs100ns
+    inline unsigned long long QueryUnbiasedInterruptTimeAsMSec() WI_NOEXCEPT
+    {
+        return convert_100ns_to_msec(QueryUnbiasedInterruptTimeAs100ns());
+    }
+#endif // _APISETREALTIME_
+} // namespace filetime
+#pragma endregion
+
+#pragma region RECT helpers
+template <typename rect_type>
+constexpr auto rect_width(rect_type const& rect)
+{
+    return rect.right - rect.left;
+}
+
+template <typename rect_type>
+constexpr auto rect_height(rect_type const& rect)
+{
+    return rect.bottom - rect.top;
+}
+
+template <typename rect_type>
+constexpr auto rect_is_empty(rect_type const& rect)
+{
+    return (rect.left >= rect.right) || (rect.top >= rect.bottom);
+}
+
+template <typename rect_type, typename point_type>
+constexpr auto rect_contains_point(rect_type const& rect, point_type const& point)
+{
+    return (point.x >= rect.left) && (point.x < rect.right) && (point.y >= rect.top) && (point.y < rect.bottom);
+}
+
+template <typename rect_type, typename length_type>
+constexpr rect_type rect_from_size(length_type x, length_type y, length_type width, length_type height)
+{
+    rect_type rect;
+    rect.left = x;
+    rect.top = y;
+    rect.right = x + width;
+    rect.bottom = y + height;
+    return rect;
+}
+#pragma endregion
+
+// Use to adapt Win32 APIs that take a fixed size buffer into forms that return
+// an allocated buffer. Supports many types of string representation.
+// See comments below on the expected behavior of the callback.
+// Adjust stackBufferLength based on typical result sizes to optimize use and
+// to test the boundary cases.
+template <typename string_type, size_t stackBufferLength = 256>
+HRESULT AdaptFixedSizeToAllocatedResult(string_type& result, wistd::function<HRESULT(PWSTR, size_t, size_t*)> callback) WI_NOEXCEPT
+{
+    details::string_maker<string_type> maker;
+
+    wchar_t value[stackBufferLength]{};
+    size_t valueLengthNeededWithNull{}; // callback returns the number of characters needed including the null terminator.
+    RETURN_IF_FAILED_EXPECTED(callback(value, ARRAYSIZE(value), &valueLengthNeededWithNull));
+    WI_ASSERT(valueLengthNeededWithNull > 0);
+    if (valueLengthNeededWithNull <= ARRAYSIZE(value))
+    {
+        // Success case as described above, make() adds the space for the null.
+        RETURN_IF_FAILED(maker.make(value, valueLengthNeededWithNull - 1));
+    }
+    else
+    {
+        // Did not fit in the stack allocated buffer, need to do 2 phase construction.
+        // May need to loop more than once if external conditions cause the value to change.
+        size_t bufferLength;
+        do
+        {
+            bufferLength = valueLengthNeededWithNull;
+            // bufferLength includes the null so subtract that as make() will add space for it.
+            RETURN_IF_FAILED(maker.make(nullptr, bufferLength - 1));
+
+            RETURN_IF_FAILED_EXPECTED(callback(maker.buffer(), bufferLength, &valueLengthNeededWithNull));
+            WI_ASSERT(valueLengthNeededWithNull > 0);
+
+            // If the value shrunk, then adjust the string to trim off the excess buffer.
+            if (valueLengthNeededWithNull < bufferLength)
+            {
+                RETURN_IF_FAILED(maker.trim_at_existing_null(valueLengthNeededWithNull - 1));
+            }
+        } while (valueLengthNeededWithNull > bufferLength);
+    }
+    result = maker.release();
+    return S_OK;
+}
+
+/** Expands the '%' quoted environment variables in 'input' using ExpandEnvironmentStringsW(); */
+template <typename string_type, size_t stackBufferLength = 256>
+HRESULT ExpandEnvironmentStringsW(_In_ PCWSTR input, string_type& result) WI_NOEXCEPT
+{
+    return wil::AdaptFixedSizeToAllocatedResult<string_type, stackBufferLength>(
+        result, [&](_Out_writes_(valueLength) PWSTR value, size_t valueLength, _Out_ size_t* valueLengthNeededWithNul) -> HRESULT {
+            *valueLengthNeededWithNul = ::ExpandEnvironmentStringsW(input, value, static_cast<DWORD>(valueLength));
+            RETURN_LAST_ERROR_IF(*valueLengthNeededWithNul == 0);
+            return S_OK;
+        });
+}
+
+#if WINAPI_FAMILY_PARTITION(WINAPI_PARTITION_DESKTOP | WINAPI_PARTITION_SYSTEM | WINAPI_PARTITION_GAMES)
+/** Searches for a specified file in a specified path using ExpandEnvironmentStringsW(); */
+template <typename string_type, size_t stackBufferLength = 256>
+HRESULT SearchPathW(_In_opt_ PCWSTR path, _In_ PCWSTR fileName, _In_opt_ PCWSTR extension, string_type& result) WI_NOEXCEPT
+{
+    return wil::AdaptFixedSizeToAllocatedResult<string_type, stackBufferLength>(
+        result, [&](_Out_writes_(valueLength) PWSTR value, size_t valueLength, _Out_ size_t* valueLengthNeededWithNul) -> HRESULT {
+            *valueLengthNeededWithNul = ::SearchPathW(path, fileName, extension, static_cast<DWORD>(valueLength), value, nullptr);
+
+            if (*valueLengthNeededWithNul == 0)
+            {
+                // ERROR_FILE_NOT_FOUND is an expected return value for SearchPathW
+                const HRESULT searchResult = HRESULT_FROM_WIN32(::GetLastError());
+                RETURN_HR_IF_EXPECTED(searchResult, searchResult == HRESULT_FROM_WIN32(ERROR_FILE_NOT_FOUND));
+                RETURN_IF_FAILED(searchResult);
+            }
+
+            // AdaptFixedSizeToAllocatedResult expects that the length will always include the NUL.
+            // If the result is copied to the buffer, SearchPathW returns the length of copied string, WITHOUT the NUL.
+            // If the buffer is too small to hold the result, SearchPathW returns the length of the required buffer WITH the nul.
+            if (*valueLengthNeededWithNul < valueLength)
+            {
+                (*valueLengthNeededWithNul)++; // It fit, account for the null.
+            }
+            return S_OK;
+        });
+}
+
+template <typename string_type, size_t stackBufferLength = 256>
+HRESULT QueryFullProcessImageNameW(HANDLE processHandle, _In_ DWORD flags, string_type& result) WI_NOEXCEPT
+{
+    return wil::AdaptFixedSizeToAllocatedResult<string_type, stackBufferLength>(
+        result, [&](_Out_writes_(valueLength) PWSTR value, size_t valueLength, _Out_ size_t* valueLengthNeededWithNul) -> HRESULT {
+            DWORD lengthToUse = static_cast<DWORD>(valueLength);
+            BOOL const success = ::QueryFullProcessImageNameW(processHandle, flags, value, &lengthToUse);
+            RETURN_LAST_ERROR_IF((success == FALSE) && (::GetLastError() != ERROR_INSUFFICIENT_BUFFER));
+
+            // On success, return the amount used; on failure, try doubling
+            *valueLengthNeededWithNul = success ? (static_cast<size_t>(lengthToUse) + 1) : (static_cast<size_t>(lengthToUse) * 2);
+            return S_OK;
+        });
+}
+
+/** Expands environment strings and checks path existence with SearchPathW */
+template <typename string_type, size_t stackBufferLength = 256>
+HRESULT ExpandEnvAndSearchPath(_In_ PCWSTR input, string_type& result) WI_NOEXCEPT
+{
+    wil::unique_cotaskmem_string expandedName;
+    RETURN_IF_FAILED((wil::ExpandEnvironmentStringsW<string_type, stackBufferLength>(input, expandedName)));
+
+    // ERROR_FILE_NOT_FOUND is an expected return value for SearchPathW
+    const HRESULT searchResult = (wil::SearchPathW<string_type, stackBufferLength>(nullptr, expandedName.get(), nullptr, result));
+    RETURN_HR_IF_EXPECTED(searchResult, searchResult == HRESULT_FROM_WIN32(ERROR_FILE_NOT_FOUND));
+    RETURN_IF_FAILED(searchResult);
+
+    return S_OK;
+}
+#endif
+
+/** Looks up the environment variable 'key' and fails if it is not found. */
+template <typename string_type, size_t initialBufferLength = 128>
+inline HRESULT GetEnvironmentVariableW(_In_ PCWSTR key, string_type& result) WI_NOEXCEPT
+{
+    return wil::AdaptFixedSizeToAllocatedResult<string_type, initialBufferLength>(
+        result, [&](_Out_writes_(valueLength) PWSTR value, size_t valueLength, _Out_ size_t* valueLengthNeededWithNul) -> HRESULT {
+            // If the function succeeds, the return value is the number of characters stored in the buffer
+            // pointed to by lpBuffer, not including the terminating null character.
+            //
+            // If lpBuffer is not large enough to hold the data, the return value is the buffer size, in
+            // characters, required to hold the string and its terminating null character and the contents of
+            // lpBuffer are undefined.
+            //
+            // If the function fails, the return value is zero. If the specified environment variable was not
+            // found in the environment block, GetLastError returns ERROR_ENVVAR_NOT_FOUND.
+
+            ::SetLastError(ERROR_SUCCESS);
+
+            *valueLengthNeededWithNul = ::GetEnvironmentVariableW(key, value, static_cast<DWORD>(valueLength));
+            RETURN_LAST_ERROR_IF_EXPECTED((*valueLengthNeededWithNul == 0) && (::GetLastError() != ERROR_SUCCESS));
+            if (*valueLengthNeededWithNul < valueLength)
+            {
+                (*valueLengthNeededWithNul)++; // It fit, account for the null.
+            }
+            return S_OK;
+        });
+}
+
+/** Looks up the environment variable 'key' and returns null if it is not found. */
+template <typename string_type, size_t initialBufferLength = 128>
+HRESULT TryGetEnvironmentVariableW(_In_ PCWSTR key, string_type& result) WI_NOEXCEPT
+{
+    const auto hr = wil::GetEnvironmentVariableW<string_type, initialBufferLength>(key, result);
+    RETURN_HR_IF(hr, FAILED(hr) && (hr != HRESULT_FROM_WIN32(ERROR_ENVVAR_NOT_FOUND)));
+    return S_OK;
+}
+
+/** Retrieves the fully qualified path for the file containing the specified module loaded
+by a given process. Note GetModuleFileNameExW is a macro.*/
+template <typename string_type, size_t initialBufferLength = 128>
+HRESULT GetModuleFileNameExW(_In_opt_ HANDLE process, _In_opt_ HMODULE module, string_type& path) WI_NOEXCEPT
+{
+    auto adapter = [&](_Out_writes_(valueLength) PWSTR value, size_t valueLength, _Out_ size_t* valueLengthNeededWithNul) -> HRESULT {
+        DWORD copiedCount{};
+        size_t valueUsedWithNul{};
+        bool copyFailed{};
+        bool copySucceededWithNoTruncation{};
+        if (process != nullptr)
+        {
+            // GetModuleFileNameExW truncates and provides no error or other indication it has done so.
+            // The only way to be sure it didn't truncate is if it didn't need the whole buffer. The
+            // count copied to the buffer includes the nul-character as well.
+            copiedCount = ::GetModuleFileNameExW(process, module, value, static_cast<DWORD>(valueLength));
+            valueUsedWithNul = static_cast<size_t>(copiedCount) + 1;
+            copyFailed = (0 == copiedCount);
+            copySucceededWithNoTruncation = !copyFailed && (copiedCount < valueLength - 1);
+        }
+        else
+        {
+            // In cases of insufficient buffer, GetModuleFileNameW will return a value equal to lengthWithNull
+            // and set the last error to ERROR_INSUFFICIENT_BUFFER. The count returned does not include
+            // the nul-character
+            copiedCount = ::GetModuleFileNameW(module, value, static_cast<DWORD>(valueLength));
+            valueUsedWithNul = static_cast<size_t>(copiedCount) + 1;
+            copyFailed = (0 == copiedCount);
+            copySucceededWithNoTruncation = !copyFailed && (copiedCount < valueLength);
+        }
+
+        RETURN_LAST_ERROR_IF(copyFailed);
+
+        // When the copy truncated, request another try with more space.
+        *valueLengthNeededWithNul = copySucceededWithNoTruncation ? valueUsedWithNul : (valueLength * 2);
+
+        return S_OK;
+    };
+
+    return wil::AdaptFixedSizeToAllocatedResult<string_type, initialBufferLength>(path, wistd::move(adapter));
+}
+
+/** Retrieves the fully qualified path for the file that contains the specified module.
+The module must have been loaded by the current process. The path returned will use the
+same format that was specified when the module was loaded. Therefore, the path can be a
+long or short file name, and can have the prefix '\\?\'. */
+template <typename string_type, size_t initialBufferLength = 128>
+HRESULT GetModuleFileNameW(HMODULE module, string_type& path) WI_NOEXCEPT
+{
+    return wil::GetModuleFileNameExW<string_type, initialBufferLength>(nullptr, module, path);
+}
+
+template <typename string_type, size_t stackBufferLength = 256>
+HRESULT GetSystemDirectoryW(string_type& result) WI_NOEXCEPT
+{
+    return wil::AdaptFixedSizeToAllocatedResult<string_type, stackBufferLength>(
+        result, [&](_Out_writes_(valueLength) PWSTR value, size_t valueLength, _Out_ size_t* valueLengthNeededWithNul) -> HRESULT {
+            *valueLengthNeededWithNul = ::GetSystemDirectoryW(value, static_cast<DWORD>(valueLength));
+            RETURN_LAST_ERROR_IF(*valueLengthNeededWithNul == 0);
+            if (*valueLengthNeededWithNul < valueLength)
+            {
+                (*valueLengthNeededWithNul)++; // it fit, account for the null
+            }
+            return S_OK;
+        });
+}
+
+#if WINAPI_FAMILY_PARTITION(WINAPI_PARTITION_DESKTOP | WINAPI_PARTITION_SYSTEM | WINAPI_PARTITION_GAMES)
+template <typename string_type, size_t stackBufferLength = 256>
+HRESULT GetWindowsDirectoryW(string_type& result) WI_NOEXCEPT
+{
+    return wil::AdaptFixedSizeToAllocatedResult<string_type, stackBufferLength>(
+        result, [&](_Out_writes_(valueLength) PWSTR value, size_t valueLength, _Out_ size_t* valueLengthNeededWithNul) -> HRESULT {
+            *valueLengthNeededWithNul = ::GetWindowsDirectoryW(value, static_cast<DWORD>(valueLength));
+            RETURN_LAST_ERROR_IF(*valueLengthNeededWithNul == 0);
+            if (*valueLengthNeededWithNul < valueLength)
+            {
+                (*valueLengthNeededWithNul)++; // it fit, account for the null
+            }
+            return S_OK;
+        });
+}
+#endif
+
+#ifdef WIL_ENABLE_EXCEPTIONS
+/** Expands the '%' quoted environment variables in 'input' using ExpandEnvironmentStringsW(); */
+template <typename string_type = wil::unique_cotaskmem_string, size_t stackBufferLength = 256>
+string_type ExpandEnvironmentStringsW(_In_ PCWSTR input)
+{
+    string_type result{};
+    THROW_IF_FAILED((wil::ExpandEnvironmentStringsW<string_type, stackBufferLength>(input, result)));
+    return result;
+}
+
+#if WINAPI_FAMILY_PARTITION(WINAPI_PARTITION_DESKTOP | WINAPI_PARTITION_SYSTEM | WINAPI_PARTITION_GAMES)
+/** Searches for a specified file in a specified path using SearchPathW*/
+template <typename string_type = wil::unique_cotaskmem_string, size_t stackBufferLength = 256>
+string_type TrySearchPathW(_In_opt_ PCWSTR path, _In_ PCWSTR fileName, PCWSTR _In_opt_ extension)
+{
+    string_type result{};
+    HRESULT searchHR = wil::SearchPathW<string_type, stackBufferLength>(path, fileName, extension, result);
+    THROW_HR_IF(searchHR, FAILED(searchHR) && (searchHR != HRESULT_FROM_WIN32(ERROR_FILE_NOT_FOUND)));
+    return result;
+}
+#endif
+
+/** Looks up the environment variable 'key' and fails if it is not found. */
+template <typename string_type = wil::unique_cotaskmem_string, size_t initialBufferLength = 128>
+string_type GetEnvironmentVariableW(_In_ PCWSTR key)
+{
+    string_type result{};
+    THROW_IF_FAILED((wil::GetEnvironmentVariableW<string_type, initialBufferLength>(key, result)));
+    return result;
+}
+
+/** Looks up the environment variable 'key' and returns null if it is not found. */
+template <typename string_type = wil::unique_cotaskmem_string, size_t initialBufferLength = 128>
+string_type TryGetEnvironmentVariableW(_In_ PCWSTR key)
+{
+    string_type result{};
+    THROW_IF_FAILED((wil::TryGetEnvironmentVariableW<string_type, initialBufferLength>(key, result)));
+    return result;
+}
+
+template <typename string_type = wil::unique_cotaskmem_string, size_t initialBufferLength = 128>
+string_type GetModuleFileNameW(HMODULE module = nullptr /* current process module */)
+{
+    string_type result{};
+    THROW_IF_FAILED((wil::GetModuleFileNameW<string_type, initialBufferLength>(module, result)));
+    return result;
+}
+
+template <typename string_type = wil::unique_cotaskmem_string, size_t initialBufferLength = 128>
+string_type GetModuleFileNameExW(HANDLE process, HMODULE module)
+{
+    string_type result{};
+    THROW_IF_FAILED((wil::GetModuleFileNameExW<string_type, initialBufferLength>(process, module, result)));
+    return result;
+}
+
+#if WINAPI_FAMILY_PARTITION(WINAPI_PARTITION_DESKTOP | WINAPI_PARTITION_SYSTEM | WINAPI_PARTITION_GAMES)
+template <typename string_type = wil::unique_cotaskmem_string, size_t stackBufferLength = 256>
+string_type GetWindowsDirectoryW()
+{
+    string_type result;
+    THROW_IF_FAILED((wil::GetWindowsDirectoryW<string_type, stackBufferLength>(result)));
+    return result;
+}
+#endif
+
+template <typename string_type = wil::unique_cotaskmem_string, size_t stackBufferLength = 256>
+string_type GetSystemDirectoryW()
+{
+    string_type result;
+    THROW_IF_FAILED((wil::GetSystemDirectoryW<string_type, stackBufferLength>(result)));
+    return result;
+}
+
+template <typename string_type = wil::unique_cotaskmem_string, size_t stackBufferLength = 256>
+string_type QueryFullProcessImageNameW(HANDLE processHandle = GetCurrentProcess(), DWORD flags = 0)
+{
+    string_type result{};
+    THROW_IF_FAILED((wil::QueryFullProcessImageNameW<string_type, stackBufferLength>(processHandle, flags, result)));
+    return result;
+}
+
+#if WINAPI_FAMILY_PARTITION(WINAPI_PARTITION_DESKTOP | WINAPI_PARTITION_SYSTEM)
+
+// Lookup a DWORD value under HKLM\...\Image File Execution Options\<current process name>
+inline DWORD GetCurrentProcessExecutionOption(PCWSTR valueName, DWORD defaultValue = 0)
+{
+    auto filePath = wil::GetModuleFileNameW<wil::unique_cotaskmem_string>();
+    if (auto lastSlash = wcsrchr(filePath.get(), L'\\'))
+    {
+        const auto fileName = lastSlash + 1;
+        auto keyPath = wil::str_concat<wil::unique_cotaskmem_string>(
+            LR"(SOFTWARE\Microsoft\Windows NT\CurrentVersion\Image File Execution Options\)", fileName);
+        DWORD value{}, sizeofValue = sizeof(value);
+        if (::RegGetValueW(
+                HKEY_LOCAL_MACHINE,
+                keyPath.get(),
+                valueName,
+#ifdef RRF_SUBKEY_WOW6464KEY
+                RRF_RT_REG_DWORD | RRF_SUBKEY_WOW6464KEY,
+#else
+                RRF_RT_REG_DWORD,
+#endif
+                nullptr,
+                &value,
+                &sizeofValue) == ERROR_SUCCESS)
+        {
+            return value;
+        }
+    }
+    return defaultValue;
+}
+
+#ifndef DebugBreak // Some code defines 'DebugBreak' to garbage to force build breaks in release builds
+// Waits for a debugger to attach to the current process based on registry configuration.
+//
+// Example:
+//     HKLM\SOFTWARE\Microsoft\Windows NT\CurrentVersion\Image File Execution Options\explorer.exe
+//         WaitForDebuggerPresent=1
+//
+// REG_DWORD value of
+//     missing or 0 -> don't break
+//     1 -> wait for the debugger, continue execution once it is attached
+//     2 -> wait for the debugger, break here once attached.
+inline void WaitForDebuggerPresent(bool checkRegistryConfig = true)
+{
+    for (;;)
+    {
+        auto configValue = checkRegistryConfig ? GetCurrentProcessExecutionOption(L"WaitForDebuggerPresent") : 1;
+        if (configValue == 0)
+        {
+            return; // not configured, don't wait
+        }
+
+        if (IsDebuggerPresent())
+        {
+            if (configValue == 2)
+            {
+                DebugBreak(); // debugger attached, SHIFT+F11 to return to the caller
+            }
+            return; // debugger now attached, continue executing
+        }
+        Sleep(500);
+    }
+}
+#endif
+#endif // WINAPI_FAMILY_PARTITION(WINAPI_PARTITION_DESKTOP | WINAPI_PARTITION_SYSTEM)
+
+#endif
+
+/** Retrieve the HINSTANCE for the current DLL or EXE using this symbol that
+the linker provides for every module. This avoids the need for a global HINSTANCE variable
+and provides access to this value for static libraries. */
+inline HINSTANCE GetModuleInstanceHandle() WI_NOEXCEPT
+{
+    return reinterpret_cast<HINSTANCE>(&__ImageBase);
+}
+
+// GetModuleHandleExW was added to the app partition in version 22000 of the SDK
+#if defined(NTDDI_WIN10_CO) ? WINAPI_FAMILY_PARTITION(WINAPI_PARTITION_APP | WINAPI_PARTITION_SYSTEM | WINAPI_PARTITION_GAMES) \
+                            : WINAPI_FAMILY_PARTITION(WINAPI_PARTITION_DESKTOP | WINAPI_PARTITION_SYSTEM | WINAPI_PARTITION_GAMES)
+// Use this in threads that can outlive the object or API call that created them.
+// Without this COM, or the API caller, can unload the DLL, resulting in a crash.
+// It is very important that this be the first object created in the thread proc
+// as when this runs down the thread exits and no destructors of objects created before
+// it will run.
+[[nodiscard]] inline auto get_module_reference_for_thread() noexcept
+{
+    HMODULE thisModule{};
+    FAIL_FAST_IF(!GetModuleHandleExW(GET_MODULE_HANDLE_EX_FLAG_FROM_ADDRESS, L"", &thisModule));
+    return wil::scope_exit([thisModule] {
+        FreeLibraryAndExitThread(thisModule, 0);
+    });
+}
+#endif
+
+/// @cond
+namespace details
+{
+    class init_once_completer
+    {
+        INIT_ONCE& m_once;
+        unsigned long m_flags = INIT_ONCE_INIT_FAILED;
+
+    public:
+        init_once_completer(_In_ INIT_ONCE& once) WI_NOEXCEPT : m_once(once)
+        {
+        }
+
+#pragma warning(push)
+#pragma warning(disable : 4702) // https://github.com/Microsoft/wil/issues/2
+        void success() WI_NOEXCEPT
+        {
+            m_flags = 0;
+        }
+#pragma warning(pop)
+
+        ~init_once_completer() WI_NOEXCEPT
+        {
+            ::InitOnceComplete(&m_once, m_flags, nullptr);
+        }
+    };
+} // namespace details
+/// @endcond
+
+/** Performs one-time initialization
+Simplifies using the Win32 INIT_ONCE structure to perform one-time initialization. The provided `func` is invoked
+at most once.
+~~~~
+INIT_ONCE g_init{};
+ComPtr<IFoo> g_foo;
+HRESULT MyMethod()
+{
+    bool winner = false;
+    RETURN_IF_FAILED(wil::init_once_nothrow(g_init, []
+    {
+        ComPtr<IFoo> foo;
+        RETURN_IF_FAILED(::CoCreateInstance(..., IID_PPV_ARGS(&foo));
+        RETURN_IF_FAILED(foo->Startup());
+        g_foo = foo;
+    }, &winner);
+    if (winner)
+    {
+        RETURN_IF_FAILED(g_foo->Another());
+    }
+    return S_OK;
+}
+~~~~
+See MSDN for more information on `InitOnceExecuteOnce`.
+@param initOnce The INIT_ONCE structure to use as context for initialization.
+@param func A function that will be invoked to perform initialization. If this fails, the init call
+        fails and the once-init is not marked as initialized. A later caller could attempt to
+        initialize it a second time.
+@param callerCompleted Set to 'true' if this was the call that caused initialization, false otherwise.
+*/
+template <typename T>
+HRESULT init_once_nothrow(_Inout_ INIT_ONCE& initOnce, T func, _Out_opt_ bool* callerCompleted = nullptr) WI_NOEXCEPT
+{
+    BOOL pending = FALSE;
+    wil::assign_to_opt_param(callerCompleted, false);
+
+    __WIL_PRIVATE_RETURN_IF_WIN32_BOOL_FALSE(InitOnceBeginInitialize(&initOnce, 0, &pending, nullptr));
+
+    if (pending)
+    {
+        details::init_once_completer completion(initOnce);
+        __WIL_PRIVATE_RETURN_IF_FAILED(func());
+        completion.success();
+        wil::assign_to_opt_param(callerCompleted, true);
+    }
+
+    return S_OK;
+}
+
+//! Similar to init_once_nothrow, but fails-fast if the initialization step failed. The 'callerComplete' value is
+//! returned to the caller instead of being an out-parameter.
+template <typename T>
+bool init_once_failfast(_Inout_ INIT_ONCE& initOnce, T&& func) WI_NOEXCEPT
+{
+    bool callerCompleted;
+
+    FAIL_FAST_IF_FAILED(init_once_nothrow(initOnce, wistd::forward<T>(func), &callerCompleted));
+
+    return callerCompleted;
+};
+
+//! Returns 'true' if this `init_once` structure has finished initialization, false otherwise.
+inline bool init_once_initialized(_Inout_ INIT_ONCE& initOnce) WI_NOEXCEPT
+{
+    BOOL pending = FALSE;
+    return ::InitOnceBeginInitialize(&initOnce, INIT_ONCE_CHECK_ONLY, &pending, nullptr) && !pending;
+}
+
+#ifdef WIL_ENABLE_EXCEPTIONS
+/** Performs one-time initialization
+Simplifies using the Win32 INIT_ONCE structure to perform one-time initialization. The provided `func` is invoked
+at most once.
+~~~~
+INIT_ONCE g_init{};
+ComPtr<IFoo> g_foo;
+void MyMethod()
+{
+    bool winner = wil::init_once(g_init, []
+    {
+        ComPtr<IFoo> foo;
+        THROW_IF_FAILED(::CoCreateInstance(..., IID_PPV_ARGS(&foo));
+        THROW_IF_FAILED(foo->Startup());
+        g_foo = foo;
+    });
+    if (winner)
+    {
+        THROW_IF_FAILED(g_foo->Another());
+    }
+}
+~~~~
+See MSDN for more information on `InitOnceExecuteOnce`.
+@param initOnce The INIT_ONCE structure to use as context for initialization.
+@param func A function that will be invoked to perform initialization. If this fails, the init call
+        fails and the once-init is not marked as initialized. A later caller could attempt to
+        initialize it a second time.
+@returns 'true' if this was the call that caused initialization, false otherwise.
+*/
+template <typename T>
+bool init_once(_Inout_ INIT_ONCE& initOnce, T func)
+{
+    BOOL pending = FALSE;
+
+    THROW_IF_WIN32_BOOL_FALSE(::InitOnceBeginInitialize(&initOnce, 0, &pending, nullptr));
+
+    if (pending)
+    {
+        details::init_once_completer completion(initOnce);
+        func();
+        completion.success();
+        return true;
+    }
+    else
+    {
+        return false;
+    }
+}
+#endif // WIL_ENABLE_EXCEPTIONS
+} // namespace wil
+
+// Macro for calling GetProcAddress(), with type safety for C++ clients
+// using the type information from the specified function.
+// The return value is automatically cast to match the function prototype of the input function.
+//
+// Sample usage:
+//
+// auto sendMail = GetProcAddressByFunctionDeclaration(hinstMAPI, MAPISendMailW);
+// if (sendMail)
+// {
+//    sendMail(0, 0, pmm, MAPI_USE_DEFAULT, 0);
+// }
+//  Declaration
+#define GetProcAddressByFunctionDeclaration(hinst, fn) reinterpret_cast<decltype(::fn)*>(GetProcAddress(hinst, #fn))
+
+#endif // __WIL_WIN32_HELPERS_INCLUDED