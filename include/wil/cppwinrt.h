//*********************************************************
//
//    Copyright (c) Microsoft. All rights reserved.
//    This code is licensed under the MIT License.
//    THE SOFTWARE IS PROVIDED "AS IS", WITHOUT WARRANTY OF
//    ANY KIND, EXPRESS OR IMPLIED, INCLUDING BUT NOT LIMITED
//    TO THE WARRANTIES OF MERCHANTABILITY, FITNESS FOR A
//    PARTICULAR PURPOSE AND NONINFRINGEMENT.
//
//*********************************************************
#ifndef __WIL_CPPWINRT_INCLUDED
#define __WIL_CPPWINRT_INCLUDED

#include "common.h"
#include <windows.h>
#include <unknwn.h>
#include <inspectable.h>
#include <hstring.h>

// WIL and C++/WinRT use two different exception types for communicating HRESULT failures. Thus, both libraries need to
// understand how to translate these exception types into the correct HRESULT values at the ABI boundary. Prior to
// C++/WinRT "2.0" this was accomplished by injecting the WINRT_EXTERNAL_CATCH_CLAUSE macro - that WIL defines below -
// into its exception handler (winrt::to_hresult). Starting with C++/WinRT "2.0" this mechanism has shifted to a global
// function pointer - winrt_to_hresult_handler - that WIL sets automatically when this header is included and
// 'CPPWINRT_SUPPRESS_STATIC_INITIALIZERS' is not defined.

/// @cond
namespace wil::details
{
    // Since the C++/WinRT version macro is a string...
    // For example: "2.0.210122.3"
    inline constexpr int version_from_string(const char* versionString)
    {
        int result = 0;
        auto str = versionString;
        while ((*str >= '0') && (*str <= '9'))
        {
            result = result * 10 + (*str - '0');
            ++str;
        }

        return result;
    }

    inline constexpr int major_version_from_string(const char* versionString)
    {
        return version_from_string(versionString);
    }

    inline constexpr int minor_version_from_string(const char* versionString)
    {
        auto str = versionString;
        int dotCount = 0;
        while ((*str != '\0'))
        {
            if (*str == '.')
            {
                ++dotCount;
            }

            ++str;
            if (dotCount == 2)
            {
                break;
            }
        }

        if (*str == '\0')
        {
            return 0;
        }

        return version_from_string(str);
    }
}
/// @endcond

#ifdef CPPWINRT_VERSION
// Prior to C++/WinRT "2.0" this header needed to be included before 'winrt/base.h' so that our definition of
// 'WINRT_EXTERNAL_CATCH_CLAUSE' would get picked up in the implementation of 'winrt::to_hresult'. This is no longer
// problematic, so only emit an error when using a version of C++/WinRT prior to 2.0
static_assert(::wil::details::major_version_from_string(CPPWINRT_VERSION) >= 2,
    "Please include wil/cppwinrt.h before including any C++/WinRT headers");
#endif

// NOTE: Will eventually be removed once C++/WinRT 2.0 use can be assumed
#ifdef WINRT_EXTERNAL_CATCH_CLAUSE
#define __WI_CONFLICTING_WINRT_EXTERNAL_CATCH_CLAUSE 1
#else
#define WINRT_EXTERNAL_CATCH_CLAUSE                                             \
    catch (const wil::ResultException& e)                                       \
    {                                                                           \
        return winrt::hresult_error(e.GetErrorCode(), winrt::to_hstring(e.what())).to_abi();  \
    }
#endif

#include "result_macros.h"
#include <winrt/base.h>

#if __WI_CONFLICTING_WINRT_EXTERNAL_CATCH_CLAUSE
static_assert(::wil::details::major_version_from_string(CPPWINRT_VERSION) >= 2,
    "C++/WinRT external catch clause already defined outside of WIL");
#endif

// In C++/WinRT 2.0 and beyond, this function pointer exists. In earlier versions it does not. It's much easier to avoid
// linker errors than it is to SFINAE on variable existence, so we declare the variable here, but are careful not to
// use it unless the version of C++/WinRT is high enough
extern std::int32_t(__stdcall* winrt_to_hresult_handler)(void*) noexcept;

// The same is true with this function pointer as well, except that the version must be 2.X or higher.
extern void(__stdcall* winrt_throw_hresult_handler)(uint32_t, char const*, char const*, void*, winrt::hresult const) noexcept;

/// @cond
namespace wil::details
{
    inline void MaybeGetExceptionString(
        const winrt::hresult_error& exception,
        _Out_writes_opt_(debugStringChars) PWSTR debugString,
        _When_(debugString != nullptr, _Pre_satisfies_(debugStringChars > 0)) size_t debugStringChars)
    {
        if (debugString)
        {
            StringCchPrintfW(debugString, debugStringChars, L"winrt::hresult_error: %ls", exception.message().c_str());
        }
    }

    inline HRESULT __stdcall ResultFromCaughtException_CppWinRt(
        _Inout_updates_opt_(debugStringChars) PWSTR debugString,
        _When_(debugString != nullptr, _Pre_satisfies_(debugStringChars > 0)) size_t debugStringChars,
        _Inout_ bool* isNormalized) noexcept
    {
        if (g_pfnResultFromCaughtException)
        {
            try
            {
                throw;
            }
            catch (const ResultException& exception)
            {
                *isNormalized = true;
                MaybeGetExceptionString(exception, debugString, debugStringChars);
                return exception.GetErrorCode();
            }
            catch (const winrt::hresult_error& exception)
            {
                MaybeGetExceptionString(exception, debugString, debugStringChars);
                return exception.to_abi();
            }
            catch (const std::bad_alloc& exception)
            {
                MaybeGetExceptionString(exception, debugString, debugStringChars);
                return E_OUTOFMEMORY;
            }
            catch (const std::out_of_range& exception)
            {
                MaybeGetExceptionString(exception, debugString, debugStringChars);
                return E_BOUNDS;
            }
            catch (const std::invalid_argument& exception)
            {
                MaybeGetExceptionString(exception, debugString, debugStringChars);
                return E_INVALIDARG;
            }
            catch (...)
            {
                auto hr = RecognizeCaughtExceptionFromCallback(debugString, debugStringChars);
                if (FAILED(hr))
                {
                    return hr;
                }
            }
        }
        else
        {
            try
            {
                throw;
            }
            catch (const ResultException& exception)
            {
                *isNormalized = true;
                MaybeGetExceptionString(exception, debugString, debugStringChars);
                return exception.GetErrorCode();
            }
            catch (const winrt::hresult_error& exception)
            {
                MaybeGetExceptionString(exception, debugString, debugStringChars);
                return exception.to_abi();
            }
            catch (const std::bad_alloc& exception)
            {
                MaybeGetExceptionString(exception, debugString, debugStringChars);
                return E_OUTOFMEMORY;
            }
            catch (const std::out_of_range& exception)
            {
                MaybeGetExceptionString(exception, debugString, debugStringChars);
                return E_BOUNDS;
            }
            catch (const std::invalid_argument& exception)
            {
                MaybeGetExceptionString(exception, debugString, debugStringChars);
                return E_INVALIDARG;
            }
            catch (const std::exception& exception)
            {
                MaybeGetExceptionString(exception, debugString, debugStringChars);
                return HRESULT_FROM_WIN32(ERROR_UNHANDLED_EXCEPTION);
            }
            catch (...)
            {
                // Fall through to returning 'S_OK' below
            }
        }

        // Tell the caller that we were unable to map the exception by succeeding...
        return S_OK;
    }
}
/// @endcond

namespace wil
{
    inline std::int32_t __stdcall winrt_to_hresult(void* returnAddress) noexcept
    {
        // C++/WinRT only gives us the return address (caller), so pass along an empty 'DiagnosticsInfo' since we don't
        // have accurate file/line/etc. information
        return static_cast<std::int32_t>(details::ReportFailure_CaughtException<FailureType::Return>(__R_DIAGNOSTICS_RA(DiagnosticsInfo{}, returnAddress)));
    }

    inline void __stdcall winrt_throw_hresult(uint32_t lineNumber, char const* fileName, char const* functionName, void* returnAddress, winrt::hresult const result) noexcept
    {
        void* callerReturnAddress{nullptr}; PCSTR code{nullptr};
        wil::details::ReportFailure_Hr<FailureType::Log>(__R_FN_CALL_FULL __R_COMMA result);
    }

    inline void WilInitialize_CppWinRT()
    {
        details::g_pfnResultFromCaughtException_CppWinRt = details::ResultFromCaughtException_CppWinRt;
        if constexpr (details::major_version_from_string(CPPWINRT_VERSION) >= 2)
        {
            WI_ASSERT(winrt_to_hresult_handler == nullptr);
            winrt_to_hresult_handler = winrt_to_hresult;
        }

        if constexpr ((details::major_version_from_string(CPPWINRT_VERSION) >= 2) && (details::minor_version_from_string(CPPWINRT_VERSION) >= 210122))
        {
            WI_ASSERT(winrt_throw_hresult_handler == nullptr);
            winrt_throw_hresult_handler = winrt_throw_hresult;
        }
    }

    /// @cond
    namespace details
    {
#ifndef CPPWINRT_SUPPRESS_STATIC_INITIALIZERS
        WI_ODR_PRAGMA("CPPWINRT_SUPPRESS_STATIC_INITIALIZERS", "0")
        WI_HEADER_INITITALIZATION_FUNCTION(WilInitialize_CppWinRT, []
        {
            ::wil::WilInitialize_CppWinRT();
            return 1;
        });
#else
        WI_ODR_PRAGMA("CPPWINRT_SUPPRESS_STATIC_INITIALIZERS", "1")
#endif
    }
    /// @endcond

    // Provides an overload of verify_hresult so that the WIL macros can recognize winrt::hresult as a valid "hresult" type.
    inline long verify_hresult(winrt::hresult hr) noexcept
    {
        return hr;
    }

    // Provides versions of get_abi and put_abi for genericity that directly use HSTRING for convenience.
    template <typename T>
    auto get_abi(T const& object) noexcept
    {
        return winrt::get_abi(object);
    }

    inline auto get_abi(winrt::hstring const& object) noexcept
    {
        return static_cast<HSTRING>(winrt::get_abi(object));
    }

    template <typename T>
    auto put_abi(T& object) noexcept
    {
        return winrt::put_abi(object);
    }

    inline auto put_abi(winrt::hstring& object) noexcept
    {
        return reinterpret_cast<HSTRING*>(winrt::put_abi(object));
    }

    inline ::IUnknown* com_raw_ptr(const winrt::Windows::Foundation::IUnknown& ptr) noexcept
    {
        return static_cast<::IUnknown*>(winrt::get_abi(ptr));
    }

    // Needed to power wil::cx_object_from_abi that requires IInspectable
    inline ::IInspectable* com_raw_ptr(const winrt::Windows::Foundation::IInspectable& ptr) noexcept
    {
        return static_cast<::IInspectable*>(winrt::get_abi(ptr));
    }

    // Taken from the docs.microsoft.com article
    template <typename T>
    T convert_from_abi(::IUnknown* from)
    {
        T to{ nullptr }; // `T` is a projected type.
        winrt::check_hresult(from->QueryInterface(winrt::guid_of<T>(), winrt::put_abi(to)));
        return to;
    }

    // For obtaining an object from an interop method on the factory. Example:
    // winrt::InputPane inputPane = wil::capture_interop<winrt::InputPane>(&IInputPaneInterop::GetForWindow, hwnd);
    // If the method produces something different from the factory type:
    // winrt::IAsyncAction action = wil::capture_interop<winrt::IAsyncAction, winrt::AccountsSettingsPane>(&IAccountsSettingsPaneInterop::ShowAddAccountForWindow, hwnd);
    template<typename WinRTResult, typename WinRTFactory = WinRTResult, typename Interface, typename... InterfaceArgs, typename... Args>
    auto capture_interop(HRESULT(__stdcall Interface::* method)(InterfaceArgs...), Args&&... args)
    {
        auto interop = winrt::get_activation_factory<WinRTFactory, Interface>();
        return winrt::capture<WinRTResult>(interop, method, std::forward<Args>(args)...);
    }

    // For obtaining an object from an interop method on an instance. Example:
    // winrt::UserActivitySession session = wil::capture_interop<winrt::UserActivitySession>(activity, &IUserActivityInterop::CreateSessionForWindow, hwnd);
    template<typename WinRTResult, typename Interface, typename... InterfaceArgs, typename... Args>
    auto capture_interop(winrt::Windows::Foundation::IUnknown const& o, HRESULT(__stdcall Interface::* method)(InterfaceArgs...), Args&&... args)
    {
        return winrt::capture<WinRTResult>(o.as<Interface>(), method, std::forward<Args>(args)...);
    }
<<<<<<< HEAD
=======

    /** Holds a reference to the host C++/WinRT module to prevent it from being unloaded.
    Normally, this is done by being in an IAsyncOperation coroutine or by holding a strong
    reference to a C++/WinRT object hosted in the same module, but if you have neither,
    you will need to hold a reference explicitly. For the WRL equivalent, see wrl_module_reference.

    This can be used as a base, which permits EBO:
    ~~~~
    struct NonWinrtObject : wil::winrt_module_reference
    {
        int value;
    };

    // DLL will not be unloaded as long as NonWinrtObject is still alive.
    auto p = std::make_unique<NonWinrtObject>();
    ~~~~

    Or it can be used as a member (with [[no_unique_address]] to avoid
    occupying any memory):
    ~~~~
    struct NonWinrtObject
    {
        int value;

        [[no_unique_address]] wil::winrt_module_reference module_ref;
    };

    // DLL will not be unloaded as long as NonWinrtObject is still alive.
    auto p = std::make_unique<NonWinrtObject>();
    ~~~~

    If using it to prevent the host DLL from unloading while a thread
    or threadpool work item is still running, create the object before
    starting the thread, and pass it to the thread. This avoids a race
    condition where the host DLL could get unloaded before the thread starts.
    ~~~~
    std::thread([module_ref = wil::winrt_module_reference()]() { do_background_work(); });

    // Don't do this (race condition)
    std::thread([]() { wil::winrt_module_reference module_ref; do_background_work(); }); // WRONG
    ~~~~

    Also useful in coroutines that neither capture DLL-hosted COM objects, nor are themselves
    DLL-hosted COM objects. (If the coroutine returns IAsyncAction or captures a get_strong()
    of its containing WinRT class, then the IAsyncAction or strong reference will itself keep
    a strong reference to the host module.)
    ~~~~
    winrt::fire_and_forget ContinueBackgroundWork()
    {
        // prevent DLL from unloading while we are running on a background thread.
        // Do this before switching to the background thread.
        wil::winrt_module_reference module_ref;

        co_await winrt::resume_background();
        do_background_work();
    };
    ~~~~
    */
    struct [[nodiscard]] winrt_module_reference
    {
        winrt_module_reference()
        {
            ++winrt::get_module_lock();
        }

        winrt_module_reference(winrt_module_reference const&) : winrt_module_reference() {}

        ~winrt_module_reference()
        {
            --winrt::get_module_lock();
        }
    };
}

#if (defined(__cpp_lib_coroutine) && (__cpp_lib_coroutine >= 201902L)) || defined(_RESUMABLE_FUNCTIONS_SUPPORTED)

/// @cond
#if defined(_RESUMABLE_FUNCTIONS_SUPPORTED)
#include <experimental/coroutine>
namespace wil::details
{
    template<typename T = void> using coroutine_handle = std::experimental::coroutine_handle<T>;
}
#else
#include <coroutine>
namespace wil::details
{
    template<typename T = void> using coroutine_handle = std::coroutine_handle<T>;
}
#endif

namespace winrt::Windows::UI::Core
{
    struct CoreDispatcher;
    enum class CoreDispatcherPriority;
    struct DispatchedHandler;
}

namespace winrt::Windows::System
{
    struct DispatcherQueue;
    enum class DispatcherQueuePriority;
    struct DispatcherQueueHandler;
}

namespace winrt::Microsoft::System
{
    struct DispatcherQueue;
    enum class DispatcherQueuePriority;
    struct DispatcherQueueHandler;
}

namespace winrt::Microsoft::UI::Dispatching
{
    struct DispatcherQueue;
    enum class DispatcherQueuePriority;
    struct DispatcherQueueHandler;
}
/// @endcond

namespace wil
{
    /// @cond
    namespace details
    {
        struct dispatcher_RunAsync
        {
            template<typename Dispatcher, typename... Args>
            static void Schedule(Dispatcher const& dispatcher, Args&&... args)
            {
                dispatcher.RunAsync(std::forward<Args>(args)...);
            }
        };

        struct dispatcher_TryEnqueue
        {
            template<typename Dispatcher,typename... Args>
            static void Schedule(Dispatcher const& dispatcher, Args&&... args)
            {
                dispatcher.TryEnqueue(std::forward<Args>(args)...);
            }
        };

        template<typename Dispatcher> struct dispatcher_traits;

        template<>
        struct dispatcher_traits<winrt::Windows::UI::Core::CoreDispatcher>
        {
            using Priority = winrt::Windows::UI::Core::CoreDispatcherPriority;
            using Handler = winrt::Windows::UI::Core::DispatchedHandler;
            using Scheduler = dispatcher_RunAsync;
        };

        template<>
        struct dispatcher_traits<winrt::Windows::System::DispatcherQueue>
        {
            using Priority = winrt::Windows::System::DispatcherQueuePriority;
            using Handler = winrt::Windows::System::DispatcherQueueHandler;
            using Scheduler = dispatcher_TryEnqueue;
        };

        template<>
        struct dispatcher_traits<winrt::Microsoft::System::DispatcherQueue>
        {
            using Priority = winrt::Microsoft::System::DispatcherQueuePriority;
            using Handler = winrt::Microsoft::System::DispatcherQueueHandler;
            using Scheduler = dispatcher_TryEnqueue;
        };

        template<>
        struct dispatcher_traits<winrt::Microsoft::UI::Dispatching::DispatcherQueue>
        {
            using Priority = winrt::Microsoft::UI::Dispatching::DispatcherQueuePriority;
            using Handler = winrt::Microsoft::UI::Dispatching::DispatcherQueueHandler;
            using Scheduler = dispatcher_TryEnqueue;
        };

        struct dispatched_handler_state
        {
            details::coroutine_handle<> handle;
            bool orphaned = false;
        };

        struct dispatcher_handler
        {
            dispatcher_handler(dispatched_handler_state* state) : m_state(state) { }
            dispatcher_handler(dispatcher_handler&& other) noexcept : m_state(std::exchange(other.m_state, {})) {}

            ~dispatcher_handler()
            {
                if (m_state && m_state->handle)
                {
                    m_state->orphaned = true;
                    Complete();
                }
            }
            void operator()()
            {
                Complete();
            }

            void Complete()
            {
                auto state = std::exchange(m_state, nullptr);
                std::exchange(state->handle, {}).resume();
            }

            dispatched_handler_state* m_state;
        };
    }
    /// @endcond

    //! Resumes coroutine execution on the thread associated with the dispatcher, or throws
    //! an exception (from an arbitrary thread) if unable. Supported dispatchers are
    //! Windows.System.DispatcherQueue, Microsoft.System.DispatcherQueue,
    //! Microsoft.UI.Dispatching.DispatcherQueue, and Windows.UI.Core.CoreDispatcher.
    template<typename Dispatcher>
    [[nodiscard]] auto resume_foreground(Dispatcher const& dispatcher,
        typename details::dispatcher_traits<Dispatcher>::Priority priority = details::dispatcher_traits<Dispatcher>::Priority::Normal)
    {
        using Traits = details::dispatcher_traits<Dispatcher>;
        using Priority = typename Traits::Priority;
        using Handler = typename Traits::Handler;

        struct awaitable
        {
            awaitable(Dispatcher const& dispatcher, Priority priority) noexcept :
                m_dispatcher(dispatcher),
                m_priority(priority)
            {
            }
            bool await_ready() const noexcept { return false; }

            void await_suspend(details::coroutine_handle<> handle)
            {
                m_state.handle = handle;
                Handler handler{ details::dispatcher_handler(&m_state) };
                try
                {
                    // The return value of Schedule is not reliable. Use the dispatcher_handler destructor
                    // to detect whether the work item failed to run.
                    Traits::Scheduler::Schedule(m_dispatcher, m_priority, handler);
                }
                catch (...)
                {
                    m_state.handle = nullptr; // the exception will resume the coroutine, so the handler shouldn't do it
                    throw;
                }
            }

            void await_resume() const
            {
                if (m_state.orphaned)
                {
                    throw winrt::hresult_error(HRESULT_FROM_WIN32(ERROR_NO_TASK_QUEUE));
                }
            }

        private:
            Dispatcher const& m_dispatcher;
            Priority const m_priority;
            details::dispatched_handler_state m_state;
        };
        return awaitable{ dispatcher, priority };
    }
>>>>>>> 5ea390f8
}
#endif // C++20 coroutines supported

#endif // __WIL_CPPWINRT_INCLUDED
<|MERGE_RESOLUTION|>--- conflicted
+++ resolved
@@ -1,607 +1,604 @@
-//*********************************************************
-//
-//    Copyright (c) Microsoft. All rights reserved.
-//    This code is licensed under the MIT License.
-//    THE SOFTWARE IS PROVIDED "AS IS", WITHOUT WARRANTY OF
-//    ANY KIND, EXPRESS OR IMPLIED, INCLUDING BUT NOT LIMITED
-//    TO THE WARRANTIES OF MERCHANTABILITY, FITNESS FOR A
-//    PARTICULAR PURPOSE AND NONINFRINGEMENT.
-//
-//*********************************************************
-#ifndef __WIL_CPPWINRT_INCLUDED
-#define __WIL_CPPWINRT_INCLUDED
-
-#include "common.h"
-#include <windows.h>
-#include <unknwn.h>
-#include <inspectable.h>
-#include <hstring.h>
-
-// WIL and C++/WinRT use two different exception types for communicating HRESULT failures. Thus, both libraries need to
-// understand how to translate these exception types into the correct HRESULT values at the ABI boundary. Prior to
-// C++/WinRT "2.0" this was accomplished by injecting the WINRT_EXTERNAL_CATCH_CLAUSE macro - that WIL defines below -
-// into its exception handler (winrt::to_hresult). Starting with C++/WinRT "2.0" this mechanism has shifted to a global
-// function pointer - winrt_to_hresult_handler - that WIL sets automatically when this header is included and
-// 'CPPWINRT_SUPPRESS_STATIC_INITIALIZERS' is not defined.
-
-/// @cond
-namespace wil::details
-{
-    // Since the C++/WinRT version macro is a string...
-    // For example: "2.0.210122.3"
-    inline constexpr int version_from_string(const char* versionString)
-    {
-        int result = 0;
-        auto str = versionString;
-        while ((*str >= '0') && (*str <= '9'))
-        {
-            result = result * 10 + (*str - '0');
-            ++str;
-        }
-
-        return result;
-    }
-
-    inline constexpr int major_version_from_string(const char* versionString)
-    {
-        return version_from_string(versionString);
-    }
-
-    inline constexpr int minor_version_from_string(const char* versionString)
-    {
-        auto str = versionString;
-        int dotCount = 0;
-        while ((*str != '\0'))
-        {
-            if (*str == '.')
-            {
-                ++dotCount;
-            }
-
-            ++str;
-            if (dotCount == 2)
-            {
-                break;
-            }
-        }
-
-        if (*str == '\0')
-        {
-            return 0;
-        }
-
-        return version_from_string(str);
-    }
-}
-/// @endcond
-
-#ifdef CPPWINRT_VERSION
-// Prior to C++/WinRT "2.0" this header needed to be included before 'winrt/base.h' so that our definition of
-// 'WINRT_EXTERNAL_CATCH_CLAUSE' would get picked up in the implementation of 'winrt::to_hresult'. This is no longer
-// problematic, so only emit an error when using a version of C++/WinRT prior to 2.0
-static_assert(::wil::details::major_version_from_string(CPPWINRT_VERSION) >= 2,
-    "Please include wil/cppwinrt.h before including any C++/WinRT headers");
-#endif
-
-// NOTE: Will eventually be removed once C++/WinRT 2.0 use can be assumed
-#ifdef WINRT_EXTERNAL_CATCH_CLAUSE
-#define __WI_CONFLICTING_WINRT_EXTERNAL_CATCH_CLAUSE 1
-#else
-#define WINRT_EXTERNAL_CATCH_CLAUSE                                             \
-    catch (const wil::ResultException& e)                                       \
-    {                                                                           \
-        return winrt::hresult_error(e.GetErrorCode(), winrt::to_hstring(e.what())).to_abi();  \
-    }
-#endif
-
-#include "result_macros.h"
-#include <winrt/base.h>
-
-#if __WI_CONFLICTING_WINRT_EXTERNAL_CATCH_CLAUSE
-static_assert(::wil::details::major_version_from_string(CPPWINRT_VERSION) >= 2,
-    "C++/WinRT external catch clause already defined outside of WIL");
-#endif
-
-// In C++/WinRT 2.0 and beyond, this function pointer exists. In earlier versions it does not. It's much easier to avoid
-// linker errors than it is to SFINAE on variable existence, so we declare the variable here, but are careful not to
-// use it unless the version of C++/WinRT is high enough
-extern std::int32_t(__stdcall* winrt_to_hresult_handler)(void*) noexcept;
-
-// The same is true with this function pointer as well, except that the version must be 2.X or higher.
-extern void(__stdcall* winrt_throw_hresult_handler)(uint32_t, char const*, char const*, void*, winrt::hresult const) noexcept;
-
-/// @cond
-namespace wil::details
-{
-    inline void MaybeGetExceptionString(
-        const winrt::hresult_error& exception,
-        _Out_writes_opt_(debugStringChars) PWSTR debugString,
-        _When_(debugString != nullptr, _Pre_satisfies_(debugStringChars > 0)) size_t debugStringChars)
-    {
-        if (debugString)
-        {
-            StringCchPrintfW(debugString, debugStringChars, L"winrt::hresult_error: %ls", exception.message().c_str());
-        }
-    }
-
-    inline HRESULT __stdcall ResultFromCaughtException_CppWinRt(
-        _Inout_updates_opt_(debugStringChars) PWSTR debugString,
-        _When_(debugString != nullptr, _Pre_satisfies_(debugStringChars > 0)) size_t debugStringChars,
-        _Inout_ bool* isNormalized) noexcept
-    {
-        if (g_pfnResultFromCaughtException)
-        {
-            try
-            {
-                throw;
-            }
-            catch (const ResultException& exception)
-            {
-                *isNormalized = true;
-                MaybeGetExceptionString(exception, debugString, debugStringChars);
-                return exception.GetErrorCode();
-            }
-            catch (const winrt::hresult_error& exception)
-            {
-                MaybeGetExceptionString(exception, debugString, debugStringChars);
-                return exception.to_abi();
-            }
-            catch (const std::bad_alloc& exception)
-            {
-                MaybeGetExceptionString(exception, debugString, debugStringChars);
-                return E_OUTOFMEMORY;
-            }
-            catch (const std::out_of_range& exception)
-            {
-                MaybeGetExceptionString(exception, debugString, debugStringChars);
-                return E_BOUNDS;
-            }
-            catch (const std::invalid_argument& exception)
-            {
-                MaybeGetExceptionString(exception, debugString, debugStringChars);
-                return E_INVALIDARG;
-            }
-            catch (...)
-            {
-                auto hr = RecognizeCaughtExceptionFromCallback(debugString, debugStringChars);
-                if (FAILED(hr))
-                {
-                    return hr;
-                }
-            }
-        }
-        else
-        {
-            try
-            {
-                throw;
-            }
-            catch (const ResultException& exception)
-            {
-                *isNormalized = true;
-                MaybeGetExceptionString(exception, debugString, debugStringChars);
-                return exception.GetErrorCode();
-            }
-            catch (const winrt::hresult_error& exception)
-            {
-                MaybeGetExceptionString(exception, debugString, debugStringChars);
-                return exception.to_abi();
-            }
-            catch (const std::bad_alloc& exception)
-            {
-                MaybeGetExceptionString(exception, debugString, debugStringChars);
-                return E_OUTOFMEMORY;
-            }
-            catch (const std::out_of_range& exception)
-            {
-                MaybeGetExceptionString(exception, debugString, debugStringChars);
-                return E_BOUNDS;
-            }
-            catch (const std::invalid_argument& exception)
-            {
-                MaybeGetExceptionString(exception, debugString, debugStringChars);
-                return E_INVALIDARG;
-            }
-            catch (const std::exception& exception)
-            {
-                MaybeGetExceptionString(exception, debugString, debugStringChars);
-                return HRESULT_FROM_WIN32(ERROR_UNHANDLED_EXCEPTION);
-            }
-            catch (...)
-            {
-                // Fall through to returning 'S_OK' below
-            }
-        }
-
-        // Tell the caller that we were unable to map the exception by succeeding...
-        return S_OK;
-    }
-}
-/// @endcond
-
-namespace wil
-{
-    inline std::int32_t __stdcall winrt_to_hresult(void* returnAddress) noexcept
-    {
-        // C++/WinRT only gives us the return address (caller), so pass along an empty 'DiagnosticsInfo' since we don't
-        // have accurate file/line/etc. information
-        return static_cast<std::int32_t>(details::ReportFailure_CaughtException<FailureType::Return>(__R_DIAGNOSTICS_RA(DiagnosticsInfo{}, returnAddress)));
-    }
-
-    inline void __stdcall winrt_throw_hresult(uint32_t lineNumber, char const* fileName, char const* functionName, void* returnAddress, winrt::hresult const result) noexcept
-    {
-        void* callerReturnAddress{nullptr}; PCSTR code{nullptr};
-        wil::details::ReportFailure_Hr<FailureType::Log>(__R_FN_CALL_FULL __R_COMMA result);
-    }
-
-    inline void WilInitialize_CppWinRT()
-    {
-        details::g_pfnResultFromCaughtException_CppWinRt = details::ResultFromCaughtException_CppWinRt;
-        if constexpr (details::major_version_from_string(CPPWINRT_VERSION) >= 2)
-        {
-            WI_ASSERT(winrt_to_hresult_handler == nullptr);
-            winrt_to_hresult_handler = winrt_to_hresult;
-        }
-
-        if constexpr ((details::major_version_from_string(CPPWINRT_VERSION) >= 2) && (details::minor_version_from_string(CPPWINRT_VERSION) >= 210122))
-        {
-            WI_ASSERT(winrt_throw_hresult_handler == nullptr);
-            winrt_throw_hresult_handler = winrt_throw_hresult;
-        }
-    }
-
-    /// @cond
-    namespace details
-    {
-#ifndef CPPWINRT_SUPPRESS_STATIC_INITIALIZERS
-        WI_ODR_PRAGMA("CPPWINRT_SUPPRESS_STATIC_INITIALIZERS", "0")
-        WI_HEADER_INITITALIZATION_FUNCTION(WilInitialize_CppWinRT, []
-        {
-            ::wil::WilInitialize_CppWinRT();
-            return 1;
-        });
-#else
-        WI_ODR_PRAGMA("CPPWINRT_SUPPRESS_STATIC_INITIALIZERS", "1")
-#endif
-    }
-    /// @endcond
-
-    // Provides an overload of verify_hresult so that the WIL macros can recognize winrt::hresult as a valid "hresult" type.
-    inline long verify_hresult(winrt::hresult hr) noexcept
-    {
-        return hr;
-    }
-
-    // Provides versions of get_abi and put_abi for genericity that directly use HSTRING for convenience.
-    template <typename T>
-    auto get_abi(T const& object) noexcept
-    {
-        return winrt::get_abi(object);
-    }
-
-    inline auto get_abi(winrt::hstring const& object) noexcept
-    {
-        return static_cast<HSTRING>(winrt::get_abi(object));
-    }
-
-    template <typename T>
-    auto put_abi(T& object) noexcept
-    {
-        return winrt::put_abi(object);
-    }
-
-    inline auto put_abi(winrt::hstring& object) noexcept
-    {
-        return reinterpret_cast<HSTRING*>(winrt::put_abi(object));
-    }
-
-    inline ::IUnknown* com_raw_ptr(const winrt::Windows::Foundation::IUnknown& ptr) noexcept
-    {
-        return static_cast<::IUnknown*>(winrt::get_abi(ptr));
-    }
-
-    // Needed to power wil::cx_object_from_abi that requires IInspectable
-    inline ::IInspectable* com_raw_ptr(const winrt::Windows::Foundation::IInspectable& ptr) noexcept
-    {
-        return static_cast<::IInspectable*>(winrt::get_abi(ptr));
-    }
-
-    // Taken from the docs.microsoft.com article
-    template <typename T>
-    T convert_from_abi(::IUnknown* from)
-    {
-        T to{ nullptr }; // `T` is a projected type.
-        winrt::check_hresult(from->QueryInterface(winrt::guid_of<T>(), winrt::put_abi(to)));
-        return to;
-    }
-
-    // For obtaining an object from an interop method on the factory. Example:
-    // winrt::InputPane inputPane = wil::capture_interop<winrt::InputPane>(&IInputPaneInterop::GetForWindow, hwnd);
-    // If the method produces something different from the factory type:
-    // winrt::IAsyncAction action = wil::capture_interop<winrt::IAsyncAction, winrt::AccountsSettingsPane>(&IAccountsSettingsPaneInterop::ShowAddAccountForWindow, hwnd);
-    template<typename WinRTResult, typename WinRTFactory = WinRTResult, typename Interface, typename... InterfaceArgs, typename... Args>
-    auto capture_interop(HRESULT(__stdcall Interface::* method)(InterfaceArgs...), Args&&... args)
-    {
-        auto interop = winrt::get_activation_factory<WinRTFactory, Interface>();
-        return winrt::capture<WinRTResult>(interop, method, std::forward<Args>(args)...);
-    }
-
-    // For obtaining an object from an interop method on an instance. Example:
-    // winrt::UserActivitySession session = wil::capture_interop<winrt::UserActivitySession>(activity, &IUserActivityInterop::CreateSessionForWindow, hwnd);
-    template<typename WinRTResult, typename Interface, typename... InterfaceArgs, typename... Args>
-    auto capture_interop(winrt::Windows::Foundation::IUnknown const& o, HRESULT(__stdcall Interface::* method)(InterfaceArgs...), Args&&... args)
-    {
-        return winrt::capture<WinRTResult>(o.as<Interface>(), method, std::forward<Args>(args)...);
-    }
-<<<<<<< HEAD
-=======
-
-    /** Holds a reference to the host C++/WinRT module to prevent it from being unloaded.
-    Normally, this is done by being in an IAsyncOperation coroutine or by holding a strong
-    reference to a C++/WinRT object hosted in the same module, but if you have neither,
-    you will need to hold a reference explicitly. For the WRL equivalent, see wrl_module_reference.
-
-    This can be used as a base, which permits EBO:
-    ~~~~
-    struct NonWinrtObject : wil::winrt_module_reference
-    {
-        int value;
-    };
-
-    // DLL will not be unloaded as long as NonWinrtObject is still alive.
-    auto p = std::make_unique<NonWinrtObject>();
-    ~~~~
-
-    Or it can be used as a member (with [[no_unique_address]] to avoid
-    occupying any memory):
-    ~~~~
-    struct NonWinrtObject
-    {
-        int value;
-
-        [[no_unique_address]] wil::winrt_module_reference module_ref;
-    };
-
-    // DLL will not be unloaded as long as NonWinrtObject is still alive.
-    auto p = std::make_unique<NonWinrtObject>();
-    ~~~~
-
-    If using it to prevent the host DLL from unloading while a thread
-    or threadpool work item is still running, create the object before
-    starting the thread, and pass it to the thread. This avoids a race
-    condition where the host DLL could get unloaded before the thread starts.
-    ~~~~
-    std::thread([module_ref = wil::winrt_module_reference()]() { do_background_work(); });
-
-    // Don't do this (race condition)
-    std::thread([]() { wil::winrt_module_reference module_ref; do_background_work(); }); // WRONG
-    ~~~~
-
-    Also useful in coroutines that neither capture DLL-hosted COM objects, nor are themselves
-    DLL-hosted COM objects. (If the coroutine returns IAsyncAction or captures a get_strong()
-    of its containing WinRT class, then the IAsyncAction or strong reference will itself keep
-    a strong reference to the host module.)
-    ~~~~
-    winrt::fire_and_forget ContinueBackgroundWork()
-    {
-        // prevent DLL from unloading while we are running on a background thread.
-        // Do this before switching to the background thread.
-        wil::winrt_module_reference module_ref;
-
-        co_await winrt::resume_background();
-        do_background_work();
-    };
-    ~~~~
-    */
-    struct [[nodiscard]] winrt_module_reference
-    {
-        winrt_module_reference()
-        {
-            ++winrt::get_module_lock();
-        }
-
-        winrt_module_reference(winrt_module_reference const&) : winrt_module_reference() {}
-
-        ~winrt_module_reference()
-        {
-            --winrt::get_module_lock();
-        }
-    };
-}
-
-#if (defined(__cpp_lib_coroutine) && (__cpp_lib_coroutine >= 201902L)) || defined(_RESUMABLE_FUNCTIONS_SUPPORTED)
-
-/// @cond
-#if defined(_RESUMABLE_FUNCTIONS_SUPPORTED)
-#include <experimental/coroutine>
-namespace wil::details
-{
-    template<typename T = void> using coroutine_handle = std::experimental::coroutine_handle<T>;
-}
-#else
-#include <coroutine>
-namespace wil::details
-{
-    template<typename T = void> using coroutine_handle = std::coroutine_handle<T>;
-}
-#endif
-
-namespace winrt::Windows::UI::Core
-{
-    struct CoreDispatcher;
-    enum class CoreDispatcherPriority;
-    struct DispatchedHandler;
-}
-
-namespace winrt::Windows::System
-{
-    struct DispatcherQueue;
-    enum class DispatcherQueuePriority;
-    struct DispatcherQueueHandler;
-}
-
-namespace winrt::Microsoft::System
-{
-    struct DispatcherQueue;
-    enum class DispatcherQueuePriority;
-    struct DispatcherQueueHandler;
-}
-
-namespace winrt::Microsoft::UI::Dispatching
-{
-    struct DispatcherQueue;
-    enum class DispatcherQueuePriority;
-    struct DispatcherQueueHandler;
-}
-/// @endcond
-
-namespace wil
-{
-    /// @cond
-    namespace details
-    {
-        struct dispatcher_RunAsync
-        {
-            template<typename Dispatcher, typename... Args>
-            static void Schedule(Dispatcher const& dispatcher, Args&&... args)
-            {
-                dispatcher.RunAsync(std::forward<Args>(args)...);
-            }
-        };
-
-        struct dispatcher_TryEnqueue
-        {
-            template<typename Dispatcher,typename... Args>
-            static void Schedule(Dispatcher const& dispatcher, Args&&... args)
-            {
-                dispatcher.TryEnqueue(std::forward<Args>(args)...);
-            }
-        };
-
-        template<typename Dispatcher> struct dispatcher_traits;
-
-        template<>
-        struct dispatcher_traits<winrt::Windows::UI::Core::CoreDispatcher>
-        {
-            using Priority = winrt::Windows::UI::Core::CoreDispatcherPriority;
-            using Handler = winrt::Windows::UI::Core::DispatchedHandler;
-            using Scheduler = dispatcher_RunAsync;
-        };
-
-        template<>
-        struct dispatcher_traits<winrt::Windows::System::DispatcherQueue>
-        {
-            using Priority = winrt::Windows::System::DispatcherQueuePriority;
-            using Handler = winrt::Windows::System::DispatcherQueueHandler;
-            using Scheduler = dispatcher_TryEnqueue;
-        };
-
-        template<>
-        struct dispatcher_traits<winrt::Microsoft::System::DispatcherQueue>
-        {
-            using Priority = winrt::Microsoft::System::DispatcherQueuePriority;
-            using Handler = winrt::Microsoft::System::DispatcherQueueHandler;
-            using Scheduler = dispatcher_TryEnqueue;
-        };
-
-        template<>
-        struct dispatcher_traits<winrt::Microsoft::UI::Dispatching::DispatcherQueue>
-        {
-            using Priority = winrt::Microsoft::UI::Dispatching::DispatcherQueuePriority;
-            using Handler = winrt::Microsoft::UI::Dispatching::DispatcherQueueHandler;
-            using Scheduler = dispatcher_TryEnqueue;
-        };
-
-        struct dispatched_handler_state
-        {
-            details::coroutine_handle<> handle;
-            bool orphaned = false;
-        };
-
-        struct dispatcher_handler
-        {
-            dispatcher_handler(dispatched_handler_state* state) : m_state(state) { }
-            dispatcher_handler(dispatcher_handler&& other) noexcept : m_state(std::exchange(other.m_state, {})) {}
-
-            ~dispatcher_handler()
-            {
-                if (m_state && m_state->handle)
-                {
-                    m_state->orphaned = true;
-                    Complete();
-                }
-            }
-            void operator()()
-            {
-                Complete();
-            }
-
-            void Complete()
-            {
-                auto state = std::exchange(m_state, nullptr);
-                std::exchange(state->handle, {}).resume();
-            }
-
-            dispatched_handler_state* m_state;
-        };
-    }
-    /// @endcond
-
-    //! Resumes coroutine execution on the thread associated with the dispatcher, or throws
-    //! an exception (from an arbitrary thread) if unable. Supported dispatchers are
-    //! Windows.System.DispatcherQueue, Microsoft.System.DispatcherQueue,
-    //! Microsoft.UI.Dispatching.DispatcherQueue, and Windows.UI.Core.CoreDispatcher.
-    template<typename Dispatcher>
-    [[nodiscard]] auto resume_foreground(Dispatcher const& dispatcher,
-        typename details::dispatcher_traits<Dispatcher>::Priority priority = details::dispatcher_traits<Dispatcher>::Priority::Normal)
-    {
-        using Traits = details::dispatcher_traits<Dispatcher>;
-        using Priority = typename Traits::Priority;
-        using Handler = typename Traits::Handler;
-
-        struct awaitable
-        {
-            awaitable(Dispatcher const& dispatcher, Priority priority) noexcept :
-                m_dispatcher(dispatcher),
-                m_priority(priority)
-            {
-            }
-            bool await_ready() const noexcept { return false; }
-
-            void await_suspend(details::coroutine_handle<> handle)
-            {
-                m_state.handle = handle;
-                Handler handler{ details::dispatcher_handler(&m_state) };
-                try
-                {
-                    // The return value of Schedule is not reliable. Use the dispatcher_handler destructor
-                    // to detect whether the work item failed to run.
-                    Traits::Scheduler::Schedule(m_dispatcher, m_priority, handler);
-                }
-                catch (...)
-                {
-                    m_state.handle = nullptr; // the exception will resume the coroutine, so the handler shouldn't do it
-                    throw;
-                }
-            }
-
-            void await_resume() const
-            {
-                if (m_state.orphaned)
-                {
-                    throw winrt::hresult_error(HRESULT_FROM_WIN32(ERROR_NO_TASK_QUEUE));
-                }
-            }
-
-        private:
-            Dispatcher const& m_dispatcher;
-            Priority const m_priority;
-            details::dispatched_handler_state m_state;
-        };
-        return awaitable{ dispatcher, priority };
-    }
->>>>>>> 5ea390f8
-}
-#endif // C++20 coroutines supported
-
-#endif // __WIL_CPPWINRT_INCLUDED
+//*********************************************************
+//
+//    Copyright (c) Microsoft. All rights reserved.
+//    This code is licensed under the MIT License.
+//    THE SOFTWARE IS PROVIDED "AS IS", WITHOUT WARRANTY OF
+//    ANY KIND, EXPRESS OR IMPLIED, INCLUDING BUT NOT LIMITED
+//    TO THE WARRANTIES OF MERCHANTABILITY, FITNESS FOR A
+//    PARTICULAR PURPOSE AND NONINFRINGEMENT.
+//
+//*********************************************************
+#ifndef __WIL_CPPWINRT_INCLUDED
+#define __WIL_CPPWINRT_INCLUDED
+
+#include "common.h"
+#include <windows.h>
+#include <unknwn.h>
+#include <inspectable.h>
+#include <hstring.h>
+
+// WIL and C++/WinRT use two different exception types for communicating HRESULT failures. Thus, both libraries need to
+// understand how to translate these exception types into the correct HRESULT values at the ABI boundary. Prior to
+// C++/WinRT "2.0" this was accomplished by injecting the WINRT_EXTERNAL_CATCH_CLAUSE macro - that WIL defines below -
+// into its exception handler (winrt::to_hresult). Starting with C++/WinRT "2.0" this mechanism has shifted to a global
+// function pointer - winrt_to_hresult_handler - that WIL sets automatically when this header is included and
+// 'CPPWINRT_SUPPRESS_STATIC_INITIALIZERS' is not defined.
+
+/// @cond
+namespace wil::details
+{
+    // Since the C++/WinRT version macro is a string...
+    // For example: "2.0.210122.3"
+    inline constexpr int version_from_string(const char* versionString)
+    {
+        int result = 0;
+        auto str = versionString;
+        while ((*str >= '0') && (*str <= '9'))
+        {
+            result = result * 10 + (*str - '0');
+            ++str;
+        }
+
+        return result;
+    }
+
+    inline constexpr int major_version_from_string(const char* versionString)
+    {
+        return version_from_string(versionString);
+    }
+
+    inline constexpr int minor_version_from_string(const char* versionString)
+    {
+        auto str = versionString;
+        int dotCount = 0;
+        while ((*str != '\0'))
+        {
+            if (*str == '.')
+            {
+                ++dotCount;
+            }
+
+            ++str;
+            if (dotCount == 2)
+            {
+                break;
+            }
+        }
+
+        if (*str == '\0')
+        {
+            return 0;
+        }
+
+        return version_from_string(str);
+    }
+}
+/// @endcond
+
+#ifdef CPPWINRT_VERSION
+// Prior to C++/WinRT "2.0" this header needed to be included before 'winrt/base.h' so that our definition of
+// 'WINRT_EXTERNAL_CATCH_CLAUSE' would get picked up in the implementation of 'winrt::to_hresult'. This is no longer
+// problematic, so only emit an error when using a version of C++/WinRT prior to 2.0
+static_assert(::wil::details::major_version_from_string(CPPWINRT_VERSION) >= 2,
+    "Please include wil/cppwinrt.h before including any C++/WinRT headers");
+#endif
+
+// NOTE: Will eventually be removed once C++/WinRT 2.0 use can be assumed
+#ifdef WINRT_EXTERNAL_CATCH_CLAUSE
+#define __WI_CONFLICTING_WINRT_EXTERNAL_CATCH_CLAUSE 1
+#else
+#define WINRT_EXTERNAL_CATCH_CLAUSE                                             \
+    catch (const wil::ResultException& e)                                       \
+    {                                                                           \
+        return winrt::hresult_error(e.GetErrorCode(), winrt::to_hstring(e.what())).to_abi();  \
+    }
+#endif
+
+#include "result_macros.h"
+#include <winrt/base.h>
+
+#if __WI_CONFLICTING_WINRT_EXTERNAL_CATCH_CLAUSE
+static_assert(::wil::details::major_version_from_string(CPPWINRT_VERSION) >= 2,
+    "C++/WinRT external catch clause already defined outside of WIL");
+#endif
+
+// In C++/WinRT 2.0 and beyond, this function pointer exists. In earlier versions it does not. It's much easier to avoid
+// linker errors than it is to SFINAE on variable existence, so we declare the variable here, but are careful not to
+// use it unless the version of C++/WinRT is high enough
+extern std::int32_t(__stdcall* winrt_to_hresult_handler)(void*) noexcept;
+
+// The same is true with this function pointer as well, except that the version must be 2.X or higher.
+extern void(__stdcall* winrt_throw_hresult_handler)(uint32_t, char const*, char const*, void*, winrt::hresult const) noexcept;
+
+/// @cond
+namespace wil::details
+{
+    inline void MaybeGetExceptionString(
+        const winrt::hresult_error& exception,
+        _Out_writes_opt_(debugStringChars) PWSTR debugString,
+        _When_(debugString != nullptr, _Pre_satisfies_(debugStringChars > 0)) size_t debugStringChars)
+    {
+        if (debugString)
+        {
+            StringCchPrintfW(debugString, debugStringChars, L"winrt::hresult_error: %ls", exception.message().c_str());
+        }
+    }
+
+    inline HRESULT __stdcall ResultFromCaughtException_CppWinRt(
+        _Inout_updates_opt_(debugStringChars) PWSTR debugString,
+        _When_(debugString != nullptr, _Pre_satisfies_(debugStringChars > 0)) size_t debugStringChars,
+        _Inout_ bool* isNormalized) noexcept
+    {
+        if (g_pfnResultFromCaughtException)
+        {
+            try
+            {
+                throw;
+            }
+            catch (const ResultException& exception)
+            {
+                *isNormalized = true;
+                MaybeGetExceptionString(exception, debugString, debugStringChars);
+                return exception.GetErrorCode();
+            }
+            catch (const winrt::hresult_error& exception)
+            {
+                MaybeGetExceptionString(exception, debugString, debugStringChars);
+                return exception.to_abi();
+            }
+            catch (const std::bad_alloc& exception)
+            {
+                MaybeGetExceptionString(exception, debugString, debugStringChars);
+                return E_OUTOFMEMORY;
+            }
+            catch (const std::out_of_range& exception)
+            {
+                MaybeGetExceptionString(exception, debugString, debugStringChars);
+                return E_BOUNDS;
+            }
+            catch (const std::invalid_argument& exception)
+            {
+                MaybeGetExceptionString(exception, debugString, debugStringChars);
+                return E_INVALIDARG;
+            }
+            catch (...)
+            {
+                auto hr = RecognizeCaughtExceptionFromCallback(debugString, debugStringChars);
+                if (FAILED(hr))
+                {
+                    return hr;
+                }
+            }
+        }
+        else
+        {
+            try
+            {
+                throw;
+            }
+            catch (const ResultException& exception)
+            {
+                *isNormalized = true;
+                MaybeGetExceptionString(exception, debugString, debugStringChars);
+                return exception.GetErrorCode();
+            }
+            catch (const winrt::hresult_error& exception)
+            {
+                MaybeGetExceptionString(exception, debugString, debugStringChars);
+                return exception.to_abi();
+            }
+            catch (const std::bad_alloc& exception)
+            {
+                MaybeGetExceptionString(exception, debugString, debugStringChars);
+                return E_OUTOFMEMORY;
+            }
+            catch (const std::out_of_range& exception)
+            {
+                MaybeGetExceptionString(exception, debugString, debugStringChars);
+                return E_BOUNDS;
+            }
+            catch (const std::invalid_argument& exception)
+            {
+                MaybeGetExceptionString(exception, debugString, debugStringChars);
+                return E_INVALIDARG;
+            }
+            catch (const std::exception& exception)
+            {
+                MaybeGetExceptionString(exception, debugString, debugStringChars);
+                return HRESULT_FROM_WIN32(ERROR_UNHANDLED_EXCEPTION);
+            }
+            catch (...)
+            {
+                // Fall through to returning 'S_OK' below
+            }
+        }
+
+        // Tell the caller that we were unable to map the exception by succeeding...
+        return S_OK;
+    }
+}
+/// @endcond
+
+namespace wil
+{
+    inline std::int32_t __stdcall winrt_to_hresult(void* returnAddress) noexcept
+    {
+        // C++/WinRT only gives us the return address (caller), so pass along an empty 'DiagnosticsInfo' since we don't
+        // have accurate file/line/etc. information
+        return static_cast<std::int32_t>(details::ReportFailure_CaughtException<FailureType::Return>(__R_DIAGNOSTICS_RA(DiagnosticsInfo{}, returnAddress)));
+    }
+
+    inline void __stdcall winrt_throw_hresult(uint32_t lineNumber, char const* fileName, char const* functionName, void* returnAddress, winrt::hresult const result) noexcept
+    {
+        void* callerReturnAddress{nullptr}; PCSTR code{nullptr};
+        wil::details::ReportFailure_Hr<FailureType::Log>(__R_FN_CALL_FULL __R_COMMA result);
+    }
+
+    inline void WilInitialize_CppWinRT()
+    {
+        details::g_pfnResultFromCaughtException_CppWinRt = details::ResultFromCaughtException_CppWinRt;
+        if constexpr (details::major_version_from_string(CPPWINRT_VERSION) >= 2)
+        {
+            WI_ASSERT(winrt_to_hresult_handler == nullptr);
+            winrt_to_hresult_handler = winrt_to_hresult;
+        }
+
+        if constexpr ((details::major_version_from_string(CPPWINRT_VERSION) >= 2) && (details::minor_version_from_string(CPPWINRT_VERSION) >= 210122))
+        {
+            WI_ASSERT(winrt_throw_hresult_handler == nullptr);
+            winrt_throw_hresult_handler = winrt_throw_hresult;
+        }
+    }
+
+    /// @cond
+    namespace details
+    {
+#ifndef CPPWINRT_SUPPRESS_STATIC_INITIALIZERS
+        WI_ODR_PRAGMA("CPPWINRT_SUPPRESS_STATIC_INITIALIZERS", "0")
+        WI_HEADER_INITITALIZATION_FUNCTION(WilInitialize_CppWinRT, []
+        {
+            ::wil::WilInitialize_CppWinRT();
+            return 1;
+        });
+#else
+        WI_ODR_PRAGMA("CPPWINRT_SUPPRESS_STATIC_INITIALIZERS", "1")
+#endif
+    }
+    /// @endcond
+
+    // Provides an overload of verify_hresult so that the WIL macros can recognize winrt::hresult as a valid "hresult" type.
+    inline long verify_hresult(winrt::hresult hr) noexcept
+    {
+        return hr;
+    }
+
+    // Provides versions of get_abi and put_abi for genericity that directly use HSTRING for convenience.
+    template <typename T>
+    auto get_abi(T const& object) noexcept
+    {
+        return winrt::get_abi(object);
+    }
+
+    inline auto get_abi(winrt::hstring const& object) noexcept
+    {
+        return static_cast<HSTRING>(winrt::get_abi(object));
+    }
+
+    template <typename T>
+    auto put_abi(T& object) noexcept
+    {
+        return winrt::put_abi(object);
+    }
+
+    inline auto put_abi(winrt::hstring& object) noexcept
+    {
+        return reinterpret_cast<HSTRING*>(winrt::put_abi(object));
+    }
+
+    inline ::IUnknown* com_raw_ptr(const winrt::Windows::Foundation::IUnknown& ptr) noexcept
+    {
+        return static_cast<::IUnknown*>(winrt::get_abi(ptr));
+    }
+
+    // Needed to power wil::cx_object_from_abi that requires IInspectable
+    inline ::IInspectable* com_raw_ptr(const winrt::Windows::Foundation::IInspectable& ptr) noexcept
+    {
+        return static_cast<::IInspectable*>(winrt::get_abi(ptr));
+    }
+
+    // Taken from the docs.microsoft.com article
+    template <typename T>
+    T convert_from_abi(::IUnknown* from)
+    {
+        T to{ nullptr }; // `T` is a projected type.
+        winrt::check_hresult(from->QueryInterface(winrt::guid_of<T>(), winrt::put_abi(to)));
+        return to;
+    }
+
+    // For obtaining an object from an interop method on the factory. Example:
+    // winrt::InputPane inputPane = wil::capture_interop<winrt::InputPane>(&IInputPaneInterop::GetForWindow, hwnd);
+    // If the method produces something different from the factory type:
+    // winrt::IAsyncAction action = wil::capture_interop<winrt::IAsyncAction, winrt::AccountsSettingsPane>(&IAccountsSettingsPaneInterop::ShowAddAccountForWindow, hwnd);
+    template<typename WinRTResult, typename WinRTFactory = WinRTResult, typename Interface, typename... InterfaceArgs, typename... Args>
+    auto capture_interop(HRESULT(__stdcall Interface::* method)(InterfaceArgs...), Args&&... args)
+    {
+        auto interop = winrt::get_activation_factory<WinRTFactory, Interface>();
+        return winrt::capture<WinRTResult>(interop, method, std::forward<Args>(args)...);
+    }
+
+    // For obtaining an object from an interop method on an instance. Example:
+    // winrt::UserActivitySession session = wil::capture_interop<winrt::UserActivitySession>(activity, &IUserActivityInterop::CreateSessionForWindow, hwnd);
+    template<typename WinRTResult, typename Interface, typename... InterfaceArgs, typename... Args>
+    auto capture_interop(winrt::Windows::Foundation::IUnknown const& o, HRESULT(__stdcall Interface::* method)(InterfaceArgs...), Args&&... args)
+    {
+        return winrt::capture<WinRTResult>(o.as<Interface>(), method, std::forward<Args>(args)...);
+    }
+
+    /** Holds a reference to the host C++/WinRT module to prevent it from being unloaded.
+    Normally, this is done by being in an IAsyncOperation coroutine or by holding a strong
+    reference to a C++/WinRT object hosted in the same module, but if you have neither,
+    you will need to hold a reference explicitly. For the WRL equivalent, see wrl_module_reference.
+
+    This can be used as a base, which permits EBO:
+    ~~~~
+    struct NonWinrtObject : wil::winrt_module_reference
+    {
+        int value;
+    };
+
+    // DLL will not be unloaded as long as NonWinrtObject is still alive.
+    auto p = std::make_unique<NonWinrtObject>();
+    ~~~~
+
+    Or it can be used as a member (with [[no_unique_address]] to avoid
+    occupying any memory):
+    ~~~~
+    struct NonWinrtObject
+    {
+        int value;
+
+        [[no_unique_address]] wil::winrt_module_reference module_ref;
+    };
+
+    // DLL will not be unloaded as long as NonWinrtObject is still alive.
+    auto p = std::make_unique<NonWinrtObject>();
+    ~~~~
+
+    If using it to prevent the host DLL from unloading while a thread
+    or threadpool work item is still running, create the object before
+    starting the thread, and pass it to the thread. This avoids a race
+    condition where the host DLL could get unloaded before the thread starts.
+    ~~~~
+    std::thread([module_ref = wil::winrt_module_reference()]() { do_background_work(); });
+
+    // Don't do this (race condition)
+    std::thread([]() { wil::winrt_module_reference module_ref; do_background_work(); }); // WRONG
+    ~~~~
+
+    Also useful in coroutines that neither capture DLL-hosted COM objects, nor are themselves
+    DLL-hosted COM objects. (If the coroutine returns IAsyncAction or captures a get_strong()
+    of its containing WinRT class, then the IAsyncAction or strong reference will itself keep
+    a strong reference to the host module.)
+    ~~~~
+    winrt::fire_and_forget ContinueBackgroundWork()
+    {
+        // prevent DLL from unloading while we are running on a background thread.
+        // Do this before switching to the background thread.
+        wil::winrt_module_reference module_ref;
+
+        co_await winrt::resume_background();
+        do_background_work();
+    };
+    ~~~~
+    */
+    struct [[nodiscard]] winrt_module_reference
+    {
+        winrt_module_reference()
+        {
+            ++winrt::get_module_lock();
+        }
+
+        winrt_module_reference(winrt_module_reference const&) : winrt_module_reference() {}
+
+        ~winrt_module_reference()
+        {
+            --winrt::get_module_lock();
+        }
+    };
+}
+
+#if (defined(__cpp_lib_coroutine) && (__cpp_lib_coroutine >= 201902L)) || defined(_RESUMABLE_FUNCTIONS_SUPPORTED)
+
+/// @cond
+#if defined(_RESUMABLE_FUNCTIONS_SUPPORTED)
+#include <experimental/coroutine>
+namespace wil::details
+{
+    template<typename T = void> using coroutine_handle = std::experimental::coroutine_handle<T>;
+}
+#else
+#include <coroutine>
+namespace wil::details
+{
+    template<typename T = void> using coroutine_handle = std::coroutine_handle<T>;
+}
+#endif
+
+namespace winrt::Windows::UI::Core
+{
+    struct CoreDispatcher;
+    enum class CoreDispatcherPriority;
+    struct DispatchedHandler;
+}
+
+namespace winrt::Windows::System
+{
+    struct DispatcherQueue;
+    enum class DispatcherQueuePriority;
+    struct DispatcherQueueHandler;
+}
+
+namespace winrt::Microsoft::System
+{
+    struct DispatcherQueue;
+    enum class DispatcherQueuePriority;
+    struct DispatcherQueueHandler;
+}
+
+namespace winrt::Microsoft::UI::Dispatching
+{
+    struct DispatcherQueue;
+    enum class DispatcherQueuePriority;
+    struct DispatcherQueueHandler;
+}
+/// @endcond
+
+namespace wil
+{
+    /// @cond
+    namespace details
+    {
+        struct dispatcher_RunAsync
+        {
+            template<typename Dispatcher, typename... Args>
+            static void Schedule(Dispatcher const& dispatcher, Args&&... args)
+            {
+                dispatcher.RunAsync(std::forward<Args>(args)...);
+            }
+        };
+
+        struct dispatcher_TryEnqueue
+        {
+            template<typename Dispatcher,typename... Args>
+            static void Schedule(Dispatcher const& dispatcher, Args&&... args)
+            {
+                dispatcher.TryEnqueue(std::forward<Args>(args)...);
+            }
+        };
+
+        template<typename Dispatcher> struct dispatcher_traits;
+
+        template<>
+        struct dispatcher_traits<winrt::Windows::UI::Core::CoreDispatcher>
+        {
+            using Priority = winrt::Windows::UI::Core::CoreDispatcherPriority;
+            using Handler = winrt::Windows::UI::Core::DispatchedHandler;
+            using Scheduler = dispatcher_RunAsync;
+        };
+
+        template<>
+        struct dispatcher_traits<winrt::Windows::System::DispatcherQueue>
+        {
+            using Priority = winrt::Windows::System::DispatcherQueuePriority;
+            using Handler = winrt::Windows::System::DispatcherQueueHandler;
+            using Scheduler = dispatcher_TryEnqueue;
+        };
+
+        template<>
+        struct dispatcher_traits<winrt::Microsoft::System::DispatcherQueue>
+        {
+            using Priority = winrt::Microsoft::System::DispatcherQueuePriority;
+            using Handler = winrt::Microsoft::System::DispatcherQueueHandler;
+            using Scheduler = dispatcher_TryEnqueue;
+        };
+
+        template<>
+        struct dispatcher_traits<winrt::Microsoft::UI::Dispatching::DispatcherQueue>
+        {
+            using Priority = winrt::Microsoft::UI::Dispatching::DispatcherQueuePriority;
+            using Handler = winrt::Microsoft::UI::Dispatching::DispatcherQueueHandler;
+            using Scheduler = dispatcher_TryEnqueue;
+        };
+
+        struct dispatched_handler_state
+        {
+            details::coroutine_handle<> handle;
+            bool orphaned = false;
+        };
+
+        struct dispatcher_handler
+        {
+            dispatcher_handler(dispatched_handler_state* state) : m_state(state) { }
+            dispatcher_handler(dispatcher_handler&& other) noexcept : m_state(std::exchange(other.m_state, {})) {}
+
+            ~dispatcher_handler()
+            {
+                if (m_state && m_state->handle)
+                {
+                    m_state->orphaned = true;
+                    Complete();
+                }
+            }
+            void operator()()
+            {
+                Complete();
+            }
+
+            void Complete()
+            {
+                auto state = std::exchange(m_state, nullptr);
+                std::exchange(state->handle, {}).resume();
+            }
+
+            dispatched_handler_state* m_state;
+        };
+    }
+    /// @endcond
+
+    //! Resumes coroutine execution on the thread associated with the dispatcher, or throws
+    //! an exception (from an arbitrary thread) if unable. Supported dispatchers are
+    //! Windows.System.DispatcherQueue, Microsoft.System.DispatcherQueue,
+    //! Microsoft.UI.Dispatching.DispatcherQueue, and Windows.UI.Core.CoreDispatcher.
+    template<typename Dispatcher>
+    [[nodiscard]] auto resume_foreground(Dispatcher const& dispatcher,
+        typename details::dispatcher_traits<Dispatcher>::Priority priority = details::dispatcher_traits<Dispatcher>::Priority::Normal)
+    {
+        using Traits = details::dispatcher_traits<Dispatcher>;
+        using Priority = typename Traits::Priority;
+        using Handler = typename Traits::Handler;
+
+        struct awaitable
+        {
+            awaitable(Dispatcher const& dispatcher, Priority priority) noexcept :
+                m_dispatcher(dispatcher),
+                m_priority(priority)
+            {
+            }
+            bool await_ready() const noexcept { return false; }
+
+            void await_suspend(details::coroutine_handle<> handle)
+            {
+                m_state.handle = handle;
+                Handler handler{ details::dispatcher_handler(&m_state) };
+                try
+                {
+                    // The return value of Schedule is not reliable. Use the dispatcher_handler destructor
+                    // to detect whether the work item failed to run.
+                    Traits::Scheduler::Schedule(m_dispatcher, m_priority, handler);
+                }
+                catch (...)
+                {
+                    m_state.handle = nullptr; // the exception will resume the coroutine, so the handler shouldn't do it
+                    throw;
+                }
+            }
+
+            void await_resume() const
+            {
+                if (m_state.orphaned)
+                {
+                    throw winrt::hresult_error(HRESULT_FROM_WIN32(ERROR_NO_TASK_QUEUE));
+                }
+            }
+
+        private:
+            Dispatcher const& m_dispatcher;
+            Priority const m_priority;
+            details::dispatched_handler_state m_state;
+        };
+        return awaitable{ dispatcher, priority };
+    }
+}
+#endif // C++20 coroutines supported
+
+#endif // __WIL_CPPWINRT_INCLUDED