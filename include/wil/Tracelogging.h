#pragma once

#ifndef __WIL_TRACELOGGING_H_INCLUDED
#define __WIL_TRACELOGGING_H_INCLUDED

#ifdef _KERNEL_MODE
#error This header is not supported in kernel-mode.
#endif

// Note that we avoid pulling in STL's memory header from TraceLogging.h through Resource.h as we have
// TraceLogging customers who are still on older versions of STL (without std::shared_ptr<>).
#define RESOURCE_SUPPRESS_STL
<<<<<<< HEAD
#include "Microsoft.Windows.Telemetry.Result.h"
=======
#include <wil/result.h>
>>>>>>> e99c787 (Adding Telemetry headers to public WIL package. These headers add convenience macros for defining and logging telemetry events. These event can be used for local tracing.)
#undef RESOURCE_SUPPRESS_STL
#include <winmeta.h>
#include <TraceLoggingProvider.h>
#include <TraceLoggingActivity.h>
#include <wil/telemetry/microsofttelemetry.h>
#ifndef TRACELOGGING_SUPPRESS_NEW
#include <new>
#endif

#pragma warning(push)
#pragma warning(disable: 26135)   // Missing locking annotation, Caller failing to hold lock

#ifndef __TRACELOGGING_TEST_HOOK_ERROR
#define __TRACELOGGING_TEST_HOOK_ERROR(failure)
#define __TRACELOGGING_TEST_HOOK_ACTIVITY_ERROR(failure)
#define __TRACELOGGING_TEST_HOOK_CALLCONTEXT_ERROR(pFailure, hr)
#define __TRACELOGGING_TEST_HOOK_ACTIVITY_START()
#define __TRACELOGGING_TEST_HOOK_ACTIVITY_STOP(pFailure, hr)
#define __TRACELOGGING_TEST_HOOK_SET_ENABLED false
#define __TRACELOGGING_TEST_HOOK_VERIFY_API_TELEMETRY(nameSpace, apiList, specializationList, countArray, numCounters)
#define __TRACELOGGING_TEST_HOOK_API_TELEMETRY_EVENT_DELAY_MS 5000
#endif

// For use only within wil\TraceLogging.h:
#define _wiltlg_STRINGIZE(x)       _wiltlg_STRINGIZE_imp(x)
#define _wiltlg_STRINGIZE_imp(x)   #x
#define _wiltlg_LSTRINGIZE(x)      _wiltlg_LSTRINGIZE_imp1(x)
#define _wiltlg_LSTRINGIZE_imp1(x) _wiltlg_LSTRINGIZE_imp2(#x)
#define _wiltlg_LSTRINGIZE_imp2(s) L##s

/*
Macro __TRACELOGGING_DEFINE_PROVIDER_STORAGE_LINK(name1, name2):
This macro defines a storage link association between two names for use by the
TlgReflector static analysis tool.
*/
#define __TRACELOGGING_DEFINE_PROVIDER_STORAGE_LINK(name1, name2) \
    __annotation(L"_TlgProviderLink:|" _wiltlg_LSTRINGIZE(__LINE__) L"|Key|" _wiltlg_LSTRINGIZE(name1) L"=" _wiltlg_LSTRINGIZE(name2))

// Utility macro for writing relevant fields from a wil::FailureInfo structure into a TraceLoggingWrite
// statement.  Most fields are relevant for telemetry or for simple ETW, but there are a few additional
// fields reported via ETW.

#define __RESULT_TELEMETRY_COMMON_FAILURE_PARAMS(failure) \
    TraceLoggingUInt32((failure).hr, "hresult", "Failure error code"), \
    TraceLoggingString((failure).pszFile, "fileName", "Source code file name where the error occurred"), \
    TraceLoggingUInt32((failure).uLineNumber, "lineNumber", "Line number within the source code file where the error occurred"), \
    TraceLoggingString((failure).pszModule, "module", "Name of the binary where the error occurred"), \
    TraceLoggingUInt32(static_cast<DWORD>((failure).type), "failureType", "Indicates what type of failure was observed (exception, returned error, logged error or fail fast"), \
    TraceLoggingWideString((failure).pszMessage, "message", "Custom message associated with the failure (if any)"), \
    TraceLoggingUInt32((failure).threadId, "threadId", "Identifier of the thread the error occurred on"), \
    TraceLoggingString((failure).pszCallContext, "callContext", "List of telemetry activities containing this error"), \
    TraceLoggingUInt32((failure).callContextOriginating.contextId, "originatingContextId", "Identifier for the oldest telemetry activity containing this error"), \
    TraceLoggingString((failure).callContextOriginating.contextName, "originatingContextName", "Name of the oldest telemetry activity containing this error"), \
    TraceLoggingWideString((failure).callContextOriginating.contextMessage, "originatingContextMessage", "Custom message associated with the oldest telemetry activity containing this error (if any)"), \
    TraceLoggingUInt32((failure).callContextCurrent.contextId, "currentContextId", "Identifier for the newest telemetry activity containing this error"), \
    TraceLoggingString((failure).callContextCurrent.contextName, "currentContextName", "Name of the newest telemetry activity containing this error"), \
    TraceLoggingWideString((failure).callContextCurrent.contextMessage, "currentContextMessage", "Custom message associated with the newest telemetry activity containing this error (if any)")

#define __RESULT_TRACELOGGING_COMMON_FAILURE_PARAMS(failure) \
    __RESULT_TELEMETRY_COMMON_FAILURE_PARAMS(failure), \
    TraceLoggingUInt32(static_cast<DWORD>((failure).failureId), "failureId", "Identifier assigned to this failure"), \
    TraceLoggingUInt32(static_cast<DWORD>((failure).cFailureCount), "failureCount", "Number of failures seen within the binary where the error occurred"), \
    TraceLoggingString((failure).pszFunction, "function", "Name of the function where the error occurred")

// Activity Start Event (ALL)
#define __ACTIVITY_START_PARAMS() \
    TraceLoggingStruct(1, "wilActivity"), \
    TraceLoggingUInt32(::GetCurrentThreadId(), "threadId", "Identifier of the thread the activity was run on")

// Activity Stop Event (SUCCESSFUL or those WITHOUT full failure info -- just hr)
// Also utilized for intermediate stop events (a successful call to 'Stop()' from a Split activity
#define __ACTIVITY_STOP_PARAMS(hr) \
    TraceLoggingStruct(2, "wilActivity"), \
    TraceLoggingUInt32(hr, "hresult", "Failure error code"), \
    TraceLoggingUInt32(::GetCurrentThreadId(), "threadId", "Identifier of the thread the activity was run on")

// Activity Stop Event (FAILED with full failure info)
#define __ACTIVITY_STOP_TELEMETRY_FAILURE_PARAMS(failure) \
    TelemetryPrivacyDataTag(PDT_ProductAndServicePerformance), \
    TraceLoggingStruct(14, "wilActivity"), \
    __RESULT_TELEMETRY_COMMON_FAILURE_PARAMS(failure)
#define __ACTIVITY_STOP_TRACELOGGING_FAILURE_PARAMS(failure) \
    TelemetryPrivacyDataTag(PDT_ProductAndServicePerformance), \
    TraceLoggingStruct(17, "wilActivity"), \
    __RESULT_TRACELOGGING_COMMON_FAILURE_PARAMS(failure)

// "ActivityError" tagged event (all distinct FAILURES occurring within the outer activity scope)
#define __ACTIVITY_ERROR_TELEMETRY_FAILURE_PARAMS(failure) \
    TelemetryPrivacyDataTag(PDT_ProductAndServicePerformance), \
    TraceLoggingStruct(14, "wilActivity"), \
    __RESULT_TELEMETRY_COMMON_FAILURE_PARAMS(failure)
#define __ACTIVITY_ERROR_TRACELOGGING_FAILURE_PARAMS(failure) \
    TelemetryPrivacyDataTag(PDT_ProductAndServicePerformance), \
    TraceLoggingStruct(17, "wilActivity"), \
    __RESULT_TRACELOGGING_COMMON_FAILURE_PARAMS(failure)

// "ActivityFailure" tagged event (only comes through on TELEMETRY for CallContext activities that have FAILED)
#define __ACTIVITY_FAILURE_TELEMETRY_FAILURE_PARAMS(failure) \
    TelemetryPrivacyDataTag(PDT_ProductAndServicePerformance), \
    TraceLoggingStruct(14, "wilActivity"), \
    __RESULT_TELEMETRY_COMMON_FAILURE_PARAMS(failure)
#define __ACTIVITY_FAILURE_TELEMETRY_PARAMS(hr, contextName, contextMessage) \
    TelemetryPrivacyDataTag(PDT_ProductAndServicePerformance), \
    TraceLoggingStruct(4, "wilActivity"), \
    TraceLoggingUInt32(hr, "hresult", "Failure error code"), \
    TraceLoggingUInt32(::GetCurrentThreadId(), "threadId", "Identifier of the thread the activity was run on"), \
    TraceLoggingString(contextName, "currentContextName", "Name of the activity containing this error"), \
    TraceLoggingWideString(contextMessage, "currentContextMessage", "Custom message for the activity containing this error (if any)")

// "FallbackError" events (all FAILURE events happening outside of ANY activity context)
#define __RESULT_TELEMETRY_FAILURE_PARAMS(failure) \
    TelemetryPrivacyDataTag(PDT_ProductAndServicePerformance), \
    TraceLoggingStruct(14, "wilResult"), \
    __RESULT_TELEMETRY_COMMON_FAILURE_PARAMS(failure)
#define __RESULT_TRACELOGGING_FAILURE_PARAMS(failure) \
    TelemetryPrivacyDataTag(PDT_ProductAndServicePerformance), \
    TraceLoggingStruct(17, "wilResult"), \
    __RESULT_TRACELOGGING_COMMON_FAILURE_PARAMS(failure)

namespace wil
{
    enum class ActivityOptions
    {
        None = 0,
        TelemetryOnFailure = 0x1,
        TraceLoggingOnFailure = 0x2
    };
    DEFINE_ENUM_FLAG_OPERATORS(ActivityOptions)

        template <typename ActivityTraceLoggingType,
        ActivityOptions options, UINT64 keyword, UINT8 level, UINT64 privacyTag,
        typename TlgReflectorTag>
        class ActivityBase;

    /// @cond
    namespace details
    {
        // Lazy static initialization helper for holding a singleton telemetry class to maintain
        // the provider handle.

        template<class T>
        class static_lazy
        {
        public:
            void __cdecl cleanup() WI_NOEXCEPT
            {
                void* pVoid;
                BOOL pending;

                // If object is being constructed on another thread, wait until construction completes.
                // Need a memory barrier here (see get() and ~Completer below) so use the result that we
                // get from InitOnceBeginInitialize(..., &pVoid, ...)
                if (::InitOnceBeginInitialize(&m_initOnce, INIT_ONCE_CHECK_ONLY, &pending, &pVoid) && !pending)
                {
                    static_cast<T*>(pVoid)->~T();
                }
            }

            T* get(void(__cdecl *cleanupFunc)(void)) WI_NOEXCEPT
            {
                void* pVoid{};
                BOOL pending;
                if (::InitOnceBeginInitialize(&m_initOnce, 0, &pending, &pVoid) && pending)
                {
                    // Don't do anything non-trivial from DllMain, fail fast.
                    // Some 3rd party code in IE calls shell functions this way, so we can only enforce
                    // this in DEBUG.
#ifdef DEBUG
                    FAIL_FAST_IMMEDIATE_IF_IN_LOADER_CALLOUT();
#endif

                    Completer completer(this);
                    pVoid = &m_storage;
                    ::new(pVoid)T();
                    atexit(cleanupFunc); // ignore failure (that's what the C runtime does, too)
                    completer.Succeed();
                }
                return static_cast<T*>(pVoid);
            }

        private:
            INIT_ONCE m_initOnce;
            alignas(T) BYTE m_storage[sizeof(T)];
            struct Completer
            {
                static_lazy *m_pSelf;
                DWORD m_flags;

                explicit Completer(static_lazy *pSelf) WI_NOEXCEPT : m_pSelf(pSelf), m_flags(INIT_ONCE_INIT_FAILED) { }
                void Succeed() WI_NOEXCEPT { m_flags = 0; }

                ~Completer() WI_NOEXCEPT
                {
                    if (m_flags == 0)
                    {
                        reinterpret_cast<T*>(&m_pSelf->m_storage)->Create();
                    }
                    ::InitOnceComplete(&m_pSelf->m_initOnce, m_flags, &m_pSelf->m_storage);
                }
            };
        };

        // This class serves as a simple RAII wrapper around CallContextInfo.  It presumes that
        // the contextName parameter is always a static string, but copies or allocates the
        // contextMessage as needed.

        class StoredCallContextInfo : public wil::CallContextInfo
        {
        public:
            StoredCallContextInfo()
            {
                ::ZeroMemory(this, sizeof(*this));
            }

            StoredCallContextInfo(StoredCallContextInfo &&other) :
                StoredCallContextInfo()
            {
                operator=(wistd::move(other));
            }

            StoredCallContextInfo& operator=(StoredCallContextInfo &&other)
            {
                contextId = other.contextId;
                contextName = other.contextName;
                ClearMessage();
                contextMessage = other.contextMessage;
                other.contextMessage = nullptr;
                m_ownsMessage = other.m_ownsMessage;
                other.m_ownsMessage = false;
                return *this;
            }

            StoredCallContextInfo(StoredCallContextInfo const &other) :
                m_ownsMessage(false)
            {
                contextId = other.contextId;
                contextName = other.contextName;
                if (other.m_ownsMessage)
                {
                    AssignMessage(other.contextMessage);
                }
                else
                {
                    contextMessage = other.contextMessage;
                }
            }

            StoredCallContextInfo(_In_opt_ PCSTR staticContextName) :
                m_ownsMessage(false)
            {
                contextId = 0;
                contextName = staticContextName;
                contextMessage = nullptr;
            }

            StoredCallContextInfo(PCSTR staticContextName, _Printf_format_string_ PCSTR formatString, va_list argList) :
                StoredCallContextInfo(staticContextName)
            {
                SetMessage(formatString, argList);
            }

            void SetMessage(_Printf_format_string_ PCSTR formatString, va_list argList)
            {
                wchar_t loggingMessage[2048];
                PrintLoggingMessage(loggingMessage, ARRAYSIZE(loggingMessage), formatString, argList);
                ClearMessage();
                AssignMessage(loggingMessage);
            }

            void SetMessage(_In_opt_ PCWSTR message)
            {
                ClearMessage();
                contextMessage = message;
            }

            void SetMessageCopy(_In_opt_ PCWSTR message)
            {
                ClearMessage();
                if (message != nullptr)
                {
                    AssignMessage(message);
                }
            }

            void ClearMessage()
            {
                if (m_ownsMessage)
                {
                    WIL_FreeMemory(const_cast<PWSTR>(contextMessage));
                    m_ownsMessage = false;
                }
                contextMessage = nullptr;
            }

            ~StoredCallContextInfo()
            {
                ClearMessage();
            }

            StoredCallContextInfo& operator=(StoredCallContextInfo const &) = delete;

        private:
            void AssignMessage(PCWSTR message)
            {
                auto length = wcslen(message);
                if (length > 0)
                {
                    auto sizeBytes = (length + 1) * sizeof(wchar_t);
                    contextMessage = static_cast<PCWSTR>(WIL_AllocateMemory(sizeBytes));
                    if (contextMessage != nullptr)
                    {
                        m_ownsMessage = true;
                        memcpy_s(const_cast<PWSTR>(contextMessage), sizeBytes, message, sizeBytes);
                    }
                }
            }

            bool m_ownsMessage;
        };

        template <typename TActivity>
        void SetRelatedActivityId(TActivity&)
        {
        }

#if WINAPI_FAMILY_PARTITION(WINAPI_PARTITION_DESKTOP)
        template <typename ActivityTraceLoggingType, ActivityOptions options, UINT64 keyword, UINT8 level, UINT64 privacyTag, typename TlgReflectorTag>
        void SetRelatedActivityId(wil::ActivityBase<ActivityTraceLoggingType, options, keyword, level, privacyTag, TlgReflectorTag>& activity)
        {
            GUID capturedRelatedId;
            EventActivityIdControl(EVENT_ACTIVITY_CTRL_GET_ID, &capturedRelatedId);
            activity.SetRelatedActivityId(capturedRelatedId);
        }
#endif

        typedef wistd::integral_constant<char, 0> tag_start;
        typedef wistd::integral_constant<char, 1> tag_start_cv;
    } // namespace details
    /// @endcond


    // This class acts as a simple RAII class returned by a call to ContinueOnCurrentThread() for an activity
    // or by a call to WatchCurrentThread() on a provider.  The result is meant to be a stack local variable
    // whose scope controls the lifetime of an error watcher on the given thread.  That error watcher re-directs
    // errors occurrent within the object's lifetime to the associated provider or activity.

    class ActivityThreadWatcher
    {
    public:
        ActivityThreadWatcher() WI_NOEXCEPT
            : m_callbackHolder(nullptr, nullptr, false)
        {}

        ActivityThreadWatcher(_In_ details::IFailureCallback *pCallback, PCSTR staticContextName) WI_NOEXCEPT :
            m_callContext(staticContextName),
            m_callbackHolder(pCallback, &m_callContext)
        {
        }

        ActivityThreadWatcher(_In_ details::IFailureCallback *pCallback, PCSTR staticContextName, _Printf_format_string_ PCSTR formatString, va_list argList) WI_NOEXCEPT :
        ActivityThreadWatcher(pCallback, staticContextName)
        {
            m_callContext.SetMessage(formatString, argList);
        }

        // Uses the supplied StoredCallContextInfo rather than producing one itself
        ActivityThreadWatcher(_In_ details::IFailureCallback *pCallback, _In_ details::StoredCallContextInfo const &callContext) WI_NOEXCEPT :
        m_callContext(callContext),
            m_callbackHolder(pCallback, &m_callContext)
        {
        }

        ActivityThreadWatcher(ActivityThreadWatcher &&other) WI_NOEXCEPT :
        m_callContext(wistd::move(other.m_callContext)),
            m_callbackHolder(wistd::move(other.m_callbackHolder))
        {
            m_callbackHolder.SetCallContext(&m_callContext);
        }

        ActivityThreadWatcher(ActivityThreadWatcher const &) = delete;
        ActivityThreadWatcher& operator=(ActivityThreadWatcher const &) = delete;

        void SetMessage(_Printf_format_string_ PCSTR formatString, ...)
        {
            va_list argList;
            va_start(argList, formatString);
            m_callContext.SetMessage(formatString, argList);
        }

        void SetMessage(_In_opt_ PCWSTR message)
        {
            m_callContext.SetMessage(message);
        }

        void SetMessageCopy(_In_opt_ PCWSTR message)
        {
            m_callContext.SetMessageCopy(message);
        }

    private:
        details::StoredCallContextInfo m_callContext;
        details::ThreadFailureCallbackHolder m_callbackHolder;
    };


    // This is the base-class implementation of a TraceLogging class.  TraceLogging classes are defined with
    // BEGIN_TRACELOGGING_CLASS and automatically derive from this class

    enum class ErrorReportingType
    {
        None = 0,
        Telemetry,
        TraceLogging
    };

    class TraceLoggingProvider : public details::IFailureCallback
    {
    public:
        // Only one instance of each of these derived classes should be created
        TraceLoggingProvider(_In_ TraceLoggingProvider const&) = delete;
        TraceLoggingProvider& operator=(TraceLoggingProvider const&) = delete;
        void* operator new(size_t) = delete;
        void* operator new[](size_t) = delete;

    protected:

        // This can be overridden to provide specific initialization code for any individual provider.
        // It will be ran once when the single static singleton instance of this class is created.
        virtual void Initialize() WI_NOEXCEPT {}

        // This method can be overriden by a provider to more tightly control what happens in the event
        // of a failure in a CallContext activity, WatchCurrentThread() object, or attributed to a specific failure.
        virtual void OnErrorReported(bool alreadyReported, FailureInfo const &failure) WI_NOEXCEPT
        {
            if (!alreadyReported)
            {
                if (m_errorReportingType == ErrorReportingType::Telemetry)
                {
                    ReportTelemetryFailure(failure);
                }
                else if (m_errorReportingType == ErrorReportingType::TraceLogging)
                {
                    ReportTraceLoggingFailure(failure);
                }
            }
        }

    public:
        TraceLoggingHProvider const Provider_() const WI_NOEXCEPT
        {
            return m_providerHandle;
        }

    protected:
        TraceLoggingProvider() WI_NOEXCEPT {}

        virtual ~TraceLoggingProvider() WI_NOEXCEPT
        {
            if (m_ownsProviderHandle)
            {
                TraceLoggingUnregister(m_providerHandle);
            }
        }

        bool IsEnabled_(UCHAR eventLevel /* WINEVENT_LEVEL_XXX, e.g. WINEVENT_LEVEL_VERBOSE */, ULONGLONG eventKeywords /* MICROSOFT_KEYWORD_XXX */) const WI_NOEXCEPT
        {
            return ((m_providerHandle != nullptr) && TraceLoggingProviderEnabled(m_providerHandle, eventLevel, eventKeywords)) || __TRACELOGGING_TEST_HOOK_SET_ENABLED;
        }

        void SetErrorReportingType_(ErrorReportingType type)
        {
            m_errorReportingType = type;
        }

        static bool WasAlreadyReportedToTelemetry(long failureId) WI_NOEXCEPT
        {
            static long volatile s_lastFailureSeen = -1;
            auto wasSeen = (s_lastFailureSeen == failureId);
            s_lastFailureSeen = failureId;
            return wasSeen;
        }

        void ReportTelemetryFailure(FailureInfo const &failure) WI_NOEXCEPT
        {
            __TRACELOGGING_TEST_HOOK_ERROR(failure);
            TraceLoggingWrite(m_providerHandle, "FallbackError", TraceLoggingKeyword(MICROSOFT_KEYWORD_TELEMETRY), TraceLoggingLevel(WINEVENT_LEVEL_ERROR), __RESULT_TELEMETRY_FAILURE_PARAMS(failure));
        }

        void ReportTraceLoggingFailure(FailureInfo const &failure) WI_NOEXCEPT
        {
            TraceLoggingWrite(m_providerHandle, "FallbackError", TraceLoggingLevel(WINEVENT_LEVEL_ERROR), __RESULT_TRACELOGGING_FAILURE_PARAMS(failure));
        }

        // Helper function for TraceLoggingInfo/TraceLoggingError.
        // It prints out trace message for debug purpose. The message does not go into the telemetry.
        void ReportTraceLoggingMessage(bool isError, _In_ _Printf_format_string_ PCSTR formatString, va_list argList) WI_NOEXCEPT
        {
            if (IsEnabled_(WINEVENT_LEVEL_VERBOSE, 0))
            {
                wchar_t loggingMessage[2048];
                details::PrintLoggingMessage(loggingMessage, ARRAYSIZE(loggingMessage), formatString, argList);
                if (isError)
                {
                    TraceLoggingWrite(m_providerHandle, "TraceLoggingError", TraceLoggingLevel(WINEVENT_LEVEL_VERBOSE), TraceLoggingWideString(loggingMessage, "traceLoggingMessage"));
                }
                else
                {
                    TraceLoggingWrite(m_providerHandle, "TraceLoggingInfo", TraceLoggingLevel(WINEVENT_LEVEL_VERBOSE), TraceLoggingWideString(loggingMessage, "traceLoggingMessage"));
                }
            }
        }

        void Register(TraceLoggingHProvider const providerHandle, TLG_PENABLECALLBACK callback = nullptr) WI_NOEXCEPT
        {
            // taking over the lifetime and management of providerHandle
            m_providerHandle = providerHandle;
            m_ownsProviderHandle = true;
            TraceLoggingRegisterEx(providerHandle, callback, nullptr);
            InternalInitialize();
        }

        void AttachProvider(TraceLoggingHProvider const providerHandle) WI_NOEXCEPT
        {
            m_providerHandle = providerHandle;
            m_ownsProviderHandle = false;
            InternalInitialize();
        }

    private:
        // IFailureCallback
        bool NotifyFailure(FailureInfo const &failure) WI_NOEXCEPT override
        {
            if (!WasAlreadyReportedToTelemetry(failure.failureId))
            {
                OnErrorReported(false, failure);
            }
            return true;
        }

        void InternalInitialize()
        {
            m_errorReportingType = ErrorReportingType::Telemetry;
            Initialize();
        }

        TraceLoggingHProvider m_providerHandle;
        bool m_ownsProviderHandle;
        ErrorReportingType m_errorReportingType;
    };

    template<
        typename TraceLoggingType,
        UINT64 keyword = 0,
        UINT8 level = WINEVENT_LEVEL_VERBOSE,
        typename TlgReflectorTag = _TlgReflectorTag_Param0IsProviderType> // helps TlgReflector understand that this is a wrapper type
        class BasicActivity
        : public _TlgActivityBase<BasicActivity<TraceLoggingType, keyword, level, TlgReflectorTag>, keyword, level>
    {
        typedef
            _TlgActivityBase<BasicActivity<TraceLoggingType, keyword, level, TlgReflectorTag>, keyword, level>
            BaseTy;
        friend class BaseTy;

        void OnStarted()
        {
        }

        void OnStopped()
        {
        }

    public:

        BasicActivity()
        {
        }

        BasicActivity(BasicActivity&& rhs) :
            BaseTy(wistd::move(rhs))
        {
        }

        BasicActivity& operator=(BasicActivity&& rhs)
        {
            BaseTy::operator=(wistd::move(rhs));
            return *this;
        }

        /*
        Returns a handle to the TraceLogging provider associated with this activity.
        */
        TraceLoggingHProvider Provider() const
        {
            return TraceLoggingType::Provider();
        }

        /*
        Sets the related (parent) activity.
        May only be called once. If used, must be called before starting the activity.
        */
        template<typename ActivityTy>
        void SetRelatedActivity(_In_ const ActivityTy& relatedActivity)
        {
            this->SetRelatedId(*relatedActivity.Id());
        }

        /*
        Sets the related (parent) activity.
        May only be called once. If used, must be called before starting the activity.
        */
        void SetRelatedActivityId(_In_ const GUID& relatedActivityId)
        {
            this->SetRelatedId(relatedActivityId);
        }

        /*
        Sets the related (parent) activity.
        May only be called once. If used, must be called before starting the activity.
        */
        void SetRelatedActivityId(_In_ const GUID* relatedActivityId)
        {
            __FAIL_FAST_IMMEDIATE_ASSERT__(relatedActivityId != NULL);
            this->SetRelatedId(*relatedActivityId);
        }
    };

    template<
        typename TraceLoggingType,
        UINT64 keyword = 0,
        UINT8 level = WINEVENT_LEVEL_VERBOSE,
        typename TlgReflectorTag = _TlgReflectorTag_Param0IsProviderType> // helps TlgReflector understand that this is a wrapper type
        class BasicThreadActivity
        : public _TlgActivityBase<BasicThreadActivity<TraceLoggingType, keyword, level, TlgReflectorTag>, keyword, level>
    {
        typedef
            _TlgActivityBase<BasicThreadActivity<TraceLoggingType, keyword, level, TlgReflectorTag>, keyword, level>
            BaseTy;
        friend class BaseTy;

        void OnStarted()
        {
            this->PushThreadActivityId();
        }

        void OnStopped()
        {
            this->PopThreadActivityId();
        }

    public:

        BasicThreadActivity()
        {
        }

        BasicThreadActivity(BasicThreadActivity&& rhs)
            : BaseTy(wistd::move(rhs))
        {
        }

        BasicThreadActivity& operator=(BasicThreadActivity&& rhs)
        {
            BaseTy::operator=(wistd::move(rhs));
            return *this;
        }

        /*
        Returns a handle to the TraceLogging provider associated with this activity.
        */
        TraceLoggingHProvider Provider() const
        {
            return TraceLoggingType::Provider();
        }
    };

#define __WI_TraceLoggingWriteTagged(activity, name, ...) \
    __pragma(warning(push)) __pragma(warning(disable:4127)) \
    do { \
        _tlgActivityDecl(activity) \
        TraceLoggingWriteActivity( \
            TraceLoggingType::Provider(), \
            (name), \
            _tlgActivityRef(activity).Id(), \
            NULL, \
            __VA_ARGS__); \
    } while(0) \
    __pragma(warning(pop)) \


    // This is the ultimate base class implementation for all activities.  Activity classes are defined with
    // DEFINE_TRACELOGGING_ACTIVITY, DEFINE_CALLCONTEXT_ACTIVITY, DEFINE_TELEMETRY_ACTIVITY and others


    template <typename ActivityTraceLoggingType,
        ActivityOptions options = ActivityOptions::None, UINT64 keyword = 0, UINT8 level = WINEVENT_LEVEL_VERBOSE, UINT64 privacyTag = 0,
        typename TlgReflectorTag = _TlgReflectorTag_Param0IsProviderType>
        class ActivityBase : public details::IFailureCallback
    {
    public:
        typedef ActivityTraceLoggingType TraceLoggingType;

        static UINT64 const Keyword = keyword;
        static UINT8 const Level = level;
        static UINT64 const PrivacyTag = privacyTag;

        ActivityBase(PCSTR contextName, bool shouldWatchErrors = false) WI_NOEXCEPT :
        m_activityData(contextName),
            m_pActivityData(&m_activityData),
            m_callbackHolder(this, m_activityData.GetCallContext(), shouldWatchErrors)
        {
        }

        ActivityBase(ActivityBase &&other, bool shouldWatchErrors) WI_NOEXCEPT :
        m_activityData(wistd::move(other.m_activityData)),
            m_sharedActivityData(wistd::move(other.m_sharedActivityData)),
            m_callbackHolder(this, nullptr, shouldWatchErrors)
        {
            m_pActivityData = m_sharedActivityData ? m_sharedActivityData.get() : &m_activityData;
            m_callbackHolder.SetCallContext(m_pActivityData->GetCallContext());
            other.m_pActivityData = &other.m_activityData;
            if (other.m_callbackHolder.IsWatching())
            {
                other.m_callbackHolder.StopWatching();
            }
        }

        ActivityBase(ActivityBase &&other) WI_NOEXCEPT :
        ActivityBase(wistd::move(other), other.m_callbackHolder.IsWatching())
        {
        }

        ActivityBase(ActivityBase const &other) WI_NOEXCEPT :
            m_activityData(),
            m_pActivityData(&m_activityData),
            m_callbackHolder(this, nullptr, false)                  // false = do not automatically watch for failures
        {
            operator=(other);
        }

        ActivityBase& operator=(ActivityBase &&other) WI_NOEXCEPT
        {
            m_activityData = wistd::move(other.m_activityData);
            m_sharedActivityData = wistd::move(other.m_sharedActivityData);
            m_pActivityData = m_sharedActivityData ? m_sharedActivityData.get() : &m_activityData;
            m_callbackHolder.SetCallContext(m_pActivityData->GetCallContext());
            m_callbackHolder.SetWatching(other.m_callbackHolder.IsWatching());
            other.m_pActivityData = &other.m_activityData;
            if (other.m_callbackHolder.IsWatching())
            {
                other.m_callbackHolder.StopWatching();
            }
            return *this;
        }

        ActivityBase& operator=(ActivityBase const &other) WI_NOEXCEPT
        {
            if (m_callbackHolder.IsWatching())
            {
                m_callbackHolder.StopWatching();
            }

            if (other.m_sharedActivityData)
            {
                m_pActivityData = other.m_pActivityData;
                m_sharedActivityData = other.m_sharedActivityData;
            }
            else if (m_sharedActivityData.create(wistd::move(other.m_activityData)))
            {
                // Locking should not be required as the first copy should always take place on the owning
                // thread...
                m_pActivityData = m_sharedActivityData.get();
                other.m_sharedActivityData = m_sharedActivityData;
                other.m_pActivityData = m_pActivityData;
                other.m_callbackHolder.SetCallContext(m_pActivityData->GetCallContext());
            }
            m_callbackHolder.SetCallContext(m_pActivityData->GetCallContext());
            return *this;
        }

        // These calls all result in setting a message to associate with any failures that might occur while
        // running the activity.  For example, you could associate a filename with a call context activity
        // so that the file name is only reported if the activity fails with the failure.

        void SetMessage(_In_ _Printf_format_string_ PCSTR formatString, ...)
        {
            va_list argList;
            va_start(argList, formatString);
            auto lock = LockExclusive();
            GetCallContext()->SetMessage(formatString, argList);
        }

        void SetMessage(_In_opt_ PCWSTR message)
        {
            auto lock = LockExclusive();
            GetCallContext()->SetMessage(message);
        }

        void SetMessageCopy(_In_opt_ PCWSTR message)
        {
            auto lock = LockExclusive();
            GetCallContext()->SetMessageCopy(message);
        }

        // This call stops watching for errors on the thread that the activity was originally
        // created on.  Use it when moving the activity into a thread-agnostic class or moving
        // an activity across threads.

        void IgnoreCurrentThread() WI_NOEXCEPT
        {
            if (m_callbackHolder.IsWatching())
            {
                m_callbackHolder.StopWatching();
            }
        }

        // Call this API to retrieve an RAII object to watch events on the current thread.  The returned
        // object should only be used on the stack.

        WI_NODISCARD ActivityThreadWatcher ContinueOnCurrentThread() WI_NOEXCEPT
        {
            if (IsRunning())
            {
                return ActivityThreadWatcher(this, *m_pActivityData->GetCallContext());
            }
            return ActivityThreadWatcher();
        }

        // This is the 'default' Stop routine that accepts an HRESULT and completes the activity...

        void Stop(HRESULT hr = S_OK) WI_NOEXCEPT
        {
            bool stopActivity;
            HRESULT hrLocal;
            {
                auto lock = LockExclusive();
                stopActivity = m_pActivityData->SetStopResult(hr, &hrLocal);
            }
            if (stopActivity)
            {
                ReportStopActivity(hrLocal);
            }
            else
            {
                __WI_TraceLoggingWriteTagged(*this, "ActivityIntermediateStop", TraceLoggingKeyword(Keyword), TelemetryPrivacyDataTag(PDT_ProductAndServicePerformance), __ACTIVITY_STOP_PARAMS(hr));
            }
            IgnoreCurrentThread();
        }

        // IFailureCallback

        bool NotifyFailure(FailureInfo const &failure) WI_NOEXCEPT override
        {
            // We always report errors to the ETW stream, but we hold-back the telemetry keyword if we've already reported this error to this
            // particular telemetry provider.

            __TRACELOGGING_TEST_HOOK_ACTIVITY_ERROR(failure);

#pragma warning(push)
#pragma warning(disable: 6319)
            if (false, WI_IsFlagSet(options, ActivityOptions::TelemetryOnFailure) && !WasAlreadyReportedToTelemetry(failure.failureId))
            {
                __WI_TraceLoggingWriteTagged(*this, "ActivityError", TraceLoggingKeyword(Keyword | MICROSOFT_KEYWORD_TELEMETRY), TraceLoggingLevel(WINEVENT_LEVEL_ERROR), __ACTIVITY_ERROR_TELEMETRY_FAILURE_PARAMS(failure));
            }
            else if (false, WI_IsFlagSet(options, ActivityOptions::TraceLoggingOnFailure))
            {
                __WI_TraceLoggingWriteTagged(*this, "ActivityError", TraceLoggingKeyword(0), TraceLoggingLevel(WINEVENT_LEVEL_ERROR), __ACTIVITY_ERROR_TRACELOGGING_FAILURE_PARAMS(failure));
            }
            else
            {
                __WI_TraceLoggingWriteTagged(*this, "ActivityError", TraceLoggingKeyword(Keyword), TraceLoggingLevel(WINEVENT_LEVEL_ERROR), __ACTIVITY_ERROR_TRACELOGGING_FAILURE_PARAMS(failure));
            }
#pragma warning(pop)

            auto lock = LockExclusive();
            m_pActivityData->NotifyFailure(failure);
            return true;
        }

        // This is the base TraceLoggingActivity<> contract...  we implement it so that this class
        // can be used by all of the activity macros and we re-route the request as needed.
        //
        // The contract required by the TraceLogging Activity macros is:
        // - activity.Keyword    // compile-time constant
        // - activity.Level      // compile-time constant
        // - activity.PrivacyTag // compile-time constant
        // - activity.Provider()
        // - activity.Id()
        // - activity.zInternalRelatedId()
        // - activity.zInternalStart()
        // - activity.zInternalStop()
        // In addition, for TlgReflector to work correctly, it must be possible for
        // TlgReflector to statically map from typeof(activity) to hProvider.

        GUID const* zInternalRelatedId() const WI_NOEXCEPT
        {
            return m_pActivityData->zInternalRelatedId();
        }

        void zInternalStart() WI_NOEXCEPT
        {
            auto lock = LockExclusive(); m_pActivityData->zInternalStart();
        }

        void zInternalStop() WI_NOEXCEPT
        {
            auto lock = LockExclusive(); m_pActivityData->zInternalStop();
        }

        static TraceLoggingHProvider const Provider() WI_NOEXCEPT
        {
            return ActivityTraceLoggingType::Provider();
        }

        GUID const* Id() const WI_NOEXCEPT
        {
            return m_pActivityData->Id();
        }

        GUID const* providerGuid() const WI_NOEXCEPT
        {
            return m_pActivityData->providerGuid();
        }

        template<class OtherTy>
        void SetRelatedActivity(OtherTy const &relatedActivity) WI_NOEXCEPT
        {
            auto lock = LockExclusive(); m_pActivityData->SetRelatedActivityId(relatedActivity.Id());
        }

        void SetRelatedActivityId(_In_ const GUID& relatedActivityId) WI_NOEXCEPT
        {
            auto lock = LockExclusive(); m_pActivityData->SetRelatedActivityId(&relatedActivityId);
        }

        void SetRelatedActivityId(_In_ const GUID* relatedActivityId) WI_NOEXCEPT
        {
            auto lock = LockExclusive(); m_pActivityData->SetRelatedActivityId(relatedActivityId);
        }
        
        inline bool IsRunning() const WI_NOEXCEPT
        {
            return m_pActivityData->NeedsStopped();
        }
    protected:
        virtual void StopActivity() WI_NOEXCEPT = 0;
        virtual bool WasAlreadyReportedToTelemetry(long failureId) WI_NOEXCEPT = 0;

        void EnsureWatchingCurrentThread()
        {
            if (!m_callbackHolder.IsWatching())
            {
                m_callbackHolder.StartWatching();
            }
        }

        void SetStopResult(HRESULT hr, _Out_opt_ HRESULT *phr = nullptr) WI_NOEXCEPT
        {
            auto lock = LockExclusive(); m_pActivityData->SetStopResult(hr, phr);
        }

        void IncrementExpectedStopCount() WI_NOEXCEPT
        {
            auto lock = LockExclusive(); m_pActivityData->IncrementExpectedStopCount();
        }

        // Locking should not be required on these accessors as we only use this at reporting (which will only happen from
        // the final stop)

        FailureInfo const * GetFailureInfo() WI_NOEXCEPT
        {
            return m_pActivityData->GetFailureInfo();
        }

        inline HRESULT GetResult() const WI_NOEXCEPT
        {
            return m_pActivityData->GetResult();
        }

        details::StoredCallContextInfo *GetCallContext() const WI_NOEXCEPT
        {
            return m_pActivityData->GetCallContext();
        }

        // Think of this routine as the destructor -- since we need to call virtual derived methods, we can't use it as
        // a destructor without a pure virtual method call, so we have the derived class call it in its destructor...

        void Destroy() WI_NOEXCEPT
        {
            bool fStop = true;
            if (m_sharedActivityData)
            {
                // The lock unifies the 'unique()' check and the 'reset()' of any non-unique activity so that we
                // can positively identify the final release of the internal data

                auto lock = LockExclusive();
                if (!m_sharedActivityData.unique())
                {
                    fStop = false;
                    m_sharedActivityData.reset();
                }
            }

            if (fStop && m_pActivityData->NeedsStopped())
            {
                ReportStopActivity(m_pActivityData->SetUnhandledException());
            }
        }

    private:
        void ReportStopActivity(HRESULT hr) WI_NOEXCEPT
        {
            if (FAILED(hr) && WI_AreAllFlagsClear(Keyword, (MICROSOFT_KEYWORD_TELEMETRY | MICROSOFT_KEYWORD_MEASURES | MICROSOFT_KEYWORD_CRITICAL_DATA)) && WI_IsFlagSet(options, ActivityOptions::TelemetryOnFailure))
            {
                wil::FailureInfo const* pFailure = GetFailureInfo();
                if (pFailure != nullptr)
                {
                    __TRACELOGGING_TEST_HOOK_CALLCONTEXT_ERROR(pFailure, pFailure->hr);
                    auto & failure = *pFailure;
                    __WI_TraceLoggingWriteTagged(*this, "ActivityFailure", TraceLoggingKeyword(Keyword | MICROSOFT_KEYWORD_TELEMETRY), TraceLoggingLevel(WINEVENT_LEVEL_ERROR), __ACTIVITY_FAILURE_TELEMETRY_FAILURE_PARAMS(failure));
                }
                else
                {
                    __TRACELOGGING_TEST_HOOK_CALLCONTEXT_ERROR(nullptr, hr);
                    __WI_TraceLoggingWriteTagged(*this, "ActivityFailure", TraceLoggingKeyword(Keyword | MICROSOFT_KEYWORD_TELEMETRY), TraceLoggingLevel(WINEVENT_LEVEL_ERROR),
                        __ACTIVITY_FAILURE_TELEMETRY_PARAMS(hr, m_pActivityData->GetCallContext()->contextName, m_pActivityData->GetCallContext()->contextMessage));
                }
            }

            StopActivity();
        }

        rwlock_release_exclusive_scope_exit LockExclusive() WI_NOEXCEPT
        {
            // We only need to lock when we're sharing....
            return (m_sharedActivityData ? m_sharedActivityData->LockExclusive() : rwlock_release_exclusive_scope_exit());
        }

        template <typename ActivityTraceLoggingType,
            typename TlgReflectorTag = _TlgReflectorTag_Param0IsProviderType>
            class ActivityData :
            public _TlgActivityBase<ActivityData<ActivityTraceLoggingType, TlgReflectorTag>, keyword, level>
        {
            typedef _TlgActivityBase<ActivityData<ActivityTraceLoggingType, TlgReflectorTag>, keyword, level> BaseTy;
            friend class BaseTy;
            void OnStarted() {}
            void OnStopped() {}

            // SFINAE dispatching on presence of ActivityTraceLoggingType::CreateActivityId(_Out_ GUID& childActivityId, _In_opt_ const GUID* relatedActivityId)
            template<typename ProviderType>
            auto CreateActivityIdByProviderType(int, _Out_ GUID& childActivityId) ->
                decltype(ProviderType::CreateActivityId(childActivityId, this->GetRelatedId()), (void)0)
            {
                ProviderType::CreateActivityId(childActivityId, this->GetRelatedId());
            }

            template<typename ProviderType>
            auto CreateActivityIdByProviderType(long, _Out_ GUID& childActivityId) ->
                void
            {
                EventActivityIdControl(EVENT_ACTIVITY_CTRL_CREATE_ID, &childActivityId);
            }

            void CreateActivityId(_Out_ GUID& childActivityId)
            {
                CreateActivityIdByProviderType<ActivityTraceLoggingType>(0, childActivityId);
            }

        public:
            ActivityData(_In_opt_ PCSTR contextName = nullptr) WI_NOEXCEPT :
                BaseTy(),
                m_callContext(contextName),
                m_result(S_OK),
                m_stopCountExpected(1)
            {
            }

            ActivityData(ActivityData &&other) WI_NOEXCEPT :
            BaseTy(wistd::move(other)),
                m_callContext(wistd::move(other.m_callContext)),
                m_result(other.m_result),
                m_failure(wistd::move(other.m_failure)),
                m_stopCountExpected(other.m_stopCountExpected)
            {
            }

            ActivityData & operator=(ActivityData &&other) WI_NOEXCEPT
            {
                BaseTy::operator=(wistd::move(other));
                m_callContext = wistd::move(other.m_callContext);
                m_result = other.m_result;
                m_failure = wistd::move(other.m_failure);
                m_stopCountExpected = other.m_stopCountExpected;
                return *this;
            }

            ActivityData(ActivityData const &other) = delete;
            ActivityData & operator=(ActivityData const &other) = delete;

            // returns true if the event was reported to telemetry
            void NotifyFailure(FailureInfo const &failure) WI_NOEXCEPT
            {
                if ((failure.hr != m_failure.GetFailureInfo().hr) &&      // don't replace with the same error (likely propagation up the stack)
                    ((failure.hr != m_result) || SUCCEEDED(m_result)))     // don't replace if we've already got the current explicitly supplied failure code
                {
                    m_failure.SetFailureInfo(failure);
                }
            }

            rwlock_release_exclusive_scope_exit LockExclusive() WI_NOEXCEPT
            {
                return m_lock.lock_exclusive();
            }

            static TraceLoggingHProvider const Provider()
            {
                return ActivityTraceLoggingType::Provider();
            }

            bool NeedsStopped() const WI_NOEXCEPT
            {
                return BaseTy::IsStarted();
            }

            void SetRelatedActivityId(const GUID* relatedId)
            {
                this->SetRelatedId(*relatedId);
            }

            bool SetStopResult(HRESULT hr, _Out_opt_ HRESULT *phr) WI_NOEXCEPT
            {
                // We must be expecting at least one Stop -- otherwise the caller is calling Stop() more times
                // than it can (normally once, or +1 for each call to Split())
                __FAIL_FAST_IMMEDIATE_ASSERT__(m_stopCountExpected >= 1);
                if (SUCCEEDED(m_result))
                {
                    m_result = hr;
                }
                if (phr != nullptr)
                {
                    *phr = m_result;
                }
                return ((--m_stopCountExpected) == 0);
            }

            HRESULT SetUnhandledException() WI_NOEXCEPT
            {
                HRESULT hr = m_failure.GetFailureInfo().hr;
                SetStopResult(FAILED(hr) ? hr : HRESULT_FROM_WIN32(ERROR_UNHANDLED_EXCEPTION), &hr);
                return hr;
            }

            void IncrementExpectedStopCount() WI_NOEXCEPT
            {
                m_stopCountExpected++;
            }

            FailureInfo const *GetFailureInfo() const WI_NOEXCEPT
            {
                return (FAILED(m_result) && (m_result == m_failure.GetFailureInfo().hr)) ? &m_failure.GetFailureInfo() : nullptr;
            }

            inline HRESULT GetResult() const WI_NOEXCEPT
            {
                return m_result;
            }

            details::StoredCallContextInfo *GetCallContext() WI_NOEXCEPT
            {
                return &m_callContext;
            }

        private:
            details::StoredCallContextInfo m_callContext;
            int m_stopCountExpected;
            HRESULT m_result;
            StoredFailureInfo m_failure;
            wil::srwlock m_lock;
        };

        mutable details::ThreadFailureCallbackHolder m_callbackHolder;
        mutable ActivityData<ActivityTraceLoggingType, TlgReflectorTag> *m_pActivityData;
        mutable ActivityData<ActivityTraceLoggingType, TlgReflectorTag> m_activityData;
        mutable details::shared_object<ActivityData<ActivityTraceLoggingType, TlgReflectorTag>> m_sharedActivityData;
    };

} // namespace wil


// Internal MACRO implementation of Activities.
// Do NOT use these macros directly.

#define __WI_TraceLoggingWriteStart(activity, name, ...) \
    __pragma(warning(push)) __pragma(warning(disable:4127)) \
    do { \
        _tlgActivityDecl(activity) \
        static const UINT64 _tlgActivity_Keyword = _tlgActivityRef(activity).Keyword;\
        static const UINT8 _tlgActivity_Level = _tlgActivityRef(activity).Level;\
        static const UINT64 _tlgActivityPrivacyTag = _tlgActivityRef(activity).PrivacyTag;\
        static_assert( \
            _tlgActivity_Keyword == (_tlgActivity_Keyword _tlg_FOREACH(_tlgKeywordVal, __VA_ARGS__)), \
            "Do not use TraceLoggingKeyword in TraceLoggingWriteStart. Keywords for START events are " \
            "specified in the activity type, e.g. TraceLoggingActivity<Provider,Keyword,Level>."); \
        static_assert( \
            _tlgActivity_Level == (_tlgActivity_Level _tlg_FOREACH(_tlgLevelVal, __VA_ARGS__)), \
            "Do not use TraceLoggingLevel in TraceLoggingWriteStart. The Level for START events is " \
            "specified in the activity type, e.g. TraceLoggingActivity<Provider,Keyword,Level>."); \
        _tlgActivityRef(activity).zInternalStart(); \
        TraceLoggingWriteActivity( \
            TraceLoggingType::Provider(), \
            (name), \
            _tlgActivityRef(activity).Id(), \
            _tlgActivityRef(activity).zInternalRelatedId(), \
            TraceLoggingOpcode(1 /* WINEVENT_OPCODE_START */), \
            TraceLoggingKeyword(_tlgActivity_Keyword), \
            TraceLoggingLevel(_tlgActivity_Level), \
            TelemetryPrivacyDataTag(_tlgActivityPrivacyTag), \
            TraceLoggingDescription("~^" _wiltlg_LSTRINGIZE(activity) L"^~"), \
            __VA_ARGS__); \
    } while(0) \
    __pragma(warning(pop)) \

#define __WRITE_ACTIVITY_START(EventId, ...) \
    __TRACELOGGING_TEST_HOOK_ACTIVITY_START(); \
    __WI_TraceLoggingWriteStart(*this, #EventId, __ACTIVITY_START_PARAMS(), __VA_ARGS__); \
    EnsureWatchingCurrentThread()

#define __WI_TraceLoggingWriteStop(activity, name, ...) \
    __pragma(warning(push)) __pragma(warning(disable:4127)) \
    do { \
        _tlgActivityDecl(activity) \
        static const UINT64 _tlgActivity_Keyword = _tlgActivityRef(activity).Keyword;\
        static const UINT8 _tlgActivity_Level = _tlgActivityRef(activity).Level;\
        static const UINT64 _tlgActivityPrivacyTag = _tlgActivityRef(activity).PrivacyTag;\
        static_assert( \
            _tlgActivity_Keyword == (_tlgActivity_Keyword _tlg_FOREACH(_tlgKeywordVal, __VA_ARGS__)), \
            "Do not use TraceLoggingKeyword in TraceLoggingWriteStop. Keywords for STOP events are " \
            "specified in the activity type, e.g. TraceLoggingActivity<Provider,Keyword,Level>."); \
        static_assert( \
            _tlgActivity_Level == (_tlgActivity_Level _tlg_FOREACH(_tlgLevelVal, __VA_ARGS__)), \
            "Do not use TraceLoggingLevel in TraceLoggingWriteStop. The Level for STOP events is " \
            "specified in the activity type, e.g. TraceLoggingActivity<Provider,Keyword,Level>."); \
        _tlgActivityRef(activity).zInternalStop(); \
        TraceLoggingWriteActivity( \
            TraceLoggingType::Provider(), \
            (name), \
            _tlgActivityRef(activity).Id(), \
            NULL, \
            TraceLoggingOpcode(2 /* WINEVENT_OPCODE_STOP */),\
            TraceLoggingKeyword(_tlgActivity_Keyword),\
            TraceLoggingLevel(_tlgActivity_Level),\
            TelemetryPrivacyDataTag(_tlgActivityPrivacyTag), \
            TraceLoggingDescription("~^" _wiltlg_LSTRINGIZE(activity) L"^~"),\
            __VA_ARGS__); \
    } while(0) \
    __pragma(warning(pop)) \

#define __WRITE_ACTIVITY_STOP(EventId, ...) \
    wil::FailureInfo const* pFailure = GetFailureInfo(); \
    if (pFailure != nullptr) \
        { \
        __TRACELOGGING_TEST_HOOK_ACTIVITY_STOP(pFailure, pFailure->hr); \
        auto &failure = *pFailure; \
        if (false, WI_IsAnyFlagSet(Keyword, (MICROSOFT_KEYWORD_TELEMETRY | MICROSOFT_KEYWORD_MEASURES | MICROSOFT_KEYWORD_CRITICAL_DATA))) \
        { \
            __WI_TraceLoggingWriteStop(*this, #EventId, __ACTIVITY_STOP_TELEMETRY_FAILURE_PARAMS(failure), __VA_ARGS__); \
        } \
        else \
        { \
            __WI_TraceLoggingWriteStop(*this, #EventId, __ACTIVITY_STOP_TRACELOGGING_FAILURE_PARAMS(failure), __VA_ARGS__); \
        } \
    } \
    else \
    { \
        __TRACELOGGING_TEST_HOOK_ACTIVITY_STOP(nullptr, GetResult()); \
        __WI_TraceLoggingWriteStop(*this, #EventId, __ACTIVITY_STOP_PARAMS(GetResult()), __VA_ARGS__); \
    } \
    IgnoreCurrentThread();

// optional params are:  KeyWord, Level, PrivacyTags, Options
#define __BEGIN_TRACELOGGING_ACTIVITY_CLASS(ActivityClassName, ...) \
    class ActivityClassName final : public wil::ActivityBase<TraceLoggingType, __VA_ARGS__> \
    { \
    protected: \
        void StopActivity() WI_NOEXCEPT override \
            { __WRITE_ACTIVITY_STOP(ActivityClassName); } \
        bool WasAlreadyReportedToTelemetry(long failureId) WI_NOEXCEPT override \
            { return TraceLoggingType::WasAlreadyReportedToTelemetry(failureId); } \
    public: \
        static bool IsEnabled() WI_NOEXCEPT \
            { return TraceLoggingType::IsEnabled(); } \
        ~ActivityClassName() WI_NOEXCEPT { ActivityBase::Destroy(); } \
        ActivityClassName(ActivityClassName const &other) WI_NOEXCEPT : ActivityBase(other) {} \
        ActivityClassName(ActivityClassName &&other) WI_NOEXCEPT : ActivityBase(wistd::move(other)) {} \
        ActivityClassName(ActivityClassName &&other, bool shouldWatchErrors) WI_NOEXCEPT : ActivityBase(wistd::move(other), shouldWatchErrors) {} \
        ActivityClassName& operator=(ActivityClassName const &other) WI_NOEXCEPT \
            { ActivityBase::operator=(other); return *this; } \
        ActivityClassName& operator=(ActivityClassName &&other) WI_NOEXCEPT \
            { auto localActivity(wistd::move(*this)); ActivityBase::operator=(wistd::move(other)); return *this; } \
        explicit operator bool() const WI_NOEXCEPT \
            { return IsRunning(); } \
        void StopWithResult(HRESULT hr) \
            { ActivityBase::Stop(hr); } \
        template<typename... TArgs> \
        void StopWithResult(HRESULT hr, TArgs&&... args) \
            { SetStopResult(hr); Stop(wistd::forward<TArgs>(args)...); } \
        void Stop(HRESULT hr = S_OK) WI_NOEXCEPT \
            { ActivityBase::Stop(hr); } \
        void StartActivity() WI_NOEXCEPT \
            { __WRITE_ACTIVITY_START(ActivityClassName); } \
        void StartRelatedActivity() WI_NOEXCEPT \
            { wil::details::SetRelatedActivityId(*this); StartActivity(); } \
        void StartActivityWithCorrelationVector(PCSTR correlationVector) WI_NOEXCEPT \
            { __WRITE_ACTIVITY_START(ActivityClassName, TraceLoggingString(correlationVector, "__TlgCV__")); } \
        WI_NODISCARD ActivityClassName Split() WI_NOEXCEPT \
            { __FAIL_FAST_IMMEDIATE_ASSERT__(IsRunning()); IncrementExpectedStopCount(); return ActivityClassName(*this); } \
        WI_NODISCARD ActivityClassName TransferToCurrentThread() WI_NOEXCEPT \
            { return ActivityClassName(wistd::move(*this), IsRunning()); } \
        WI_NODISCARD ActivityClassName TransferToMember() WI_NOEXCEPT \
            { return ActivityClassName(wistd::move(*this), false); }

#define __IMPLEMENT_ACTIVITY_CLASS(ActivityClassName) \
    private: \
        template<typename... TArgs> \
        ActivityClassName(wil::details::tag_start, TArgs&&... args) WI_NOEXCEPT : ActivityBase(#ActivityClassName) \
            { StartActivity(wistd::forward<TArgs>(args)...); \
              __TRACELOGGING_DEFINE_PROVIDER_STORAGE_LINK("this", ActivityClassName); } \
        template<typename... TArgs> \
        ActivityClassName(wil::details::tag_start_cv, _In_opt_ PCSTR correlationVector, TArgs&&... args) WI_NOEXCEPT : ActivityBase(#ActivityClassName) \
            { StartActivityWithCorrelationVector(correlationVector, wistd::forward<TArgs>(args)...); \
              __TRACELOGGING_DEFINE_PROVIDER_STORAGE_LINK("this", ActivityClassName); } \
    public: \
        ActivityClassName() WI_NOEXCEPT : ActivityBase(#ActivityClassName, false) {} \
        template<typename... TArgs> \
        WI_NODISCARD static ActivityClassName Start(TArgs&&... args) \
            { return ActivityClassName(wil::details::tag_start(), wistd::forward<TArgs>(args)...); } \
        template<typename... TArgs> \
        WI_NODISCARD static ActivityClassName StartWithCorrelationVector(_In_ PCSTR correlationVector, TArgs&&... args) \
            { return ActivityClassName(wil::details::tag_start_cv(), correlationVector, wistd::forward<TArgs>(args)...); }

#define __IMPLEMENT_CALLCONTEXT_CLASS(ActivityClassName) \
    protected: \
        ActivityClassName(_In_ void **, PCSTR contextName, _In_opt_ _Printf_format_string_ PCSTR formatString, _In_opt_ va_list argList) : \
            ActivityBase(contextName) \
            { GetCallContext()->SetMessage(formatString, argList); StartActivity(); } \
        ActivityClassName(_In_ void **, PCSTR contextName) : \
            ActivityBase(contextName) \
            { StartActivity(); } \
    public: \
        ActivityClassName(PCSTR contextName) : ActivityBase(contextName, false) {} \
        ActivityClassName(PCSTR contextName, _Printf_format_string_ PCSTR formatString, ...) WI_NOEXCEPT : ActivityClassName(contextName) \
            { va_list argList; va_start(argList, formatString); GetCallContext()->SetMessage(formatString, argList); } \
        WI_NODISCARD static ActivityClassName Start(PCSTR contextName) WI_NOEXCEPT \
            { return ActivityClassName(static_cast<void **>(__nullptr), contextName); } \
        WI_NODISCARD static ActivityClassName Start(PCSTR contextName, _Printf_format_string_ PCSTR formatString, ...) WI_NOEXCEPT \
            { va_list argList; va_start(argList, formatString); return ActivityClassName(static_cast<void **>(__nullptr), contextName, formatString, argList); }

#define __END_TRACELOGGING_ACTIVITY_CLASS() \
    };

#define DEFINE_TAGGED_TRACELOGGING_EVENT(EventId, ...) \
    void EventId() { __WI_TraceLoggingWriteTagged(*this, #EventId, __VA_ARGS__); }

#define DEFINE_TAGGED_TRACELOGGING_EVENT_CV(EventId, ...) \
    void EventId(PCSTR correlationVector) \
    { __WI_TraceLoggingWriteTagged(*this, #EventId, TraceLoggingString(correlationVector, "__TlgCV__"), __VA_ARGS__); }

#define DEFINE_TAGGED_TRACELOGGING_EVENT_PARAM1(EventId, VarType1, varName1, ...) \
    template<typename T1> void EventId(T1 &&varName1) \
    { __WI_TraceLoggingWriteTagged(*this, #EventId,  TraceLoggingValue(static_cast<VarType1>(wistd::forward<T1>(varName1)), _wiltlg_STRINGIZE(varName1)), __VA_ARGS__); }

#define DEFINE_TAGGED_TRACELOGGING_EVENT_PARAM1_CV(EventId, VarType1, varName1, ...) \
    template<typename T1> void EventId(T1 &&varName1, PCSTR correlationVector) \
    { __WI_TraceLoggingWriteTagged(*this, #EventId,  TraceLoggingValue(static_cast<VarType1>(wistd::forward<T1>(varName1)), _wiltlg_STRINGIZE(varName1)), \
                                                TraceLoggingString(correlationVector, "__TlgCV__"), __VA_ARGS__); }

#define DEFINE_TAGGED_TRACELOGGING_EVENT_PARAM2(EventId, VarType1, varName1, VarType2, varName2, ...) \
    template<typename T1, typename T2> void EventId(T1 &&varName1, T2 &&varName2) \
    { __WI_TraceLoggingWriteTagged(*this, #EventId,  TraceLoggingValue(static_cast<VarType1>(wistd::forward<T1>(varName1)), _wiltlg_STRINGIZE(varName1)), \
                                                TraceLoggingValue(static_cast<VarType2>(wistd::forward<T2>(varName2)), _wiltlg_STRINGIZE(varName2)), __VA_ARGS__); }

#define DEFINE_TAGGED_TRACELOGGING_EVENT_PARAM2_CV(EventId, VarType1, varName1, VarType2, varName2, ...) \
    template<typename T1, typename T2> void EventId(T1 &&varName1, T2 &&varName2, PCSTR correlationVector) \
    { __WI_TraceLoggingWriteTagged(*this, #EventId,  TraceLoggingValue(static_cast<VarType1>(wistd::forward<T1>(varName1)), _wiltlg_STRINGIZE(varName1)), \
                                                TraceLoggingValue(static_cast<VarType2>(wistd::forward<T2>(varName2)), _wiltlg_STRINGIZE(varName2)), \
                                                TraceLoggingString(correlationVector, "__TlgCV__"), __VA_ARGS__); }

#define DEFINE_TAGGED_TRACELOGGING_EVENT_PARAM3(EventId, VarType1, varName1, VarType2, varName2, VarType3, varName3, ...) \
    template<typename T1, typename T2, typename T3> void EventId(T1 &&varName1, T2 &&varName2, T3 &&varName3) \
    { __WI_TraceLoggingWriteTagged(*this, #EventId,  TraceLoggingValue(static_cast<VarType1>(wistd::forward<T1>(varName1)), _wiltlg_STRINGIZE(varName1)), \
                                                TraceLoggingValue(static_cast<VarType2>(wistd::forward<T2>(varName2)), _wiltlg_STRINGIZE(varName2)), \
                                                TraceLoggingValue(static_cast<VarType3>(wistd::forward<T3>(varName3)), _wiltlg_STRINGIZE(varName3)), __VA_ARGS__); }

#define DEFINE_TAGGED_TRACELOGGING_EVENT_PARAM3_CV(EventId, VarType1, varName1, VarType2, varName2, VarType3, varName3, ...) \
    template<typename T1, typename T2, typename T3> void EventId(T1 &&varName1, T2 &&varName2, T3 &&varName3, PCSTR correlationVector) \
    { __WI_TraceLoggingWriteTagged(*this, #EventId,  TraceLoggingValue(static_cast<VarType1>(wistd::forward<T1>(varName1)), _wiltlg_STRINGIZE(varName1)), \
                                                TraceLoggingValue(static_cast<VarType2>(wistd::forward<T2>(varName2)), _wiltlg_STRINGIZE(varName2)), \
                                                TraceLoggingValue(static_cast<VarType3>(wistd::forward<T3>(varName3)), _wiltlg_STRINGIZE(varName3)), \
                                                TraceLoggingString(correlationVector, "__TlgCV__"), __VA_ARGS__); }

#define DEFINE_TAGGED_TRACELOGGING_EVENT_PARAM4(EventId, VarType1, varName1, VarType2, varName2, VarType3, varName3, VarType4, varName4, ...) \
    template<typename T1, typename T2, typename T3, typename T4> void EventId(T1 &&varName1, T2 &&varName2, T3 &&varName3, T4 &&varName4) \
    { __WI_TraceLoggingWriteTagged(*this, #EventId,  TraceLoggingValue(static_cast<VarType1>(wistd::forward<T1>(varName1)), _wiltlg_STRINGIZE(varName1)), \
                                                TraceLoggingValue(static_cast<VarType2>(wistd::forward<T2>(varName2)), _wiltlg_STRINGIZE(varName2)), \
                                                TraceLoggingValue(static_cast<VarType3>(wistd::forward<T3>(varName3)), _wiltlg_STRINGIZE(varName3)), \
                                                TraceLoggingValue(static_cast<VarType4>(wistd::forward<T4>(varName4)), _wiltlg_STRINGIZE(varName4)), __VA_ARGS__); }

#define DEFINE_TAGGED_TRACELOGGING_EVENT_PARAM4_CV(EventId, VarType1, varName1, VarType2, varName2, VarType3, varName3, VarType4, varName4, ...) \
    template<typename T1, typename T2, typename T3, typename T4> void EventId(T1 &&varName1, T2 &&varName2, T3 &&varName3, T4 &&varName4, PCSTR correlationVector) \
    { __WI_TraceLoggingWriteTagged(*this, #EventId,  TraceLoggingValue(static_cast<VarType1>(wistd::forward<T1>(varName1)), _wiltlg_STRINGIZE(varName1)), \
                                                TraceLoggingValue(static_cast<VarType2>(wistd::forward<T2>(varName2)), _wiltlg_STRINGIZE(varName2)), \
                                                TraceLoggingValue(static_cast<VarType3>(wistd::forward<T3>(varName3)), _wiltlg_STRINGIZE(varName3)), \
                                                TraceLoggingValue(static_cast<VarType4>(wistd::forward<T4>(varName4)), _wiltlg_STRINGIZE(varName4)), \
                                                TraceLoggingString(correlationVector, "__TlgCV__"), __VA_ARGS__); }

#define DEFINE_TAGGED_TRACELOGGING_EVENT_PARAM5(EventId, VarType1, varName1, VarType2, varName2, VarType3, varName3, VarType4, varName4, VarType5, varName5, ...) \
    template<typename T1, typename T2, typename T3, typename T4, typename T5> void EventId(T1 &&varName1, T2 &&varName2, T3 &&varName3, T4 &&varName4, T5 &&varName5) \
    { __WI_TraceLoggingWriteTagged(*this, #EventId,  TraceLoggingValue(static_cast<VarType1>(wistd::forward<T1>(varName1)), _wiltlg_STRINGIZE(varName1)), \
                                                TraceLoggingValue(static_cast<VarType2>(wistd::forward<T2>(varName2)), _wiltlg_STRINGIZE(varName2)), \
                                                TraceLoggingValue(static_cast<VarType3>(wistd::forward<T3>(varName3)), _wiltlg_STRINGIZE(varName3)), \
                                                TraceLoggingValue(static_cast<VarType4>(wistd::forward<T4>(varName4)), _wiltlg_STRINGIZE(varName4)), \
                                                TraceLoggingValue(static_cast<VarType5>(wistd::forward<T5>(varName5)), _wiltlg_STRINGIZE(varName5)), __VA_ARGS__); }

#define DEFINE_TAGGED_TRACELOGGING_EVENT_PARAM5_CV(EventId, VarType1, varName1, VarType2, varName2, VarType3, varName3, VarType4, varName4, VarType5, varName5, ...) \
    template<typename T1, typename T2, typename T3, typename T4, typename T5> void EventId(T1 &&varName1, T2 &&varName2, T3 &&varName3, T4 &&varName4, T5 &&varName5, PCSTR correlationVector) \
    { __WI_TraceLoggingWriteTagged(*this, #EventId,  TraceLoggingValue(static_cast<VarType1>(wistd::forward<T1>(varName1)), _wiltlg_STRINGIZE(varName1)), \
                                                TraceLoggingValue(static_cast<VarType2>(wistd::forward<T2>(varName2)), _wiltlg_STRINGIZE(varName2)), \
                                                TraceLoggingValue(static_cast<VarType3>(wistd::forward<T3>(varName3)), _wiltlg_STRINGIZE(varName3)), \
                                                TraceLoggingValue(static_cast<VarType4>(wistd::forward<T4>(varName4)), _wiltlg_STRINGIZE(varName4)), \
                                                TraceLoggingValue(static_cast<VarType5>(wistd::forward<T5>(varName5)), _wiltlg_STRINGIZE(varName5)), \
                                                TraceLoggingString(correlationVector, "__TlgCV__"), __VA_ARGS__); }

#define DEFINE_TAGGED_TRACELOGGING_EVENT_PARAM6(EventId, VarType1, varName1, VarType2, varName2, VarType3, varName3, VarType4, varName4, VarType5, varName5, VarType6, varName6, ...) \
    template<typename T1, typename T2, typename T3, typename T4, typename T5, typename T6> void EventId(T1 &&varName1, T2 &&varName2, T3 &&varName3, T4 &&varName4, T5 &&varName5, T6 &&varName6) \
    { __WI_TraceLoggingWriteTagged(*this, #EventId,  TraceLoggingValue(static_cast<VarType1>(wistd::forward<T1>(varName1)), _wiltlg_STRINGIZE(varName1)), \
                                                TraceLoggingValue(static_cast<VarType2>(wistd::forward<T2>(varName2)), _wiltlg_STRINGIZE(varName2)), \
                                                TraceLoggingValue(static_cast<VarType3>(wistd::forward<T3>(varName3)), _wiltlg_STRINGIZE(varName3)), \
                                                TraceLoggingValue(static_cast<VarType4>(wistd::forward<T4>(varName4)), _wiltlg_STRINGIZE(varName4)), \
                                                TraceLoggingValue(static_cast<VarType5>(wistd::forward<T5>(varName5)), _wiltlg_STRINGIZE(varName5)), \
                                                TraceLoggingValue(static_cast<VarType6>(wistd::forward<T6>(varName6)), _wiltlg_STRINGIZE(varName6)), __VA_ARGS__); }

#define DEFINE_TAGGED_TRACELOGGING_EVENT_PARAM6_CV(EventId, VarType1, varName1, VarType2, varName2, VarType3, varName3, VarType4, varName4, VarType5, varName5, VarType6, varName6, ...) \
    template<typename T1, typename T2, typename T3, typename T4, typename T5, typename T6> void EventId(T1 &&varName1, T2 &&varName2, T3 &&varName3, T4 &&varName4, T5 &&varName5, T6 &&varName6, PCSTR correlationVector) \
    { __WI_TraceLoggingWriteTagged(*this, #EventId,  TraceLoggingValue(static_cast<VarType1>(wistd::forward<T1>(varName1)), _wiltlg_STRINGIZE(varName1)), \
                                                TraceLoggingValue(static_cast<VarType2>(wistd::forward<T2>(varName2)), _wiltlg_STRINGIZE(varName2)), \
                                                TraceLoggingValue(static_cast<VarType3>(wistd::forward<T3>(varName3)), _wiltlg_STRINGIZE(varName3)), \
                                                TraceLoggingValue(static_cast<VarType4>(wistd::forward<T4>(varName4)), _wiltlg_STRINGIZE(varName4)), \
                                                TraceLoggingValue(static_cast<VarType5>(wistd::forward<T5>(varName5)), _wiltlg_STRINGIZE(varName5)), \
                                                TraceLoggingValue(static_cast<VarType6>(wistd::forward<T6>(varName6)), _wiltlg_STRINGIZE(varName6)), \
                                                TraceLoggingString(correlationVector, "__TlgCV__"), __VA_ARGS__); }

#define DEFINE_TAGGED_TRACELOGGING_EVENT_PARAM7(EventId, VarType1, varName1, VarType2, varName2, VarType3, varName3, VarType4, varName4, VarType5, varName5, VarType6, varName6, VarType7, varName7, ...) \
    template<typename T1, typename T2, typename T3, typename T4, typename T5, typename T6, typename T7> void EventId(T1 &&varName1, T2 &&varName2, T3 &&varName3, T4 &&varName4, T5 &&varName5, T6 &&varName6, T7 &&varName7) \
    { __WI_TraceLoggingWriteTagged(*this, #EventId,  TraceLoggingValue(static_cast<VarType1>(wistd::forward<T1>(varName1)), _wiltlg_STRINGIZE(varName1)), \
                                                TraceLoggingValue(static_cast<VarType2>(wistd::forward<T2>(varName2)), _wiltlg_STRINGIZE(varName2)), \
                                                TraceLoggingValue(static_cast<VarType3>(wistd::forward<T3>(varName3)), _wiltlg_STRINGIZE(varName3)), \
                                                TraceLoggingValue(static_cast<VarType4>(wistd::forward<T4>(varName4)), _wiltlg_STRINGIZE(varName4)), \
                                                TraceLoggingValue(static_cast<VarType5>(wistd::forward<T5>(varName5)), _wiltlg_STRINGIZE(varName5)), \
                                                TraceLoggingValue(static_cast<VarType6>(wistd::forward<T6>(varName6)), _wiltlg_STRINGIZE(varName6)), \
                                                TraceLoggingValue(static_cast<VarType7>(wistd::forward<T7>(varName7)), _wiltlg_STRINGIZE(varName7)), __VA_ARGS__); }

#define DEFINE_TAGGED_TRACELOGGING_EVENT_PARAM7_CV(EventId, VarType1, varName1, VarType2, varName2, VarType3, varName3, VarType4, varName4, VarType5, varName5, VarType6, varName6, VarType7, varName7, ...) \
    template<typename T1, typename T2, typename T3, typename T4, typename T5, typename T6, typename T7> void EventId(T1 &&varName1, T2 &&varName2, T3 &&varName3, T4 &&varName4, T5 &&varName5, T6 &&varName6, T7 &&varName7, PCSTR correlationVector) \
    { __WI_TraceLoggingWriteTagged(*this, #EventId,  TraceLoggingValue(static_cast<VarType1>(wistd::forward<T1>(varName1)), _wiltlg_STRINGIZE(varName1)), \
                                                TraceLoggingValue(static_cast<VarType2>(wistd::forward<T2>(varName2)), _wiltlg_STRINGIZE(varName2)), \
                                                TraceLoggingValue(static_cast<VarType3>(wistd::forward<T3>(varName3)), _wiltlg_STRINGIZE(varName3)), \
                                                TraceLoggingValue(static_cast<VarType4>(wistd::forward<T4>(varName4)), _wiltlg_STRINGIZE(varName4)), \
                                                TraceLoggingValue(static_cast<VarType5>(wistd::forward<T5>(varName5)), _wiltlg_STRINGIZE(varName5)), \
                                                TraceLoggingValue(static_cast<VarType6>(wistd::forward<T6>(varName6)), _wiltlg_STRINGIZE(varName6)), \
                                                TraceLoggingValue(static_cast<VarType7>(wistd::forward<T7>(varName7)), _wiltlg_STRINGIZE(varName7)), \
                                                TraceLoggingString(correlationVector, "__TlgCV__"), __VA_ARGS__); }

#define DEFINE_TAGGED_TRACELOGGING_EVENT_PARAM8(EventId, VarType1, varName1, VarType2, varName2, VarType3, varName3, VarType4, varName4, VarType5, varName5, VarType6, varName6, VarType7, varName7, VarType8, varName8, ...) \
    template<typename T1, typename T2, typename T3, typename T4, typename T5, typename T6, typename T7, typename T8> void EventId(T1 &&varName1, T2 &&varName2, T3 &&varName3, T4 &&varName4, T5 &&varName5, T6 &&varName6, T7 &&varName7, T8 &&varName8) \
    { __WI_TraceLoggingWriteTagged(*this, #EventId,  TraceLoggingValue(static_cast<VarType1>(wistd::forward<T1>(varName1)), _wiltlg_STRINGIZE(varName1)), \
                                                TraceLoggingValue(static_cast<VarType2>(wistd::forward<T2>(varName2)), _wiltlg_STRINGIZE(varName2)), \
                                                TraceLoggingValue(static_cast<VarType3>(wistd::forward<T3>(varName3)), _wiltlg_STRINGIZE(varName3)), \
                                                TraceLoggingValue(static_cast<VarType4>(wistd::forward<T4>(varName4)), _wiltlg_STRINGIZE(varName4)), \
                                                TraceLoggingValue(static_cast<VarType5>(wistd::forward<T5>(varName5)), _wiltlg_STRINGIZE(varName5)), \
                                                TraceLoggingValue(static_cast<VarType6>(wistd::forward<T6>(varName6)), _wiltlg_STRINGIZE(varName6)), \
                                                TraceLoggingValue(static_cast<VarType7>(wistd::forward<T7>(varName7)), _wiltlg_STRINGIZE(varName7)), \
                                                TraceLoggingValue(static_cast<VarType8>(wistd::forward<T8>(varName8)), _wiltlg_STRINGIZE(varName8)), __VA_ARGS__); }

#define DEFINE_TAGGED_TRACELOGGING_EVENT_PARAM8_CV(EventId, VarType1, varName1, VarType2, varName2, VarType3, varName3, VarType4, varName4, VarType5, varName5, VarType6, varName6, VarType7, varName7, VarType8, varName8, ...) \
    template<typename T1, typename T2, typename T3, typename T4, typename T5, typename T6, typename T7, typename T8> void EventId(T1 &&varName1, T2 &&varName2, T3 &&varName3, T4 &&varName4, T5 &&varName5, T6 &&varName6, T7 &&varName7, T8 &&varName8, PCSTR correlationVector) \
    { __WI_TraceLoggingWriteTagged(*this, #EventId,  TraceLoggingValue(static_cast<VarType1>(wistd::forward<T1>(varName1)), _wiltlg_STRINGIZE(varName1)), \
                                                TraceLoggingValue(static_cast<VarType2>(wistd::forward<T2>(varName2)), _wiltlg_STRINGIZE(varName2)), \
                                                TraceLoggingValue(static_cast<VarType3>(wistd::forward<T3>(varName3)), _wiltlg_STRINGIZE(varName3)), \
                                                TraceLoggingValue(static_cast<VarType4>(wistd::forward<T4>(varName4)), _wiltlg_STRINGIZE(varName4)), \
                                                TraceLoggingValue(static_cast<VarType5>(wistd::forward<T5>(varName5)), _wiltlg_STRINGIZE(varName5)), \
                                                TraceLoggingValue(static_cast<VarType6>(wistd::forward<T6>(varName6)), _wiltlg_STRINGIZE(varName6)), \
                                                TraceLoggingValue(static_cast<VarType7>(wistd::forward<T7>(varName7)), _wiltlg_STRINGIZE(varName7)), \
                                                TraceLoggingValue(static_cast<VarType8>(wistd::forward<T8>(varName8)), _wiltlg_STRINGIZE(varName8)), \
                                                TraceLoggingString(correlationVector, "__TlgCV__"), __VA_ARGS__); }

#define DEFINE_TAGGED_TRACELOGGING_EVENT_PARAM9(EventId, VarType1, varName1, VarType2, varName2, VarType3, varName3, VarType4, varName4, VarType5, varName5, VarType6, varName6, VarType7, varName7, VarType8, varName8, VarType9, varName9, ...) \
    template<typename T1, typename T2, typename T3, typename T4, typename T5, typename T6, typename T7, typename T8, typename T9> void EventId(T1 &&varName1, T2 &&varName2, T3 &&varName3, T4 &&varName4, T5 &&varName5, T6 &&varName6, T7 &&varName7, T8 &&varName8, T9 &&varName9) \
    { __WI_TraceLoggingWriteTagged(*this, #EventId,  TraceLoggingValue(static_cast<VarType1>(wistd::forward<T1>(varName1)), _wiltlg_STRINGIZE(varName1)), \
                                                TraceLoggingValue(static_cast<VarType2>(wistd::forward<T2>(varName2)), _wiltlg_STRINGIZE(varName2)), \
                                                TraceLoggingValue(static_cast<VarType3>(wistd::forward<T3>(varName3)), _wiltlg_STRINGIZE(varName3)), \
                                                TraceLoggingValue(static_cast<VarType4>(wistd::forward<T4>(varName4)), _wiltlg_STRINGIZE(varName4)), \
                                                TraceLoggingValue(static_cast<VarType5>(wistd::forward<T5>(varName5)), _wiltlg_STRINGIZE(varName5)), \
                                                TraceLoggingValue(static_cast<VarType6>(wistd::forward<T6>(varName6)), _wiltlg_STRINGIZE(varName6)), \
                                                TraceLoggingValue(static_cast<VarType7>(wistd::forward<T7>(varName7)), _wiltlg_STRINGIZE(varName7)), \
                                                TraceLoggingValue(static_cast<VarType8>(wistd::forward<T8>(varName8)), _wiltlg_STRINGIZE(varName8)), \
                                                TraceLoggingValue(static_cast<VarType9>(wistd::forward<T9>(varName9)), _wiltlg_STRINGIZE(varName9)), __VA_ARGS__); }

#define DEFINE_TAGGED_TRACELOGGING_EVENT_UINT32(EventId, varName, ...)  DEFINE_TAGGED_TRACELOGGING_EVENT_PARAM1(EventId, UINT32, varName, __VA_ARGS__)
#define DEFINE_TAGGED_TRACELOGGING_EVENT_BOOL(EventId, varName, ...)    DEFINE_TAGGED_TRACELOGGING_EVENT_PARAM1(EventId, bool, varName, __VA_ARGS__)
#define DEFINE_TAGGED_TRACELOGGING_EVENT_STRING(EventId, varName, ...)  DEFINE_TAGGED_TRACELOGGING_EVENT_PARAM1(EventId, PCWSTR, varName, __VA_ARGS__)


// Internal MACRO implementation of TraceLogging classes.
// Do NOT use these macros directly.

#define __IMPLEMENT_TRACELOGGING_CLASS_BASE(TraceLoggingClassName, TraceLoggingProviderOwnerClassName) \
    public: \
        typedef TraceLoggingProviderOwnerClassName TraceLoggingType; \
        static bool IsEnabled(UCHAR eventLevel = 0 /* WINEVENT_LEVEL_XXX, e.g. WINEVENT_LEVEL_VERBOSE */, ULONGLONG eventKeywords = 0 /* MICROSOFT_KEYWORD_XXX */) WI_NOEXCEPT \
            { return Instance()->IsEnabled_(eventLevel, eventKeywords); } \
        static TraceLoggingHProvider const Provider() WI_NOEXCEPT \
            { return static_cast<TraceLoggingProvider *>(Instance())->Provider_(); } \
        static void SetTelemetryEnabled(bool) WI_NOEXCEPT {} \
        static void SetErrorReportingType(wil::ErrorReportingType type) WI_NOEXCEPT \
            { return Instance()->SetErrorReportingType_(type); } \
        static void __stdcall FallbackTelemetryCallback(bool alreadyReported, wil::FailureInfo const &failure) WI_NOEXCEPT \
            { return Instance()->OnErrorReported(alreadyReported, failure); } \
        WI_NODISCARD static wil::ActivityThreadWatcher WatchCurrentThread(PCSTR contextName) WI_NOEXCEPT \
            { return wil::ActivityThreadWatcher(Instance(), contextName); } \
        WI_NODISCARD static wil::ActivityThreadWatcher WatchCurrentThread(PCSTR contextName, _Printf_format_string_ PCSTR formatString, ...) WI_NOEXCEPT \
            { va_list argList; va_start(argList, formatString); return wil::ActivityThreadWatcher(Instance(), contextName, formatString, argList); } \
        __BEGIN_TRACELOGGING_ACTIVITY_CLASS(CallContext, wil::ActivityOptions::TelemetryOnFailure) \
            __IMPLEMENT_CALLCONTEXT_CLASS(CallContext); \
        __END_TRACELOGGING_ACTIVITY_CLASS(); \
        static CallContext Start(PCSTR contextName) WI_NOEXCEPT \
            { return CallContext(contextName, __nullptr, __nullptr); } \
        static CallContext Start(PCSTR contextName, _Printf_format_string_ PCSTR formatString, ...) WI_NOEXCEPT \
            { va_list argList; va_start(argList, formatString); return CallContext(contextName, formatString, argList); } \
        static void TraceLoggingInfo(_Printf_format_string_ PCSTR formatString, ...) WI_NOEXCEPT \
            { va_list argList; va_start(argList, formatString); return Instance()->ReportTraceLoggingMessage(false, formatString, argList); } \
        static void TraceLoggingError(_Printf_format_string_ PCSTR formatString, ...) WI_NOEXCEPT \
            { va_list argList; va_start(argList, formatString); return Instance()->ReportTraceLoggingMessage(true, formatString, argList); } \
    private: \
        TraceLoggingHProvider const Provider_() const WI_NOEXCEPT = delete; \
        TraceLoggingClassName() WI_NOEXCEPT {}; \
    protected: \
        static TraceLoggingClassName* Instance() WI_NOEXCEPT \
            { static wil::details::static_lazy<TraceLoggingClassName> wrapper; return wrapper.get([](){wrapper.cleanup();}); } \
        friend class wil::details::static_lazy<TraceLoggingClassName>; \


#define __IMPLEMENT_TRACELOGGING_CLASS_WITH_GROUP(TraceLoggingClassName, ProviderName, ProviderId, TraceLoggingOption) \
    __IMPLEMENT_TRACELOGGING_CLASS_BASE(TraceLoggingClassName, TraceLoggingClassName) \
    private: \
        struct StaticHandle \
        { \
            TraceLoggingHProvider handle; \
            StaticHandle() WI_NOEXCEPT \
            { \
               TRACELOGGING_DEFINE_PROVIDER_STORAGE(__hInner, ProviderName, ProviderId, TraceLoggingOption); \
               _tlg_DefineProvider_annotation(TraceLoggingClassName, _Tlg##TraceLoggingClassName##Prov, 0, ProviderName); \
               handle = &__hInner; \
            } \
        } m_staticHandle; \
    protected: \
        void Create() WI_NOEXCEPT \
            { Register(m_staticHandle.handle); } \
    public:

#define __IMPLEMENT_TRACELOGGING_CLASS(TraceLoggingClassName, ProviderName, ProviderId) \
    __IMPLEMENT_TRACELOGGING_CLASS_WITH_GROUP(TraceLoggingClassName, ProviderName, ProviderId, TraceLoggingOptionMicrosoftTelemetry())

#define __IMPLEMENT_TRACELOGGING_CLASS_WITH_GROUP_CB(TraceLoggingClassName, ProviderName, ProviderId, TraceLoggingOption) \
    __IMPLEMENT_TRACELOGGING_CLASS_BASE(TraceLoggingClassName, TraceLoggingClassName) \
    private: \
        struct StaticHandle \
        { \
            TraceLoggingHProvider handle; \
            StaticHandle() WI_NOEXCEPT \
            { \
               TRACELOGGING_DEFINE_PROVIDER_STORAGE(__hInner, ProviderName, ProviderId, TraceLoggingOption); \
               _tlg_DefineProvider_annotation(TraceLoggingClassName, _Tlg##TraceLoggingClassName##Prov, 0, ProviderName); \
               handle = &__hInner; \
            } \
        } m_staticHandle; \
        static VOID NTAPI Callback( _In_ const GUID* SourceId, \
                ULONG ControlCode, \
                UCHAR Level, \
                ULONGLONG MatchAnyKeyword, \
                ULONGLONG MatchAllKeyword, \
                _In_opt_ EVENT_FILTER_DESCRIPTOR* FilterData, \
                void* CallbackContext ); \
    protected: \
        void Create() WI_NOEXCEPT \
            { Register(m_staticHandle.handle, &##TraceLoggingClassName##::Callback); } \
    public:


#define __IMPLEMENT_TRACELOGGING_CLASS_WITHOUT_TELEMETRY(TraceLoggingClassName, ProviderName, ProviderId) \
    __IMPLEMENT_TRACELOGGING_CLASS_BASE(TraceLoggingClassName, TraceLoggingClassName) \
    private: \
        struct StaticHandle \
        { \
            TraceLoggingHProvider handle; \
            StaticHandle() WI_NOEXCEPT \
            { \
               TRACELOGGING_DEFINE_PROVIDER_STORAGE(__hInner, ProviderName, ProviderId); \
               _tlg_DefineProvider_annotation(TraceLoggingClassName, _Tlg##TraceLoggingClassName##Prov, 0, ProviderName); \
               handle = &__hInner; \
            } \
        } m_staticHandle; \
    protected: \
        void Create() WI_NOEXCEPT \
            { Register(m_staticHandle.handle); } \
    public:

#define DEFINE_TRACELOGGING_EVENT(EventId, ...) \
    static void EventId() { TraceLoggingWrite(TraceLoggingType::Provider(), #EventId, __VA_ARGS__); }

#define DEFINE_TRACELOGGING_EVENT_CV(EventId, ...) \
    static void EventId(PCSTR correlationVector) \
    { TraceLoggingWrite(TraceLoggingType::Provider(), #EventId, TraceLoggingString(correlationVector, "__TlgCV__"), __VA_ARGS__); }

#ifdef _GENERIC_PARTB_FIELDS_ENABLED
    #define DEFINE_TRACELOGGING_EVENT_PARAM1(EventId, VarType1, varName1, ...) \
        template<typename T1> static void EventId(T1 &&varName1) \
        { \
            TraceLoggingWrite(TraceLoggingType::Provider(), #EventId, _GENERIC_PARTB_FIELDS_ENABLED, \
                TraceLoggingValue(static_cast<VarType1>(wistd::forward<T1>(varName1)), _wiltlg_STRINGIZE(varName1)), __VA_ARGS__); \
        }
#else
    #define DEFINE_TRACELOGGING_EVENT_PARAM1(EventId, VarType1, varName1, ...) \
        template<typename T1> static void EventId(T1 &&varName1) \
        { \
            TraceLoggingWrite(TraceLoggingType::Provider(), #EventId, \
                TraceLoggingValue(static_cast<VarType1>(wistd::forward<T1>(varName1)), _wiltlg_STRINGIZE(varName1)), __VA_ARGS__); \
        }
#endif

#ifdef _GENERIC_PARTB_FIELDS_ENABLED
    #define DEFINE_TRACELOGGING_EVENT_PARAM1_CV(EventId, VarType1, varName1, ...) \
        template<typename T1> static void EventId(T1 &&varName1, PCSTR correlationVector) \
        { \
            TraceLoggingWrite(TraceLoggingType::Provider(), #EventId, _GENERIC_PARTB_FIELDS_ENABLED, \
            TraceLoggingValue(static_cast<VarType1>(wistd::forward<T1>(varName1)), _wiltlg_STRINGIZE(varName1)), \
            TraceLoggingString(correlationVector, "__TlgCV__"), __VA_ARGS__); \
        }
#else
    #define DEFINE_TRACELOGGING_EVENT_PARAM1_CV(EventId, VarType1, varName1, ...) \
        template<typename T1> static void EventId(T1 &&varName1, PCSTR correlationVector) \
        { \
            TraceLoggingWrite(TraceLoggingType::Provider(), #EventId, \
            TraceLoggingValue(static_cast<VarType1>(wistd::forward<T1>(varName1)), _wiltlg_STRINGIZE(varName1)), \
            TraceLoggingString(correlationVector, "__TlgCV__"), __VA_ARGS__); \
        }
#endif

#ifdef _GENERIC_PARTB_FIELDS_ENABLED
    #define DEFINE_TRACELOGGING_EVENT_PARAM2(EventId, VarType1, varName1, VarType2, varName2, ...) \
        template<typename T1, typename T2> static void EventId(T1 &&varName1, T2 &&varName2) \
        { \
            TraceLoggingWrite(TraceLoggingType::Provider(), #EventId, _GENERIC_PARTB_FIELDS_ENABLED, \
                TraceLoggingValue(static_cast<VarType1>(wistd::forward<T1>(varName1)), _wiltlg_STRINGIZE(varName1)), \
                TraceLoggingValue(static_cast<VarType2>(wistd::forward<T2>(varName2)), _wiltlg_STRINGIZE(varName2)), __VA_ARGS__); \
        }
#else
    #define DEFINE_TRACELOGGING_EVENT_PARAM2(EventId, VarType1, varName1, VarType2, varName2, ...) \
        template<typename T1, typename T2> static void EventId(T1 &&varName1, T2 &&varName2) \
        { \
            TraceLoggingWrite(TraceLoggingType::Provider(), #EventId, \
                TraceLoggingValue(static_cast<VarType1>(wistd::forward<T1>(varName1)), _wiltlg_STRINGIZE(varName1)), \
                TraceLoggingValue(static_cast<VarType2>(wistd::forward<T2>(varName2)), _wiltlg_STRINGIZE(varName2)), __VA_ARGS__); \
        }
#endif

#ifdef _GENERIC_PARTB_FIELDS_ENABLED
    #define DEFINE_TRACELOGGING_EVENT_PARAM2_CV(EventId, VarType1, varName1, VarType2, varName2, ...) \
        template<typename T1, typename T2> static void EventId(T1 &&varName1, T2 &&varName2, PCSTR correlationVector) \
        { \
            TraceLoggingWrite(TraceLoggingType::Provider(), #EventId, _GENERIC_PARTB_FIELDS_ENABLED, \
                TraceLoggingValue(static_cast<VarType1>(wistd::forward<T1>(varName1)), _wiltlg_STRINGIZE(varName1)), \
                TraceLoggingValue(static_cast<VarType2>(wistd::forward<T2>(varName2)), _wiltlg_STRINGIZE(varName2)), \
                TraceLoggingString(correlationVector, "__TlgCV__"), __VA_ARGS__); \
        }
#else
    #define DEFINE_TRACELOGGING_EVENT_PARAM2_CV(EventId, VarType1, varName1, VarType2, varName2, ...) \
    template<typename T1, typename T2> static void EventId(T1 &&varName1, T2 &&varName2, PCSTR correlationVector) \
    { \
        TraceLoggingWrite(TraceLoggingType::Provider(), #EventId, \
            TraceLoggingValue(static_cast<VarType1>(wistd::forward<T1>(varName1)), _wiltlg_STRINGIZE(varName1)), \
            TraceLoggingValue(static_cast<VarType2>(wistd::forward<T2>(varName2)), _wiltlg_STRINGIZE(varName2)), \
            TraceLoggingString(correlationVector, "__TlgCV__"), __VA_ARGS__); \
    }
#endif

#ifdef _GENERIC_PARTB_FIELDS_ENABLED
    #define DEFINE_TRACELOGGING_EVENT_PARAM3(EventId, VarType1, varName1, VarType2, varName2, VarType3, varName3, ...) \
    template<typename T1, typename T2, typename T3> static void EventId(T1 &&varName1, T2 &&varName2, T3 &&varName3) \
    { \
        TraceLoggingWrite(TraceLoggingType::Provider(), #EventId, _GENERIC_PARTB_FIELDS_ENABLED, \
            TraceLoggingValue(static_cast<VarType1>(wistd::forward<T1>(varName1)), _wiltlg_STRINGIZE(varName1)), \
            TraceLoggingValue(static_cast<VarType2>(wistd::forward<T2>(varName2)), _wiltlg_STRINGIZE(varName2)), \
            TraceLoggingValue(static_cast<VarType3>(wistd::forward<T3>(varName3)), _wiltlg_STRINGIZE(varName3)), __VA_ARGS__); \
    }
#else
    #define DEFINE_TRACELOGGING_EVENT_PARAM3(EventId, VarType1, varName1, VarType2, varName2, VarType3, varName3, ...) \
        template<typename T1, typename T2, typename T3> static void EventId(T1 &&varName1, T2 &&varName2, T3 &&varName3) \
        { \
            TraceLoggingWrite(TraceLoggingType::Provider(), #EventId, \
                TraceLoggingValue(static_cast<VarType1>(wistd::forward<T1>(varName1)), _wiltlg_STRINGIZE(varName1)), \
                TraceLoggingValue(static_cast<VarType2>(wistd::forward<T2>(varName2)), _wiltlg_STRINGIZE(varName2)), \
                TraceLoggingValue(static_cast<VarType3>(wistd::forward<T3>(varName3)), _wiltlg_STRINGIZE(varName3)), __VA_ARGS__); \
        }
#endif

#ifdef _GENERIC_PARTB_FIELDS_ENABLED
    #define DEFINE_TRACELOGGING_EVENT_PARAM3_CV(EventId, VarType1, varName1, VarType2, varName2, VarType3, varName3, ...) \
        template<typename T1, typename T2, typename T3> static void EventId(T1 &&varName1, T2 &&varName2, T3 &&varName3, PCSTR correlationVector) \
        { \
            TraceLoggingWrite(TraceLoggingType::Provider(), #EventId, _GENERIC_PARTB_FIELDS_ENABLED, \
                TraceLoggingValue(static_cast<VarType1>(wistd::forward<T1>(varName1)), _wiltlg_STRINGIZE(varName1)), \
                TraceLoggingValue(static_cast<VarType2>(wistd::forward<T2>(varName2)), _wiltlg_STRINGIZE(varName2)), \
                TraceLoggingValue(static_cast<VarType3>(wistd::forward<T3>(varName3)), _wiltlg_STRINGIZE(varName3)), \
                TraceLoggingString(correlationVector, "__TlgCV__"), __VA_ARGS__); \
        }
#else
    #define DEFINE_TRACELOGGING_EVENT_PARAM3_CV(EventId, VarType1, varName1, VarType2, varName2, VarType3, varName3, ...) \
        template<typename T1, typename T2, typename T3> static void EventId(T1 &&varName1, T2 &&varName2, T3 &&varName3, PCSTR correlationVector) \
        { \
            TraceLoggingWrite(TraceLoggingType::Provider(), #EventId, \
                TraceLoggingValue(static_cast<VarType1>(wistd::forward<T1>(varName1)), _wiltlg_STRINGIZE(varName1)), \
                TraceLoggingValue(static_cast<VarType2>(wistd::forward<T2>(varName2)), _wiltlg_STRINGIZE(varName2)), \
                TraceLoggingValue(static_cast<VarType3>(wistd::forward<T3>(varName3)), _wiltlg_STRINGIZE(varName3)), \
                TraceLoggingString(correlationVector, "__TlgCV__"), __VA_ARGS__); \
        }
#endif

#ifdef _GENERIC_PARTB_FIELDS_ENABLED
    #define DEFINE_TRACELOGGING_EVENT_PARAM4(EventId, VarType1, varName1, VarType2, varName2, VarType3, varName3, VarType4, varName4, ...) \
        template<typename T1, typename T2, typename T3, typename T4> static void EventId(T1 &&varName1, T2 &&varName2, T3 &&varName3, T4 &&varName4) \
        { \
            TraceLoggingWrite(TraceLoggingType::Provider(), #EventId, _GENERIC_PARTB_FIELDS_ENABLED, \
                TraceLoggingValue(static_cast<VarType1>(wistd::forward<T1>(varName1)), _wiltlg_STRINGIZE(varName1)), \
                TraceLoggingValue(static_cast<VarType2>(wistd::forward<T2>(varName2)), _wiltlg_STRINGIZE(varName2)), \
                TraceLoggingValue(static_cast<VarType3>(wistd::forward<T3>(varName3)), _wiltlg_STRINGIZE(varName3)), \
                TraceLoggingValue(static_cast<VarType4>(wistd::forward<T4>(varName4)), _wiltlg_STRINGIZE(varName4)), __VA_ARGS__); \
        }
#else
    #define DEFINE_TRACELOGGING_EVENT_PARAM4(EventId, VarType1, varName1, VarType2, varName2, VarType3, varName3, VarType4, varName4, ...) \
        template<typename T1, typename T2, typename T3, typename T4> static void EventId(T1 &&varName1, T2 &&varName2, T3 &&varName3, T4 &&varName4) \
        { TraceLoggingWrite(TraceLoggingType::Provider(), #EventId,   TraceLoggingValue(static_cast<VarType1>(wistd::forward<T1>(varName1)), _wiltlg_STRINGIZE(varName1)), \
                                                    TraceLoggingValue(static_cast<VarType2>(wistd::forward<T2>(varName2)), _wiltlg_STRINGIZE(varName2)), \
                                                    TraceLoggingValue(static_cast<VarType3>(wistd::forward<T3>(varName3)), _wiltlg_STRINGIZE(varName3)), \
                                                    TraceLoggingValue(static_cast<VarType4>(wistd::forward<T4>(varName4)), _wiltlg_STRINGIZE(varName4)), __VA_ARGS__); }

#endif

#ifdef _GENERIC_PARTB_FIELDS_ENABLED
    #define DEFINE_TRACELOGGING_EVENT_PARAM4_CV(EventId, VarType1, varName1, VarType2, varName2, VarType3, varName3, VarType4, varName4, ...) \
        template<typename T1, typename T2, typename T3, typename T4> static void EventId(T1 &&varName1, T2 &&varName2, T3 &&varName3, T4 &&varName4, PCSTR correlationVector) \
        { \
            TraceLoggingWrite(TraceLoggingType::Provider(), #EventId, _GENERIC_PARTB_FIELDS_ENABLED, \
                TraceLoggingValue(static_cast<VarType1>(wistd::forward<T1>(varName1)), _wiltlg_STRINGIZE(varName1)), \
                TraceLoggingValue(static_cast<VarType2>(wistd::forward<T2>(varName2)), _wiltlg_STRINGIZE(varName2)), \
                TraceLoggingValue(static_cast<VarType3>(wistd::forward<T3>(varName3)), _wiltlg_STRINGIZE(varName3)), \
                TraceLoggingValue(static_cast<VarType4>(wistd::forward<T4>(varName4)), _wiltlg_STRINGIZE(varName4)), \
                TraceLoggingString(correlationVector, "__TlgCV__"), __VA_ARGS__); \
        }
#else
    #define DEFINE_TRACELOGGING_EVENT_PARAM4_CV(EventId, VarType1, varName1, VarType2, varName2, VarType3, varName3, VarType4, varName4, ...) \
        template<typename T1, typename T2, typename T3, typename T4> static void EventId(T1 &&varName1, T2 &&varName2, T3 &&varName3, T4 &&varName4, PCSTR correlationVector) \
        { TraceLoggingWrite(TraceLoggingType::Provider(), #EventId,   TraceLoggingValue(static_cast<VarType1>(wistd::forward<T1>(varName1)), _wiltlg_STRINGIZE(varName1)), \
                                                    TraceLoggingValue(static_cast<VarType2>(wistd::forward<T2>(varName2)), _wiltlg_STRINGIZE(varName2)), \
                                                    TraceLoggingValue(static_cast<VarType3>(wistd::forward<T3>(varName3)), _wiltlg_STRINGIZE(varName3)), \
                                                    TraceLoggingValue(static_cast<VarType4>(wistd::forward<T4>(varName4)), _wiltlg_STRINGIZE(varName4)), \
                                                    TraceLoggingString(correlationVector, "__TlgCV__"), __VA_ARGS__); \
        }
#endif

#ifdef _GENERIC_PARTB_FIELDS_ENABLED
    #define DEFINE_TRACELOGGING_EVENT_PARAM5(EventId, VarType1, varName1, VarType2, varName2, VarType3, varName3, VarType4, varName4, VarType5, varName5, ...) \
        template<typename T1, typename T2, typename T3, typename T4, typename T5> static void EventId(T1 &&varName1, T2 &&varName2, T3 &&varName3, T4 &&varName4, T5 &&varName5) \
        { \
            TraceLoggingWrite(TraceLoggingType::Provider(), #EventId, _GENERIC_PARTB_FIELDS_ENABLED, \
                TraceLoggingValue(static_cast<VarType1>(wistd::forward<T1>(varName1)), _wiltlg_STRINGIZE(varName1)), \
                TraceLoggingValue(static_cast<VarType2>(wistd::forward<T2>(varName2)), _wiltlg_STRINGIZE(varName2)), \
                TraceLoggingValue(static_cast<VarType3>(wistd::forward<T3>(varName3)), _wiltlg_STRINGIZE(varName3)), \
                TraceLoggingValue(static_cast<VarType4>(wistd::forward<T4>(varName4)), _wiltlg_STRINGIZE(varName4)), \
                TraceLoggingValue(static_cast<VarType5>(wistd::forward<T5>(varName5)), _wiltlg_STRINGIZE(varName5)), __VA_ARGS__); \
        }
#else
    #define DEFINE_TRACELOGGING_EVENT_PARAM5(EventId, VarType1, varName1, VarType2, varName2, VarType3, varName3, VarType4, varName4, VarType5, varName5, ...) \
        template<typename T1, typename T2, typename T3, typename T4, typename T5> static void EventId(T1 &&varName1, T2 &&varName2, T3 &&varName3, T4 &&varName4, T5 &&varName5) \
        { \
            TraceLoggingWrite(TraceLoggingType::Provider(), #EventId, \
                TraceLoggingValue(static_cast<VarType1>(wistd::forward<T1>(varName1)), _wiltlg_STRINGIZE(varName1)), \
                TraceLoggingValue(static_cast<VarType2>(wistd::forward<T2>(varName2)), _wiltlg_STRINGIZE(varName2)), \
                TraceLoggingValue(static_cast<VarType3>(wistd::forward<T3>(varName3)), _wiltlg_STRINGIZE(varName3)), \
                TraceLoggingValue(static_cast<VarType4>(wistd::forward<T4>(varName4)), _wiltlg_STRINGIZE(varName4)), \
                TraceLoggingValue(static_cast<VarType5>(wistd::forward<T5>(varName5)), _wiltlg_STRINGIZE(varName5)), __VA_ARGS__); \
        }
#endif

#ifdef _GENERIC_PARTB_FIELDS_ENABLED
    #define DEFINE_TRACELOGGING_EVENT_PARAM5_CV(EventId, VarType1, varName1, VarType2, varName2, VarType3, varName3, VarType4, varName4, VarType5, varName5, ...) \
        template<typename T1, typename T2, typename T3, typename T4, typename T5> static void EventId(T1 &&varName1, T2 &&varName2, T3 &&varName3, T4 &&varName4, T5 &&varName5, PCSTR correlationVector) \
        { \
            TraceLoggingWrite(TraceLoggingType::Provider(), #EventId, _GENERIC_PARTB_FIELDS_ENABLED, \
                TraceLoggingValue(static_cast<VarType1>(wistd::forward<T1>(varName1)), _wiltlg_STRINGIZE(varName1)), \
                TraceLoggingValue(static_cast<VarType2>(wistd::forward<T2>(varName2)), _wiltlg_STRINGIZE(varName2)), \
                TraceLoggingValue(static_cast<VarType3>(wistd::forward<T3>(varName3)), _wiltlg_STRINGIZE(varName3)), \
                TraceLoggingValue(static_cast<VarType4>(wistd::forward<T4>(varName4)), _wiltlg_STRINGIZE(varName4)), \
                TraceLoggingValue(static_cast<VarType5>(wistd::forward<T5>(varName5)), _wiltlg_STRINGIZE(varName5)), \
                TraceLoggingString(correlationVector, "__TlgCV__"), __VA_ARGS__); \
        }
#else
    #define DEFINE_TRACELOGGING_EVENT_PARAM5_CV(EventId, VarType1, varName1, VarType2, varName2, VarType3, varName3, VarType4, varName4, VarType5, varName5, ...) \
        template<typename T1, typename T2, typename T3, typename T4, typename T5> static void EventId(T1 &&varName1, T2 &&varName2, T3 &&varName3, T4 &&varName4, T5 &&varName5, PCSTR correlationVector) \
        { TraceLoggingWrite(TraceLoggingType::Provider(), #EventId,   TraceLoggingValue(static_cast<VarType1>(wistd::forward<T1>(varName1)), _wiltlg_STRINGIZE(varName1)), \
                                                    TraceLoggingValue(static_cast<VarType2>(wistd::forward<T2>(varName2)), _wiltlg_STRINGIZE(varName2)), \
                                                    TraceLoggingValue(static_cast<VarType3>(wistd::forward<T3>(varName3)), _wiltlg_STRINGIZE(varName3)), \
                                                    TraceLoggingValue(static_cast<VarType4>(wistd::forward<T4>(varName4)), _wiltlg_STRINGIZE(varName4)), \
                                                    TraceLoggingValue(static_cast<VarType5>(wistd::forward<T5>(varName5)), _wiltlg_STRINGIZE(varName5)), \
                                                    TraceLoggingString(correlationVector, "__TlgCV__"), __VA_ARGS__); }
#endif

#ifdef _GENERIC_PARTB_FIELDS_ENABLED
    #define DEFINE_TRACELOGGING_EVENT_PARAM6(EventId, VarType1, varName1, VarType2, varName2, VarType3, varName3, VarType4, varName4, VarType5, varName5, VarType6, varName6, ...) \
        template<typename T1, typename T2, typename T3, typename T4, typename T5, typename T6> static void EventId(T1 &&varName1, T2 &&varName2, T3 &&varName3, T4 &&varName4, T5 &&varName5, T6 &&varName6) \
        { \
            TraceLoggingWrite(TraceLoggingType::Provider(), #EventId, _GENERIC_PARTB_FIELDS_ENABLED, \
                TraceLoggingValue(static_cast<VarType1>(wistd::forward<T1>(varName1)), _wiltlg_STRINGIZE(varName1)), \
                TraceLoggingValue(static_cast<VarType2>(wistd::forward<T2>(varName2)), _wiltlg_STRINGIZE(varName2)), \
                TraceLoggingValue(static_cast<VarType3>(wistd::forward<T3>(varName3)), _wiltlg_STRINGIZE(varName3)), \
                TraceLoggingValue(static_cast<VarType4>(wistd::forward<T4>(varName4)), _wiltlg_STRINGIZE(varName4)), \
                TraceLoggingValue(static_cast<VarType5>(wistd::forward<T5>(varName5)), _wiltlg_STRINGIZE(varName5)), \
                TraceLoggingValue(static_cast<VarType6>(wistd::forward<T6>(varName6)), _wiltlg_STRINGIZE(varName6)), \
                __VA_ARGS__); \
        }
#else
    #define DEFINE_TRACELOGGING_EVENT_PARAM6(EventId, VarType1, varName1, VarType2, varName2, VarType3, varName3, VarType4, varName4, VarType5, varName5, VarType6, varName6, ...) \
        template<typename T1, typename T2, typename T3, typename T4, typename T5, typename T6> static void EventId(T1 &&varName1, T2 &&varName2, T3 &&varName3, T4 &&varName4, T5 &&varName5, T6 &&varName6) \
        { TraceLoggingWrite(TraceLoggingType::Provider(), #EventId,   TraceLoggingValue(static_cast<VarType1>(wistd::forward<T1>(varName1)), _wiltlg_STRINGIZE(varName1)), \
                                                    TraceLoggingValue(static_cast<VarType2>(wistd::forward<T2>(varName2)), _wiltlg_STRINGIZE(varName2)), \
                                                    TraceLoggingValue(static_cast<VarType3>(wistd::forward<T3>(varName3)), _wiltlg_STRINGIZE(varName3)), \
                                                    TraceLoggingValue(static_cast<VarType4>(wistd::forward<T4>(varName4)), _wiltlg_STRINGIZE(varName4)), \
                                                    TraceLoggingValue(static_cast<VarType5>(wistd::forward<T5>(varName5)), _wiltlg_STRINGIZE(varName5)), \
                                                    TraceLoggingValue(static_cast<VarType6>(wistd::forward<T6>(varName6)), _wiltlg_STRINGIZE(varName6)), __VA_ARGS__); }
#endif

#ifdef _GENERIC_PARTB_FIELDS_ENABLED
    #define DEFINE_TRACELOGGING_EVENT_PARAM6_CV(EventId, VarType1, varName1, VarType2, varName2, VarType3, varName3, VarType4, varName4, VarType5, varName5, VarType6, varName6, ...) \
        template<typename T1, typename T2, typename T3, typename T4, typename T5, typename T6> static void EventId(T1 &&varName1, T2 &&varName2, T3 &&varName3, T4 &&varName4, T5 &&varName5, T6 &&varName6, PCSTR correlationVector) \
        { \
            TraceLoggingWrite(TraceLoggingType::Provider(), #EventId, _GENERIC_PARTB_FIELDS_ENABLED, \
                TraceLoggingValue(static_cast<VarType1>(wistd::forward<T1>(varName1)), _wiltlg_STRINGIZE(varName1)), \
                TraceLoggingValue(static_cast<VarType2>(wistd::forward<T2>(varName2)), _wiltlg_STRINGIZE(varName2)), \
                TraceLoggingValue(static_cast<VarType3>(wistd::forward<T3>(varName3)), _wiltlg_STRINGIZE(varName3)), \
                TraceLoggingValue(static_cast<VarType4>(wistd::forward<T4>(varName4)), _wiltlg_STRINGIZE(varName4)), \
                TraceLoggingValue(static_cast<VarType5>(wistd::forward<T5>(varName5)), _wiltlg_STRINGIZE(varName5)), \
                TraceLoggingValue(static_cast<VarType6>(wistd::forward<T6>(varName6)), _wiltlg_STRINGIZE(varName6)), \
                TraceLoggingString(correlationVector, "__TlgCV__"), __VA_ARGS__); \
        }
#else
    #define DEFINE_TRACELOGGING_EVENT_PARAM6_CV(EventId, VarType1, varName1, VarType2, varName2, VarType3, varName3, VarType4, varName4, VarType5, varName5, VarType6, varName6, ...) \
        template<typename T1, typename T2, typename T3, typename T4, typename T5, typename T6> static void EventId(T1 &&varName1, T2 &&varName2, T3 &&varName3, T4 &&varName4, T5 &&varName5, T6 &&varName6, PCSTR correlationVector) \
        { TraceLoggingWrite(TraceLoggingType::Provider(), #EventId,   TraceLoggingValue(static_cast<VarType1>(wistd::forward<T1>(varName1)), _wiltlg_STRINGIZE(varName1)), \
                                                    TraceLoggingValue(static_cast<VarType2>(wistd::forward<T2>(varName2)), _wiltlg_STRINGIZE(varName2)), \
                                                    TraceLoggingValue(static_cast<VarType3>(wistd::forward<T3>(varName3)), _wiltlg_STRINGIZE(varName3)), \
                                                    TraceLoggingValue(static_cast<VarType4>(wistd::forward<T4>(varName4)), _wiltlg_STRINGIZE(varName4)), \
                                                    TraceLoggingValue(static_cast<VarType5>(wistd::forward<T5>(varName5)), _wiltlg_STRINGIZE(varName5)), \
                                                    TraceLoggingValue(static_cast<VarType6>(wistd::forward<T6>(varName6)), _wiltlg_STRINGIZE(varName6)), \
                                                    TraceLoggingString(correlationVector, "__TlgCV__"), __VA_ARGS__); }
#endif

#ifdef _GENERIC_PARTB_FIELDS_ENABLED
    #define DEFINE_TRACELOGGING_EVENT_PARAM7(EventId, VarType1, varName1, VarType2, varName2, VarType3, varName3, VarType4, varName4, VarType5, varName5, VarType6, varName6, VarType7, varName7, ...) \
        template<typename T1, typename T2, typename T3, typename T4, typename T5, typename T6, typename T7> static void EventId(T1 &&varName1, T2 &&varName2, T3 &&varName3, T4 &&varName4, T5 &&varName5, T6 &&varName6, T7 &&varName7) \
        { \
            TraceLoggingWrite(TraceLoggingType::Provider(), #EventId, _GENERIC_PARTB_FIELDS_ENABLED, \
                TraceLoggingValue(static_cast<VarType1>(wistd::forward<T1>(varName1)), _wiltlg_STRINGIZE(varName1)), \
                TraceLoggingValue(static_cast<VarType2>(wistd::forward<T2>(varName2)), _wiltlg_STRINGIZE(varName2)), \
                TraceLoggingValue(static_cast<VarType3>(wistd::forward<T3>(varName3)), _wiltlg_STRINGIZE(varName3)), \
                TraceLoggingValue(static_cast<VarType4>(wistd::forward<T4>(varName4)), _wiltlg_STRINGIZE(varName4)), \
                TraceLoggingValue(static_cast<VarType5>(wistd::forward<T5>(varName5)), _wiltlg_STRINGIZE(varName5)), \
                TraceLoggingValue(static_cast<VarType6>(wistd::forward<T6>(varName6)), _wiltlg_STRINGIZE(varName6)), \
                TraceLoggingValue(static_cast<VarType7>(wistd::forward<T7>(varName7)), _wiltlg_STRINGIZE(varName7)), __VA_ARGS__); \
        }
#else
    #define DEFINE_TRACELOGGING_EVENT_PARAM7(EventId, VarType1, varName1, VarType2, varName2, VarType3, varName3, VarType4, varName4, VarType5, varName5, VarType6, varName6, VarType7, varName7, ...) \
        template<typename T1, typename T2, typename T3, typename T4, typename T5, typename T6, typename T7> static void EventId(T1 &&varName1, T2 &&varName2, T3 &&varName3, T4 &&varName4, T5 &&varName5, T6 &&varName6, T7 &&varName7) \
        { TraceLoggingWrite(TraceLoggingType::Provider(), #EventId,   TraceLoggingValue(static_cast<VarType1>(wistd::forward<T1>(varName1)), _wiltlg_STRINGIZE(varName1)), \
                                                    TraceLoggingValue(static_cast<VarType2>(wistd::forward<T2>(varName2)), _wiltlg_STRINGIZE(varName2)), \
                                                    TraceLoggingValue(static_cast<VarType3>(wistd::forward<T3>(varName3)), _wiltlg_STRINGIZE(varName3)), \
                                                    TraceLoggingValue(static_cast<VarType4>(wistd::forward<T4>(varName4)), _wiltlg_STRINGIZE(varName4)), \
                                                    TraceLoggingValue(static_cast<VarType5>(wistd::forward<T5>(varName5)), _wiltlg_STRINGIZE(varName5)), \
                                                    TraceLoggingValue(static_cast<VarType6>(wistd::forward<T6>(varName6)), _wiltlg_STRINGIZE(varName6)), \
                                                    TraceLoggingValue(static_cast<VarType7>(wistd::forward<T7>(varName7)), _wiltlg_STRINGIZE(varName7)), __VA_ARGS__); }
#endif

#ifdef _GENERIC_PARTB_FIELDS_ENABLED
    #define DEFINE_TRACELOGGING_EVENT_PARAM7_CV(EventId, VarType1, varName1, VarType2, varName2, VarType3, varName3, VarType4, varName4, VarType5, varName5, VarType6, varName6, VarType7, varName7, ...) \
        template<typename T1, typename T2, typename T3, typename T4, typename T5, typename T6, typename T7> static void EventId(T1 &&varName1, T2 &&varName2, T3 &&varName3, T4 &&varName4, T5 &&varName5, T6 &&varName6, T7 &&varName7, PCSTR correlationVector) \
        { \
            TraceLoggingWrite(TraceLoggingType::Provider(), #EventId, _GENERIC_PARTB_FIELDS_ENABLED, \
                TraceLoggingValue(static_cast<VarType1>(wistd::forward<T1>(varName1)), _wiltlg_STRINGIZE(varName1)), \
                TraceLoggingValue(static_cast<VarType2>(wistd::forward<T2>(varName2)), _wiltlg_STRINGIZE(varName2)), \
                TraceLoggingValue(static_cast<VarType3>(wistd::forward<T3>(varName3)), _wiltlg_STRINGIZE(varName3)), \
                TraceLoggingValue(static_cast<VarType4>(wistd::forward<T4>(varName4)), _wiltlg_STRINGIZE(varName4)), \
                TraceLoggingValue(static_cast<VarType5>(wistd::forward<T5>(varName5)), _wiltlg_STRINGIZE(varName5)), \
                TraceLoggingValue(static_cast<VarType6>(wistd::forward<T6>(varName6)), _wiltlg_STRINGIZE(varName6)), \
                TraceLoggingValue(static_cast<VarType7>(wistd::forward<T7>(varName7)), _wiltlg_STRINGIZE(varName7)), \
                TraceLoggingString(correlationVector, "__TlgCV__"), __VA_ARGS__); \
        }
#else
    #define DEFINE_TRACELOGGING_EVENT_PARAM7_CV(EventId, VarType1, varName1, VarType2, varName2, VarType3, varName3, VarType4, varName4, VarType5, varName5, VarType6, varName6, VarType7, varName7, ...) \
        template<typename T1, typename T2, typename T3, typename T4, typename T5, typename T6, typename T7> static void EventId(T1 &&varName1, T2 &&varName2, T3 &&varName3, T4 &&varName4, T5 &&varName5, T6 &&varName6, T7 &&varName7, PCSTR correlationVector) \
        { TraceLoggingWrite(TraceLoggingType::Provider(), #EventId,   TraceLoggingValue(static_cast<VarType1>(wistd::forward<T1>(varName1)), _wiltlg_STRINGIZE(varName1)), \
                                                    TraceLoggingValue(static_cast<VarType2>(wistd::forward<T2>(varName2)), _wiltlg_STRINGIZE(varName2)), \
                                                    TraceLoggingValue(static_cast<VarType3>(wistd::forward<T3>(varName3)), _wiltlg_STRINGIZE(varName3)), \
                                                    TraceLoggingValue(static_cast<VarType4>(wistd::forward<T4>(varName4)), _wiltlg_STRINGIZE(varName4)), \
                                                    TraceLoggingValue(static_cast<VarType5>(wistd::forward<T5>(varName5)), _wiltlg_STRINGIZE(varName5)), \
                                                    TraceLoggingValue(static_cast<VarType6>(wistd::forward<T6>(varName6)), _wiltlg_STRINGIZE(varName6)), \
                                                    TraceLoggingValue(static_cast<VarType7>(wistd::forward<T7>(varName7)), _wiltlg_STRINGIZE(varName7)), \
                                                    TraceLoggingString(correlationVector, "__TlgCV__"), __VA_ARGS__); }
#endif

#ifdef _GENERIC_PARTB_FIELDS_ENABLED
    #define DEFINE_TRACELOGGING_EVENT_PARAM8(EventId, VarType1, varName1, VarType2, varName2, VarType3, varName3, VarType4, varName4, VarType5, varName5, VarType6, varName6, VarType7, varName7, VarType8, varName8, ...) \
        template<typename T1, typename T2, typename T3, typename T4, typename T5, typename T6, typename T7, typename T8> static void EventId(T1 &&varName1, T2 &&varName2, T3 &&varName3, T4 &&varName4, T5 &&varName5, T6 &&varName6, T7 &&varName7, T8 &&varName8) \
        { \
            TraceLoggingWrite(TraceLoggingType::Provider(), #EventId, _GENERIC_PARTB_FIELDS_ENABLED, \
                TraceLoggingValue(static_cast<VarType1>(wistd::forward<T1>(varName1)), _wiltlg_STRINGIZE(varName1)), \
                TraceLoggingValue(static_cast<VarType2>(wistd::forward<T2>(varName2)), _wiltlg_STRINGIZE(varName2)), \
                TraceLoggingValue(static_cast<VarType3>(wistd::forward<T3>(varName3)), _wiltlg_STRINGIZE(varName3)), \
                TraceLoggingValue(static_cast<VarType4>(wistd::forward<T4>(varName4)), _wiltlg_STRINGIZE(varName4)), \
                TraceLoggingValue(static_cast<VarType5>(wistd::forward<T5>(varName5)), _wiltlg_STRINGIZE(varName5)), \
                TraceLoggingValue(static_cast<VarType6>(wistd::forward<T6>(varName6)), _wiltlg_STRINGIZE(varName6)), \
                TraceLoggingValue(static_cast<VarType7>(wistd::forward<T7>(varName7)), _wiltlg_STRINGIZE(varName7)), \
                TraceLoggingValue(static_cast<VarType8>(wistd::forward<T8>(varName8)), _wiltlg_STRINGIZE(varName8)), __VA_ARGS__); \
        }
#else
    #define DEFINE_TRACELOGGING_EVENT_PARAM8(EventId, VarType1, varName1, VarType2, varName2, VarType3, varName3, VarType4, varName4, VarType5, varName5, VarType6, varName6, VarType7, varName7, VarType8, varName8, ...) \
        template<typename T1, typename T2, typename T3, typename T4, typename T5, typename T6, typename T7, typename T8> static void EventId(T1 &&varName1, T2 &&varName2, T3 &&varName3, T4 &&varName4, T5 &&varName5, T6 &&varName6, T7 &&varName7, T8 &&varName8) \
        { TraceLoggingWrite(TraceLoggingType::Provider(), #EventId,   TraceLoggingValue(static_cast<VarType1>(wistd::forward<T1>(varName1)), _wiltlg_STRINGIZE(varName1)), \
                                                    TraceLoggingValue(static_cast<VarType2>(wistd::forward<T2>(varName2)), _wiltlg_STRINGIZE(varName2)), \
                                                    TraceLoggingValue(static_cast<VarType3>(wistd::forward<T3>(varName3)), _wiltlg_STRINGIZE(varName3)), \
                                                    TraceLoggingValue(static_cast<VarType4>(wistd::forward<T4>(varName4)), _wiltlg_STRINGIZE(varName4)), \
                                                    TraceLoggingValue(static_cast<VarType5>(wistd::forward<T5>(varName5)), _wiltlg_STRINGIZE(varName5)), \
                                                    TraceLoggingValue(static_cast<VarType6>(wistd::forward<T6>(varName6)), _wiltlg_STRINGIZE(varName6)), \
                                                    TraceLoggingValue(static_cast<VarType7>(wistd::forward<T7>(varName7)), _wiltlg_STRINGIZE(varName7)), \
                                                    TraceLoggingValue(static_cast<VarType8>(wistd::forward<T8>(varName8)), _wiltlg_STRINGIZE(varName8)), __VA_ARGS__); }
#endif

#ifdef _GENERIC_PARTB_FIELDS_ENABLED
    #define DEFINE_TRACELOGGING_EVENT_PARAM8_CV(EventId, VarType1, varName1, VarType2, varName2, VarType3, varName3, VarType4, varName4, VarType5, varName5, VarType6, varName6, VarType7, varName7, VarType8, varName8, ...) \
        template<typename T1, typename T2, typename T3, typename T4, typename T5, typename T6, typename T7, typename T8> static void EventId(T1 &&varName1, T2 &&varName2, T3 &&varName3, T4 &&varName4, T5 &&varName5, T6 &&varName6, T7 &&varName7, T8 &&varName8, PCSTR correlationVector) \
        { \
            TraceLoggingWrite(TraceLoggingType::Provider(), #EventId, _GENERIC_PARTB_FIELDS_ENABLED, \
                TraceLoggingValue(static_cast<VarType1>(wistd::forward<T1>(varName1)), _wiltlg_STRINGIZE(varName1)), \
                TraceLoggingValue(static_cast<VarType2>(wistd::forward<T2>(varName2)), _wiltlg_STRINGIZE(varName2)), \
                TraceLoggingValue(static_cast<VarType3>(wistd::forward<T3>(varName3)), _wiltlg_STRINGIZE(varName3)), \
                TraceLoggingValue(static_cast<VarType4>(wistd::forward<T4>(varName4)), _wiltlg_STRINGIZE(varName4)), \
                TraceLoggingValue(static_cast<VarType5>(wistd::forward<T5>(varName5)), _wiltlg_STRINGIZE(varName5)), \
                TraceLoggingValue(static_cast<VarType6>(wistd::forward<T6>(varName6)), _wiltlg_STRINGIZE(varName6)), \
                TraceLoggingValue(static_cast<VarType7>(wistd::forward<T7>(varName7)), _wiltlg_STRINGIZE(varName7)), \
                TraceLoggingValue(static_cast<VarType8>(wistd::forward<T8>(varName8)), _wiltlg_STRINGIZE(varName8)), \
                TraceLoggingString(correlationVector, "__TlgCV__"), __VA_ARGS__); \
        }
#else
    #define DEFINE_TRACELOGGING_EVENT_PARAM8_CV(EventId, VarType1, varName1, VarType2, varName2, VarType3, varName3, VarType4, varName4, VarType5, varName5, VarType6, varName6, VarType7, varName7, VarType8, varName8, ...) \
        template<typename T1, typename T2, typename T3, typename T4, typename T5, typename T6, typename T7, typename T8> static void EventId(T1 &&varName1, T2 &&varName2, T3 &&varName3, T4 &&varName4, T5 &&varName5, T6 &&varName6, T7 &&varName7, T8 &&varName8, PCSTR correlationVector) \
        { TraceLoggingWrite(TraceLoggingType::Provider(), #EventId,   TraceLoggingValue(static_cast<VarType1>(wistd::forward<T1>(varName1)), _wiltlg_STRINGIZE(varName1)), \
                                                    TraceLoggingValue(static_cast<VarType2>(wistd::forward<T2>(varName2)), _wiltlg_STRINGIZE(varName2)), \
                                                    TraceLoggingValue(static_cast<VarType3>(wistd::forward<T3>(varName3)), _wiltlg_STRINGIZE(varName3)), \
                                                    TraceLoggingValue(static_cast<VarType4>(wistd::forward<T4>(varName4)), _wiltlg_STRINGIZE(varName4)), \
                                                    TraceLoggingValue(static_cast<VarType5>(wistd::forward<T5>(varName5)), _wiltlg_STRINGIZE(varName5)), \
                                                    TraceLoggingValue(static_cast<VarType6>(wistd::forward<T6>(varName6)), _wiltlg_STRINGIZE(varName6)), \
                                                    TraceLoggingValue(static_cast<VarType7>(wistd::forward<T7>(varName7)), _wiltlg_STRINGIZE(varName7)), \
                                                    TraceLoggingValue(static_cast<VarType8>(wistd::forward<T8>(varName8)), _wiltlg_STRINGIZE(varName8)), \
                                                    TraceLoggingString(correlationVector, "__TlgCV__"), __VA_ARGS__); }
#endif

#ifdef _GENERIC_PARTB_FIELDS_ENABLED
    #define DEFINE_TRACELOGGING_EVENT_PARAM9_CV(EventId, VarType1, varName1, VarType2, varName2, VarType3, varName3, VarType4, varName4, VarType5, varName5, VarType6, varName6, VarType7, varName7, VarType8, varName8, VarType9, varName9, ...) \
        template<typename T1, typename T2, typename T3, typename T4, typename T5, typename T6, typename T7, typename T8, typename T9> static void EventId(T1 &&varName1, T2 &&varName2, T3 &&varName3, T4 &&varName4, T5 &&varName5, T6 &&varName6, T7 &&varName7, T8 &&varName8, T9 &&varName9, PCSTR correlationVector) \
        { \
            TraceLoggingWrite(TraceLoggingType::Provider(), #EventId, _GENERIC_PARTB_FIELDS_ENABLED,\
                TraceLoggingValue(static_cast<VarType1>(wistd::forward<T1>(varName1)), _wiltlg_STRINGIZE(varName1)), \
                TraceLoggingValue(static_cast<VarType2>(wistd::forward<T2>(varName2)), _wiltlg_STRINGIZE(varName2)), \
                TraceLoggingValue(static_cast<VarType3>(wistd::forward<T3>(varName3)), _wiltlg_STRINGIZE(varName3)), \
                TraceLoggingValue(static_cast<VarType4>(wistd::forward<T4>(varName4)), _wiltlg_STRINGIZE(varName4)), \
                TraceLoggingValue(static_cast<VarType5>(wistd::forward<T5>(varName5)), _wiltlg_STRINGIZE(varName5)), \
                TraceLoggingValue(static_cast<VarType6>(wistd::forward<T6>(varName6)), _wiltlg_STRINGIZE(varName6)), \
                TraceLoggingValue(static_cast<VarType7>(wistd::forward<T7>(varName7)), _wiltlg_STRINGIZE(varName7)), \
                TraceLoggingValue(static_cast<VarType8>(wistd::forward<T8>(varName8)), _wiltlg_STRINGIZE(varName8)), \
                TraceLoggingValue(static_cast<VarType9>(wistd::forward<T9>(varName9)), _wiltlg_STRINGIZE(varName9)), \
                TraceLoggingString(correlationVector, "__TlgCV__"), __VA_ARGS__); \
        }
#else
    #define DEFINE_TRACELOGGING_EVENT_PARAM9_CV(EventId, VarType1, varName1, VarType2, varName2, VarType3, varName3, VarType4, varName4, VarType5, varName5, VarType6, varName6, VarType7, varName7, VarType8, varName8, VarType9, varName9, ...) \
        template<typename T1, typename T2, typename T3, typename T4, typename T5, typename T6, typename T7, typename T8, typename T9> static void EventId(T1 &&varName1, T2 &&varName2, T3 &&varName3, T4 &&varName4, T5 &&varName5, T6 &&varName6, T7 &&varName7, T8 &&varName8, T9 &&varName9, PCSTR correlationVector) \
        { TraceLoggingWrite(TraceLoggingType::Provider(), #EventId, \
                                                    TraceLoggingValue(static_cast<VarType1>(wistd::forward<T1>(varName1)), _wiltlg_STRINGIZE(varName1)), \
                                                    TraceLoggingValue(static_cast<VarType2>(wistd::forward<T2>(varName2)), _wiltlg_STRINGIZE(varName2)), \
                                                    TraceLoggingValue(static_cast<VarType3>(wistd::forward<T3>(varName3)), _wiltlg_STRINGIZE(varName3)), \
                                                    TraceLoggingValue(static_cast<VarType4>(wistd::forward<T4>(varName4)), _wiltlg_STRINGIZE(varName4)), \
                                                    TraceLoggingValue(static_cast<VarType5>(wistd::forward<T5>(varName5)), _wiltlg_STRINGIZE(varName5)), \
                                                    TraceLoggingValue(static_cast<VarType6>(wistd::forward<T6>(varName6)), _wiltlg_STRINGIZE(varName6)), \
                                                    TraceLoggingValue(static_cast<VarType7>(wistd::forward<T7>(varName7)), _wiltlg_STRINGIZE(varName7)), \
                                                    TraceLoggingValue(static_cast<VarType8>(wistd::forward<T8>(varName8)), _wiltlg_STRINGIZE(varName8)), \
                                                    TraceLoggingValue(static_cast<VarType9>(wistd::forward<T9>(varName9)), _wiltlg_STRINGIZE(varName9)), \
                                                    TraceLoggingString(correlationVector, "__TlgCV__"), __VA_ARGS__); }
#endif

#ifdef _GENERIC_PARTB_FIELDS_ENABLED
    #define DEFINE_TRACELOGGING_EVENT_PARAM10(EventId, VarType1, varName1, VarType2, varName2, VarType3, varName3, VarType4, varName4, VarType5, varName5, VarType6, varName6, VarType7, varName7, VarType8, varName8, VarType9, varName9, VarType10, varName10, ...) \
        template<typename T1, typename T2, typename T3, typename T4, typename T5, typename T6, typename T7, typename T8, typename T9, typename T10> static void EventId(T1 &&varName1, T2 &&varName2, T3 &&varName3, T4 &&varName4, T5 &&varName5, T6 &&varName6, T7 &&varName7, T8 &&varName8, T9 &&varName9, T10 &&varName10) \
        { \
            TraceLoggingWrite(TraceLoggingType::Provider(), #EventId, _GENERIC_PARTB_FIELDS_ENABLED, \
                TraceLoggingValue(static_cast<VarType1>(wistd::forward<T1>(varName1)), _wiltlg_STRINGIZE(varName1)), \
                TraceLoggingValue(static_cast<VarType2>(wistd::forward<T2>(varName2)), _wiltlg_STRINGIZE(varName2)), \
                TraceLoggingValue(static_cast<VarType3>(wistd::forward<T3>(varName3)), _wiltlg_STRINGIZE(varName3)), \
                TraceLoggingValue(static_cast<VarType4>(wistd::forward<T4>(varName4)), _wiltlg_STRINGIZE(varName4)), \
                TraceLoggingValue(static_cast<VarType5>(wistd::forward<T5>(varName5)), _wiltlg_STRINGIZE(varName5)), \
                TraceLoggingValue(static_cast<VarType6>(wistd::forward<T6>(varName6)), _wiltlg_STRINGIZE(varName6)), \
                TraceLoggingValue(static_cast<VarType7>(wistd::forward<T7>(varName7)), _wiltlg_STRINGIZE(varName7)), \
                TraceLoggingValue(static_cast<VarType8>(wistd::forward<T8>(varName8)), _wiltlg_STRINGIZE(varName8)), \
                TraceLoggingValue(static_cast<VarType9>(wistd::forward<T9>(varName9)), _wiltlg_STRINGIZE(varName9)), \
                TraceLoggingValue(static_cast<VarType10>(wistd::forward<T10>(varName10)), _wiltlg_STRINGIZE(varName10)), __VA_ARGS__); \
        }
#else
    #define DEFINE_TRACELOGGING_EVENT_PARAM10(EventId, VarType1, varName1, VarType2, varName2, VarType3, varName3, VarType4, varName4, VarType5, varName5, VarType6, varName6, VarType7, varName7, VarType8, varName8, VarType9, varName9, VarType10, varName10, ...) \
        template<typename T1, typename T2, typename T3, typename T4, typename T5, typename T6, typename T7, typename T8, typename T9, typename T10> static void EventId(T1 &&varName1, T2 &&varName2, T3 &&varName3, T4 &&varName4, T5 &&varName5, T6 &&varName6, T7 &&varName7, T8 &&varName8, T9 &&varName9, T10 &&varName10) \
        { TraceLoggingWrite(TraceLoggingType::Provider(), #EventId,   TraceLoggingValue(static_cast<VarType1>(wistd::forward<T1>(varName1)), _wiltlg_STRINGIZE(varName1)), \
                                                    TraceLoggingValue(static_cast<VarType2>(wistd::forward<T2>(varName2)), _wiltlg_STRINGIZE(varName2)), \
                                                    TraceLoggingValue(static_cast<VarType3>(wistd::forward<T3>(varName3)), _wiltlg_STRINGIZE(varName3)), \
                                                    TraceLoggingValue(static_cast<VarType4>(wistd::forward<T4>(varName4)), _wiltlg_STRINGIZE(varName4)), \
                                                    TraceLoggingValue(static_cast<VarType5>(wistd::forward<T5>(varName5)), _wiltlg_STRINGIZE(varName5)), \
                                                    TraceLoggingValue(static_cast<VarType6>(wistd::forward<T6>(varName6)), _wiltlg_STRINGIZE(varName6)), \
                                                    TraceLoggingValue(static_cast<VarType7>(wistd::forward<T7>(varName7)), _wiltlg_STRINGIZE(varName7)), \
                                                    TraceLoggingValue(static_cast<VarType8>(wistd::forward<T8>(varName8)), _wiltlg_STRINGIZE(varName8)), \
                                                    TraceLoggingValue(static_cast<VarType9>(wistd::forward<T9>(varName9)), _wiltlg_STRINGIZE(varName9)), \
                                                    TraceLoggingValue(static_cast<VarType10>(wistd::forward<T10>(varName10)), _wiltlg_STRINGIZE(varName10)), __VA_ARGS__); }
#endif

#define DEFINE_TRACELOGGING_EVENT_UINT32(EventId, varName, ...)  DEFINE_TRACELOGGING_EVENT_PARAM1(EventId, UINT32, varName, __VA_ARGS__)
#define DEFINE_TRACELOGGING_EVENT_BOOL(EventId, varName, ...)    DEFINE_TRACELOGGING_EVENT_PARAM1(EventId, bool, varName, __VA_ARGS__)
#define DEFINE_TRACELOGGING_EVENT_STRING(EventId, varName, ...)  DEFINE_TRACELOGGING_EVENT_PARAM1(EventId, PCWSTR, varName, __VA_ARGS__)


// Declaring a pure TraceLogging class
// To declare a tracelogging class, declare your class derived from wil::TraceLoggingProvider, populate the uuid
// attribute of the class with the GUID of your provider, and then include the IMPLEMENT_TRACELOGGING_CLASS_WITH_MICROSOFT_TELEMETRY
// macro within your class.
//
// If you want to register a provider using a callback to log events, you can instead use the IMPLEMENT_TRACELOGGING_CLASS_WITH_MICROSOFT_TELEMETRY_AND_CALLBACK
// Additionally your tracelogging class will have to implement a static Callback method. See the declaration within __IMPLEMENT_TRACELOGGING_CLASS_WITH_GROUP_CB.
//
// If you don't need or use telemetry, you can instead use the IMPLEMENT_TRACELOGGING_CLASS_WITHOUT_TELEMETRY.
// This prevents telemetry from enabling your provider even if you're not using telemetry.

#define IMPLEMENT_TRACELOGGING_CLASS_WITH_GROUP(TraceLoggingClassName, ProviderName, ProviderId, GroupName) \
    __IMPLEMENT_TRACELOGGING_CLASS_WITH_GROUP(TraceLoggingClassName, ProviderName, ProviderId, GroupName)

#define IMPLEMENT_TRACELOGGING_CLASS_WITH_GROUP_CB(TraceLoggingClassName, ProviderName, ProviderId, GroupName) \
    __IMPLEMENT_TRACELOGGING_CLASS_WITH_GROUP_CB(TraceLoggingClassName, ProviderName, ProviderId, GroupName)

#define IMPLEMENT_TRACELOGGING_CLASS_WITH_MICROSOFT_TELEMETRY(TraceLoggingClassName, ProviderName, ProviderId) \
    IMPLEMENT_TRACELOGGING_CLASS_WITH_GROUP(TraceLoggingClassName, ProviderName, ProviderId, TraceLoggingOptionMicrosoftTelemetry())
#define IMPLEMENT_TRACELOGGING_CLASS_WITH_MICROSOFT_TELEMETRY_AND_CALLBACK(TraceLoggingClassName, ProviderName, ProviderId) \
    IMPLEMENT_TRACELOGGING_CLASS_WITH_GROUP_CB(TraceLoggingClassName, ProviderName, ProviderId, TraceLoggingOptionMicrosoftTelemetry())
#define IMPLEMENT_TRACELOGGING_CLASS_WITH_WINDOWS_CORE_TELEMETRY(TraceLoggingClassName, ProviderName, ProviderId) \
    IMPLEMENT_TRACELOGGING_CLASS_WITH_GROUP(TraceLoggingClassName, ProviderName, ProviderId, TraceLoggingOptionWindowsCoreTelemetry())
#define IMPLEMENT_TRACELOGGING_CLASS_WITHOUT_TELEMETRY(TraceLoggingClassName, ProviderName, ProviderId) \
    __IMPLEMENT_TRACELOGGING_CLASS_WITHOUT_TELEMETRY(TraceLoggingClassName, ProviderName, ProviderId)

#ifndef WIL_HIDE_DEPRECATED_1612
WIL_WARN_DEPRECATED_1612_PRAGMA("IMPLEMENT_TRACELOGGING_CLASS")
// DEPRECATED: Use IMPLEMENT_TRACELOGGING_CLASS_WITH_MICROSOFT_TELEMETRY
#define IMPLEMENT_TRACELOGGING_CLASS IMPLEMENT_TRACELOGGING_CLASS_WITH_MICROSOFT_TELEMETRY
#endif

// [Optional] Externally using a Tracelogging class
// Use TraceLoggingProviderWrite to directly use the trace logging provider externally from the class in code.
// This is recommended only for simple TraceLogging events.  Telemetry events and activities are better defined
// within your Tracelogging class using one of the macros below.

#define TraceLoggingProviderWrite(TraceLoggingClassName, EventId, ...) \
    TraceLoggingWrite(TraceLoggingClassName::TraceLoggingType::Provider(), EventId, __VA_ARGS__)

#define TraceLoggingProviderWriteTelemetry(TraceLoggingClassName, EventId, ...) \
    TraceLoggingWrite(TraceLoggingClassName::TraceLoggingType::Provider(), EventId, TraceLoggingKeyword(MICROSOFT_KEYWORD_TELEMETRY), __VA_ARGS__)

#define TraceLoggingProviderWriteMeasure(TraceLoggingClassName, EventId, ...) \
    TraceLoggingWrite(TraceLoggingClassName::TraceLoggingType::Provider(), EventId, TraceLoggingKeyword(MICROSOFT_KEYWORD_MEASURES), __VA_ARGS__)

#define TraceLoggingProviderWriteCriticalData(TraceLoggingClassName, EventId, ...) \
    TraceLoggingWrite(TraceLoggingClassName::TraceLoggingType::Provider(), EventId, TraceLoggingKeyword(MICROSOFT_KEYWORD_CRITICAL_DATA), __VA_ARGS__)


// [Optional] Custom Events
// Use these macros to define a Custom Event for a Provider.  Use the TraceLoggingClassWrite or TraceLoggingClassWriteTelemetry
// from within a cusotm event to issue the event.  Methods will be a no-op (and not be called) if the provider is not
// enabled.

#define TraceLoggingClassWrite(EventId, ...) \
    TraceLoggingWrite(TraceLoggingType::Provider(), EventId, __VA_ARGS__)

#define TraceLoggingClassWriteTelemetry(EventId, ...) \
    TraceLoggingWrite(TraceLoggingType::Provider(), EventId, TraceLoggingKeyword(MICROSOFT_KEYWORD_TELEMETRY), __VA_ARGS__)

#define TraceLoggingClassWriteMeasure(EventId, ...) \
    TraceLoggingWrite(TraceLoggingType::Provider(), EventId, TraceLoggingKeyword(MICROSOFT_KEYWORD_MEASURES), __VA_ARGS__)

#define TraceLoggingClassWriteCriticalData(EventId, ...) \
    TraceLoggingWrite(TraceLoggingType::Provider(), EventId, TraceLoggingKeyword(MICROSOFT_KEYWORD_CRITICAL_DATA), __VA_ARGS__)

#define DEFINE_EVENT_METHOD(MethodName) \
    template<typename... TArgs> \
    static void MethodName(TArgs&&... args) WI_NOEXCEPT \
    { \
        if (IsEnabled()) \
        { Instance()->MethodName##_(wistd::forward<TArgs>(args)...); } \
    } \
    void MethodName##_


// [Optional] Simple Events
// Use these macros to define very simple telemetry events for a Provider.  The events can
// be TELEMETRY events or TRACELOGGING events.

#define DEFINE_TELEMETRY_EVENT(EventId) \
    DEFINE_TRACELOGGING_EVENT(EventId, TraceLoggingKeyword(MICROSOFT_KEYWORD_TELEMETRY))
#define DEFINE_TELEMETRY_EVENT_PARAM1(EventId, VarType1, varName1) \
    DEFINE_TRACELOGGING_EVENT_PARAM1(EventId, VarType1, varName1, TraceLoggingKeyword(MICROSOFT_KEYWORD_TELEMETRY))
#define DEFINE_TELEMETRY_EVENT_PARAM2(EventId, VarType1, varName1, VarType2, varName2) \
    DEFINE_TRACELOGGING_EVENT_PARAM2(EventId, VarType1, varName1, VarType2, varName2, TraceLoggingKeyword(MICROSOFT_KEYWORD_TELEMETRY))
#define DEFINE_TELEMETRY_EVENT_PARAM3(EventId, VarType1, varName1, VarType2, varName2, VarType3, varName3) \
    DEFINE_TRACELOGGING_EVENT_PARAM3(EventId, VarType1, varName1, VarType2, varName2, VarType3, varName3, TraceLoggingKeyword(MICROSOFT_KEYWORD_TELEMETRY))
#define DEFINE_TELEMETRY_EVENT_PARAM4(EventId, VarType1, varName1, VarType2, varName2, VarType3, varName3, VarType4, varName4) \
    DEFINE_TRACELOGGING_EVENT_PARAM4(EventId, VarType1, varName1, VarType2, varName2, VarType3, varName3, VarType4, varName4, TraceLoggingKeyword(MICROSOFT_KEYWORD_TELEMETRY))
#define DEFINE_TELEMETRY_EVENT_PARAM5(EventId, VarType1, varName1, VarType2, varName2, VarType3, varName3, VarType4, varName4, VarType5, varName5) \
    DEFINE_TRACELOGGING_EVENT_PARAM5(EventId, VarType1, varName1, VarType2, varName2, VarType3, varName3, VarType4, varName4, VarType5, varName5, TraceLoggingKeyword(MICROSOFT_KEYWORD_TELEMETRY))
#define DEFINE_TELEMETRY_EVENT_PARAM6(EventId, VarType1, varName1, VarType2, varName2, VarType3, varName3, VarType4, varName4, VarType5, varName5, VarType6, varName6) \
    DEFINE_TRACELOGGING_EVENT_PARAM6(EventId, VarType1, varName1, VarType2, varName2, VarType3, varName3, VarType4, varName4, VarType5, varName5, VarType6, varName6, TraceLoggingKeyword(MICROSOFT_KEYWORD_TELEMETRY))
#define DEFINE_TELEMETRY_EVENT_PARAM7(EventId, VarType1, varName1, VarType2, varName2, VarType3, varName3, VarType4, varName4, VarType5, varName5, VarType6, varName6, VarType7, varName7) \
    DEFINE_TRACELOGGING_EVENT_PARAM7(EventId, VarType1, varName1, VarType2, varName2, VarType3, varName3, VarType4, varName4, VarType5, varName5, VarType6, varName6, VarType7, varName7, TraceLoggingKeyword(MICROSOFT_KEYWORD_TELEMETRY))
#define DEFINE_TELEMETRY_EVENT_PARAM8(EventId, VarType1, varName1, VarType2, varName2, VarType3, varName3, VarType4, varName4, VarType5, varName5, VarType6, varName6, VarType7, varName7, VarType8, varName8) \
    DEFINE_TRACELOGGING_EVENT_PARAM8(EventId, VarType1, varName1, VarType2, varName2, VarType3, varName3, VarType4, varName4, VarType5, varName5, VarType6, varName6, VarType7, varName7, VarType8, varName8, TraceLoggingKeyword(MICROSOFT_KEYWORD_TELEMETRY))

#define DEFINE_TELEMETRY_EVENT_CV(EventId) \
    DEFINE_TRACELOGGING_EVENT_CV(EventId, TraceLoggingKeyword(MICROSOFT_KEYWORD_TELEMETRY))
#define DEFINE_TELEMETRY_EVENT_PARAM1_CV(EventId, VarType1, varName1) \
    DEFINE_TRACELOGGING_EVENT_PARAM1_CV(EventId, VarType1, varName1, TraceLoggingKeyword(MICROSOFT_KEYWORD_TELEMETRY))
#define DEFINE_TELEMETRY_EVENT_PARAM2_CV(EventId, VarType1, varName1, VarType2, varName2) \
    DEFINE_TRACELOGGING_EVENT_PARAM2_CV(EventId, VarType1, varName1, VarType2, varName2, TraceLoggingKeyword(MICROSOFT_KEYWORD_TELEMETRY))
#define DEFINE_TELEMETRY_EVENT_PARAM3_CV(EventId, VarType1, varName1, VarType2, varName2, VarType3, varName3) \
    DEFINE_TRACELOGGING_EVENT_PARAM3_CV(EventId, VarType1, varName1, VarType2, varName2, VarType3, varName3, TraceLoggingKeyword(MICROSOFT_KEYWORD_TELEMETRY))
#define DEFINE_TELEMETRY_EVENT_PARAM4_CV(EventId, VarType1, varName1, VarType2, varName2, VarType3, varName3, VarType4, varName4) \
    DEFINE_TRACELOGGING_EVENT_PARAM4_CV(EventId, VarType1, varName1, VarType2, varName2, VarType3, varName3, VarType4, varName4, TraceLoggingKeyword(MICROSOFT_KEYWORD_TELEMETRY))
#define DEFINE_TELEMETRY_EVENT_PARAM5_CV(EventId, VarType1, varName1, VarType2, varName2, VarType3, varName3, VarType4, varName4, VarType5, varName5) \
    DEFINE_TRACELOGGING_EVENT_PARAM5_CV(EventId, VarType1, varName1, VarType2, varName2, VarType3, varName3, VarType4, varName4, VarType5, varName5, TraceLoggingKeyword(MICROSOFT_KEYWORD_TELEMETRY))
#define DEFINE_TELEMETRY_EVENT_PARAM6_CV(EventId, VarType1, varName1, VarType2, varName2, VarType3, varName3, VarType4, varName4, VarType5, varName5, VarType6, varName6) \
    DEFINE_TRACELOGGING_EVENT_PARAM6_CV(EventId, VarType1, varName1, VarType2, varName2, VarType3, varName3, VarType4, varName4, VarType5, varName5, VarType6, varName6, TraceLoggingKeyword(MICROSOFT_KEYWORD_TELEMETRY))
#define DEFINE_TELEMETRY_EVENT_PARAM7_CV(EventId, VarType1, varName1, VarType2, varName2, VarType3, varName3, VarType4, varName4, VarType5, varName5, VarType6, varName6, VarType7, varName7) \
    DEFINE_TRACELOGGING_EVENT_PARAM7_CV(EventId, VarType1, varName1, VarType2, varName2, VarType3, varName3, VarType4, varName4, VarType5, varName5, VarType6, varName6, VarType7, varName7, TraceLoggingKeyword(MICROSOFT_KEYWORD_TELEMETRY))
#define DEFINE_TELEMETRY_EVENT_PARAM8_CV(EventId, VarType1, varName1, VarType2, varName2, VarType3, varName3, VarType4, varName4, VarType5, varName5, VarType6, varName6, VarType7, varName7, VarType8, varName8) \
    DEFINE_TRACELOGGING_EVENT_PARAM8_CV(EventId, VarType1, varName1, VarType2, varName2, VarType3, varName3, VarType4, varName4, VarType5, varName5, VarType6, varName6, VarType7, varName7, VarType8, varName8, TraceLoggingKeyword(MICROSOFT_KEYWORD_TELEMETRY))

#define DEFINE_TELEMETRY_EVENT_UINT32(EventId, varName)  DEFINE_TELEMETRY_EVENT_PARAM1(EventId, UINT32, varName)
#define DEFINE_TELEMETRY_EVENT_BOOL(EventId, varName)    DEFINE_TELEMETRY_EVENT_PARAM1(EventId, bool, varName)
#define DEFINE_TELEMETRY_EVENT_STRING(EventId, varName)  DEFINE_TELEMETRY_EVENT_PARAM1(EventId, PCWSTR, varName)

#define DEFINE_COMPLIANT_TELEMETRY_EVENT(EventId, PrivacyTag) \
    DEFINE_TRACELOGGING_EVENT(EventId, TraceLoggingKeyword(MICROSOFT_KEYWORD_TELEMETRY), TelemetryPrivacyDataTag(PrivacyTag))
#define DEFINE_COMPLIANT_TELEMETRY_EVENT_PARAM1(EventId, PrivacyTag, VarType1, varName1) \
    DEFINE_TRACELOGGING_EVENT_PARAM1(EventId, VarType1, varName1, TraceLoggingKeyword(MICROSOFT_KEYWORD_TELEMETRY), TelemetryPrivacyDataTag(PrivacyTag))
#define DEFINE_COMPLIANT_TELEMETRY_EVENT_PARAM2(EventId, PrivacyTag, VarType1, varName1, VarType2, varName2) \
    DEFINE_TRACELOGGING_EVENT_PARAM2(EventId, VarType1, varName1, VarType2, varName2, TraceLoggingKeyword(MICROSOFT_KEYWORD_TELEMETRY), TelemetryPrivacyDataTag(PrivacyTag))
#define DEFINE_COMPLIANT_TELEMETRY_EVENT_PARAM3(EventId, PrivacyTag, VarType1, varName1, VarType2, varName2, VarType3, varName3) \
    DEFINE_TRACELOGGING_EVENT_PARAM3(EventId, VarType1, varName1, VarType2, varName2, VarType3, varName3, TraceLoggingKeyword(MICROSOFT_KEYWORD_TELEMETRY), TelemetryPrivacyDataTag(PrivacyTag))
#define DEFINE_COMPLIANT_TELEMETRY_EVENT_PARAM4(EventId, PrivacyTag, VarType1, varName1, VarType2, varName2, VarType3, varName3, VarType4, varName4) \
    DEFINE_TRACELOGGING_EVENT_PARAM4(EventId, VarType1, varName1, VarType2, varName2, VarType3, varName3, VarType4, varName4, TraceLoggingKeyword(MICROSOFT_KEYWORD_TELEMETRY), TelemetryPrivacyDataTag(PrivacyTag))
#define DEFINE_COMPLIANT_TELEMETRY_EVENT_PARAM5(EventId, PrivacyTag, VarType1, varName1, VarType2, varName2, VarType3, varName3, VarType4, varName4, VarType5, varName5) \
    DEFINE_TRACELOGGING_EVENT_PARAM5(EventId, VarType1, varName1, VarType2, varName2, VarType3, varName3, VarType4, varName4, VarType5, varName5, TraceLoggingKeyword(MICROSOFT_KEYWORD_TELEMETRY), TelemetryPrivacyDataTag(PrivacyTag))
#define DEFINE_COMPLIANT_TELEMETRY_EVENT_PARAM6(EventId, PrivacyTag, VarType1, varName1, VarType2, varName2, VarType3, varName3, VarType4, varName4, VarType5, varName5, VarType6, varName6) \
    DEFINE_TRACELOGGING_EVENT_PARAM6(EventId, VarType1, varName1, VarType2, varName2, VarType3, varName3, VarType4, varName4, VarType5, varName5, VarType6, varName6, TraceLoggingKeyword(MICROSOFT_KEYWORD_TELEMETRY), TelemetryPrivacyDataTag(PrivacyTag))
#define DEFINE_COMPLIANT_TELEMETRY_EVENT_PARAM7(EventId, PrivacyTag, VarType1, varName1, VarType2, varName2, VarType3, varName3, VarType4, varName4, VarType5, varName5, VarType6, varName6, VarType7, varName7) \
    DEFINE_TRACELOGGING_EVENT_PARAM7(EventId, VarType1, varName1, VarType2, varName2, VarType3, varName3, VarType4, varName4, VarType5, varName5, VarType6, varName6, VarType7, varName7, TraceLoggingKeyword(MICROSOFT_KEYWORD_TELEMETRY), TelemetryPrivacyDataTag(PrivacyTag))
#define DEFINE_COMPLIANT_TELEMETRY_EVENT_PARAM8(EventId, PrivacyTag, VarType1, varName1, VarType2, varName2, VarType3, varName3, VarType4, varName4, VarType5, varName5, VarType6, varName6, VarType7, varName7, VarType8, varName8) \
    DEFINE_TRACELOGGING_EVENT_PARAM8(EventId, VarType1, varName1, VarType2, varName2, VarType3, varName3, VarType4, varName4, VarType5, varName5, VarType6, varName6, VarType7, varName7, VarType8, varName8, TraceLoggingKeyword(MICROSOFT_KEYWORD_TELEMETRY), TelemetryPrivacyDataTag(PrivacyTag))

#define DEFINE_COMPLIANT_TELEMETRY_EVENT_CV(EventId, PrivacyTag) \
    DEFINE_TRACELOGGING_EVENT_CV(EventId, TraceLoggingKeyword(MICROSOFT_KEYWORD_TELEMETRY), TelemetryPrivacyDataTag(PrivacyTag))
#define DEFINE_COMPLIANT_TELEMETRY_EVENT_PARAM1_CV(EventId, PrivacyTag, VarType1, varName1) \
    DEFINE_TRACELOGGING_EVENT_PARAM1_CV(EventId, VarType1, varName1, TraceLoggingKeyword(MICROSOFT_KEYWORD_TELEMETRY), TelemetryPrivacyDataTag(PrivacyTag))
#define DEFINE_COMPLIANT_TELEMETRY_EVENT_PARAM2_CV(EventId, PrivacyTag, VarType1, varName1, VarType2, varName2) \
    DEFINE_TRACELOGGING_EVENT_PARAM2_CV(EventId, VarType1, varName1, VarType2, varName2, TraceLoggingKeyword(MICROSOFT_KEYWORD_TELEMETRY), TelemetryPrivacyDataTag(PrivacyTag))
#define DEFINE_COMPLIANT_TELEMETRY_EVENT_PARAM3_CV(EventId, PrivacyTag, VarType1, varName1, VarType2, varName2, VarType3, varName3) \
    DEFINE_TRACELOGGING_EVENT_PARAM3_CV(EventId, VarType1, varName1, VarType2, varName2, VarType3, varName3, TraceLoggingKeyword(MICROSOFT_KEYWORD_TELEMETRY), TelemetryPrivacyDataTag(PrivacyTag))
#define DEFINE_COMPLIANT_TELEMETRY_EVENT_PARAM4_CV(EventId, PrivacyTag, VarType1, varName1, VarType2, varName2, VarType3, varName3, VarType4, varName4) \
    DEFINE_TRACELOGGING_EVENT_PARAM4_CV(EventId, VarType1, varName1, VarType2, varName2, VarType3, varName3, VarType4, varName4, TraceLoggingKeyword(MICROSOFT_KEYWORD_TELEMETRY), TelemetryPrivacyDataTag(PrivacyTag))
#define DEFINE_COMPLIANT_TELEMETRY_EVENT_PARAM5_CV(EventId, PrivacyTag, VarType1, varName1, VarType2, varName2, VarType3, varName3, VarType4, varName4, VarType5, varName5) \
    DEFINE_TRACELOGGING_EVENT_PARAM5_CV(EventId, VarType1, varName1, VarType2, varName2, VarType3, varName3, VarType4, varName4, VarType5, varName5, TraceLoggingKeyword(MICROSOFT_KEYWORD_TELEMETRY), TelemetryPrivacyDataTag(PrivacyTag))
#define DEFINE_COMPLIANT_TELEMETRY_EVENT_PARAM6_CV(EventId, PrivacyTag, VarType1, varName1, VarType2, varName2, VarType3, varName3, VarType4, varName4, VarType5, varName5, VarType6, varName6) \
    DEFINE_TRACELOGGING_EVENT_PARAM6_CV(EventId, VarType1, varName1, VarType2, varName2, VarType3, varName3, VarType4, varName4, VarType5, varName5, VarType6, varName6, TraceLoggingKeyword(MICROSOFT_KEYWORD_TELEMETRY), TelemetryPrivacyDataTag(PrivacyTag))
#define DEFINE_COMPLIANT_TELEMETRY_EVENT_PARAM7_CV(EventId, PrivacyTag, VarType1, varName1, VarType2, varName2, VarType3, varName3, VarType4, varName4, VarType5, varName5, VarType6, varName6, VarType7, varName7) \
    DEFINE_TRACELOGGING_EVENT_PARAM7_CV(EventId, VarType1, varName1, VarType2, varName2, VarType3, varName3, VarType4, varName4, VarType5, varName5, VarType6, varName6, VarType7, varName7, TraceLoggingKeyword(MICROSOFT_KEYWORD_TELEMETRY), TelemetryPrivacyDataTag(PrivacyTag))
#define DEFINE_COMPLIANT_TELEMETRY_EVENT_PARAM8_CV(EventId, PrivacyTag, VarType1, varName1, VarType2, varName2, VarType3, varName3, VarType4, varName4, VarType5, varName5, VarType6, varName6, VarType7, varName7, VarType8, varName8) \
    DEFINE_TRACELOGGING_EVENT_PARAM8_CV(EventId, VarType1, varName1, VarType2, varName2, VarType3, varName3, VarType4, varName4, VarType5, varName5, VarType6, varName6, VarType7, varName7, VarType8, varName8, TraceLoggingKeyword(MICROSOFT_KEYWORD_TELEMETRY), TelemetryPrivacyDataTag(PrivacyTag))

#define DEFINE_COMPLIANT_EVENTTAGGED_TELEMETRY_EVENT_CV(EventId, PrivacyTag, EventTag) \
    DEFINE_TRACELOGGING_EVENT_CV(EventId, TraceLoggingKeyword(MICROSOFT_KEYWORD_TELEMETRY), TelemetryPrivacyDataTag(PrivacyTag), TraceLoggingEventTag(EventTag))
#define DEFINE_COMPLIANT_EVENTTAGGED_TELEMETRY_EVENT_PARAM1_CV(EventId, PrivacyTag, EventTag, VarType1, varName1) \
    DEFINE_TRACELOGGING_EVENT_PARAM1_CV(EventId, VarType1, varName1, TraceLoggingKeyword(MICROSOFT_KEYWORD_TELEMETRY), TelemetryPrivacyDataTag(PrivacyTag), TraceLoggingEventTag(EventTag))
#define DEFINE_COMPLIANT_EVENTTAGGED_TELEMETRY_EVENT_PARAM2_CV(EventId, PrivacyTag, EventTag, VarType1, varName1, VarType2, varName2) \
    DEFINE_TRACELOGGING_EVENT_PARAM2_CV(EventId, VarType1, varName1, VarType2, varName2, TraceLoggingKeyword(MICROSOFT_KEYWORD_TELEMETRY), TelemetryPrivacyDataTag(PrivacyTag), TraceLoggingEventTag(EventTag))
#define DEFINE_COMPLIANT_EVENTTAGGED_TELEMETRY_EVENT_PARAM3_CV(EventId, PrivacyTag, EventTag, VarType1, varName1, VarType2, varName2, VarType3, varName3) \
    DEFINE_TRACELOGGING_EVENT_PARAM3_CV(EventId, VarType1, varName1, VarType2, varName2, VarType3, varName3, TraceLoggingKeyword(MICROSOFT_KEYWORD_TELEMETRY), TelemetryPrivacyDataTag(PrivacyTag), TraceLoggingEventTag(EventTag))
#define DEFINE_COMPLIANT_EVENTTAGGED_TELEMETRY_EVENT_PARAM4_CV(EventId, PrivacyTag, EventTag, VarType1, varName1, VarType2, varName2, VarType3, varName3, VarType4, varName4) \
    DEFINE_TRACELOGGING_EVENT_PARAM4_CV(EventId, VarType1, varName1, VarType2, varName2, VarType3, varName3, VarType4, varName4, TraceLoggingKeyword(MICROSOFT_KEYWORD_TELEMETRY), TelemetryPrivacyDataTag(PrivacyTag), TraceLoggingEventTag(EventTag))
#define DEFINE_COMPLIANT_EVENTTAGGED_TELEMETRY_EVENT_PARAM5_CV(EventId, PrivacyTag, EventTag, VarType1, varName1, VarType2, varName2, VarType3, varName3, VarType4, varName4, VarType5, varName5) \
    DEFINE_TRACELOGGING_EVENT_PARAM5_CV(EventId, VarType1, varName1, VarType2, varName2, VarType3, varName3, VarType4, varName4, VarType5, varName5, TraceLoggingKeyword(MICROSOFT_KEYWORD_TELEMETRY), TelemetryPrivacyDataTag(PrivacyTag), TraceLoggingEventTag(EventTag))
#define DEFINE_COMPLIANT_EVENTTAGGED_TELEMETRY_EVENT_PARAM6_CV(EventId, PrivacyTag, EventTag, VarType1, varName1, VarType2, varName2, VarType3, varName3, VarType4, varName4, VarType5, varName5, VarType6, varName6) \
    DEFINE_TRACELOGGING_EVENT_PARAM6_CV(EventId, VarType1, varName1, VarType2, varName2, VarType3, varName3, VarType4, varName4, VarType5, varName5, VarType6, varName6, TraceLoggingKeyword(MICROSOFT_KEYWORD_TELEMETRY), TelemetryPrivacyDataTag(PrivacyTag), TraceLoggingEventTag(EventTag))
#define DEFINE_COMPLIANT_EVENTTAGGED_TELEMETRY_EVENT_PARAM7_CV(EventId, PrivacyTag, EventTag, VarType1, varName1, VarType2, varName2, VarType3, varName3, VarType4, varName4, VarType5, varName5, VarType6, varName6, VarType7, varName7) \
    DEFINE_TRACELOGGING_EVENT_PARAM7_CV(EventId, VarType1, varName1, VarType2, varName2, VarType3, varName3, VarType4, varName4, VarType5, varName5, VarType6, varName6, VarType7, varName7, TraceLoggingKeyword(MICROSOFT_KEYWORD_TELEMETRY), TelemetryPrivacyDataTag(PrivacyTag), TraceLoggingEventTag(EventTag))
#define DEFINE_COMPLIANT_EVENTTAGGED_TELEMETRY_EVENT_PARAM8_CV(EventId, PrivacyTag, EventTag, VarType1, varName1, VarType2, varName2, VarType3, varName3, VarType4, varName4, VarType5, varName5, VarType6, varName6, VarType7, varName7, VarType8, varName8) \
    DEFINE_TRACELOGGING_EVENT_PARAM8_CV(EventId, VarType1, varName1, VarType2, varName2, VarType3, varName3, VarType4, varName4, VarType5, varName5, VarType6, varName6, VarType7, varName7, VarType8, varName8, TraceLoggingKeyword(MICROSOFT_KEYWORD_TELEMETRY), TelemetryPrivacyDataTag(PrivacyTag), TraceLoggingEventTag(EventTag))

#define DEFINE_COMPLIANT_TELEMETRY_EVENT_UINT32(EventId, PrivacyTag, varName)  DEFINE_COMPLIANT_TELEMETRY_EVENT_PARAM1(EventId, PrivacyTag, UINT32, varName)
#define DEFINE_COMPLIANT_TELEMETRY_EVENT_BOOL(EventId, PrivacyTag, varName)    DEFINE_COMPLIANT_TELEMETRY_EVENT_PARAM1(EventId, PrivacyTag, bool, varName)
#define DEFINE_COMPLIANT_TELEMETRY_EVENT_STRING(EventId, PrivacyTag, varName)  DEFINE_COMPLIANT_TELEMETRY_EVENT_PARAM1(EventId, PrivacyTag, PCWSTR, varName)

// [Optional] Simple Events
// Use these macros to define very simple measure events for a Provider.

#define DEFINE_MEASURES_EVENT(EventId) \
    DEFINE_TRACELOGGING_EVENT(EventId, TraceLoggingKeyword(MICROSOFT_KEYWORD_MEASURES))
#define DEFINE_MEASURES_EVENT_PARAM1(EventId, VarType1, varName1) \
    DEFINE_TRACELOGGING_EVENT_PARAM1(EventId, VarType1, varName1, TraceLoggingKeyword(MICROSOFT_KEYWORD_MEASURES))
#define DEFINE_MEASURES_EVENT_PARAM2(EventId, VarType1, varName1, VarType2, varName2) \
    DEFINE_TRACELOGGING_EVENT_PARAM2(EventId, VarType1, varName1, VarType2, varName2, TraceLoggingKeyword(MICROSOFT_KEYWORD_MEASURES))
#define DEFINE_MEASURES_EVENT_PARAM3(EventId, VarType1, varName1, VarType2, varName2, VarType3, varName3) \
    DEFINE_TRACELOGGING_EVENT_PARAM3(EventId, VarType1, varName1, VarType2, varName2, VarType3, varName3, TraceLoggingKeyword(MICROSOFT_KEYWORD_MEASURES))
#define DEFINE_MEASURES_EVENT_PARAM4(EventId, VarType1, varName1, VarType2, varName2, VarType3, varName3, VarType4, varName4) \
    DEFINE_TRACELOGGING_EVENT_PARAM4(EventId, VarType1, varName1, VarType2, varName2, VarType3, varName3, VarType4, varName4, TraceLoggingKeyword(MICROSOFT_KEYWORD_MEASURES))
#define DEFINE_MEASURES_EVENT_PARAM5(EventId, VarType1, varName1, VarType2, varName2, VarType3, varName3, VarType4, varName4, VarType5, varName5) \
    DEFINE_TRACELOGGING_EVENT_PARAM5(EventId, VarType1, varName1, VarType2, varName2, VarType3, varName3, VarType4, varName4, VarType5, varName5, TraceLoggingKeyword(MICROSOFT_KEYWORD_MEASURES))
#define DEFINE_MEASURES_EVENT_PARAM6(EventId, VarType1, varName1, VarType2, varName2, VarType3, varName3, VarType4, varName4, VarType5, varName5, VarType6, varName6) \
    DEFINE_TRACELOGGING_EVENT_PARAM6(EventId, VarType1, varName1, VarType2, varName2, VarType3, varName3, VarType4, varName4, VarType5, varName5, VarType6, varName6, TraceLoggingKeyword(MICROSOFT_KEYWORD_MEASURES))
#define DEFINE_MEASURES_EVENT_PARAM7(EventId, VarType1, varName1, VarType2, varName2, VarType3, varName3, VarType4, varName4, VarType5, varName5, VarType6, varName6, VarType7, varName7) \
    DEFINE_TRACELOGGING_EVENT_PARAM7(EventId, VarType1, varName1, VarType2, varName2, VarType3, varName3, VarType4, varName4, VarType5, varName5, VarType6, varName6, VarType7, varName7, TraceLoggingKeyword(MICROSOFT_KEYWORD_MEASURES))
#define DEFINE_MEASURES_EVENT_PARAM8(EventId, VarType1, varName1, VarType2, varName2, VarType3, varName3, VarType4, varName4, VarType5, varName5, VarType6, varName6, VarType7, varName7, VarType8, varName8) \
    DEFINE_TRACELOGGING_EVENT_PARAM8(EventId, VarType1, varName1, VarType2, varName2, VarType3, varName3, VarType4, varName4, VarType5, varName5, VarType6, varName6, VarType7, varName7, VarType8, varName8, TraceLoggingKeyword(MICROSOFT_KEYWORD_MEASURES))

#define DEFINE_MEASURES_EVENT_CV(EventId) \
    DEFINE_TRACELOGGING_EVENT_CV(EventId, TraceLoggingKeyword(MICROSOFT_KEYWORD_MEASURES))
#define DEFINE_MEASURES_EVENT_PARAM1_CV(EventId, VarType1, varName1) \
    DEFINE_TRACELOGGING_EVENT_PARAM1_CV(EventId, VarType1, varName1, TraceLoggingKeyword(MICROSOFT_KEYWORD_MEASURES))
#define DEFINE_MEASURES_EVENT_PARAM2_CV(EventId, VarType1, varName1, VarType2, varName2) \
    DEFINE_TRACELOGGING_EVENT_PARAM2_CV(EventId, VarType1, varName1, VarType2, varName2, TraceLoggingKeyword(MICROSOFT_KEYWORD_MEASURES))
#define DEFINE_MEASURES_EVENT_PARAM3_CV(EventId, VarType1, varName1, VarType2, varName2, VarType3, varName3) \
    DEFINE_TRACELOGGING_EVENT_PARAM3_CV(EventId, VarType1, varName1, VarType2, varName2, VarType3, varName3, TraceLoggingKeyword(MICROSOFT_KEYWORD_MEASURES))
#define DEFINE_MEASURES_EVENT_PARAM4_CV(EventId, VarType1, varName1, VarType2, varName2, VarType3, varName3, VarType4, varName4) \
    DEFINE_TRACELOGGING_EVENT_PARAM4_CV(EventId, VarType1, varName1, VarType2, varName2, VarType3, varName3, VarType4, varName4, TraceLoggingKeyword(MICROSOFT_KEYWORD_MEASURES))
#define DEFINE_MEASURES_EVENT_PARAM5_CV(EventId, VarType1, varName1, VarType2, varName2, VarType3, varName3, VarType4, varName4, VarType5, varName5) \
    DEFINE_TRACELOGGING_EVENT_PARAM5_CV(EventId, VarType1, varName1, VarType2, varName2, VarType3, varName3, VarType4, varName4, VarType5, varName5, TraceLoggingKeyword(MICROSOFT_KEYWORD_MEASURES))
#define DEFINE_MEASURES_EVENT_PARAM6_CV(EventId, VarType1, varName1, VarType2, varName2, VarType3, varName3, VarType4, varName4, VarType5, varName5, VarType6, varName6) \
    DEFINE_TRACELOGGING_EVENT_PARAM6_CV(EventId, VarType1, varName1, VarType2, varName2, VarType3, varName3, VarType4, varName4, VarType5, varName5, VarType6, varName6, TraceLoggingKeyword(MICROSOFT_KEYWORD_MEASURES))
#define DEFINE_MEASURES_EVENT_PARAM7_CV(EventId, VarType1, varName1, VarType2, varName2, VarType3, varName3, VarType4, varName4, VarType5, varName5, VarType6, varName6, VarType7, varName7) \
    DEFINE_TRACELOGGING_EVENT_PARAM7_CV(EventId, VarType1, varName1, VarType2, varName2, VarType3, varName3, VarType4, varName4, VarType5, varName5, VarType6, varName6, VarType7, varName7, TraceLoggingKeyword(MICROSOFT_KEYWORD_MEASURES))
#define DEFINE_MEASURES_EVENT_PARAM8_CV(EventId, VarType1, varName1, VarType2, varName2, VarType3, varName3, VarType4, varName4, VarType5, varName5, VarType6, varName6, VarType7, varName7, VarType8, varName8) \
    DEFINE_TRACELOGGING_EVENT_PARAM8_CV(EventId, VarType1, varName1, VarType2, varName2, VarType3, varName3, VarType4, varName4, VarType5, varName5, VarType6, varName6, VarType7, varName7, VarType8, varName8, TraceLoggingKeyword(MICROSOFT_KEYWORD_MEASURES))

#define DEFINE_MEASURES_EVENT_UINT32(EventId, varName)  DEFINE_MEASURES_EVENT_PARAM1(EventId, UINT32, varName)
#define DEFINE_MEASURES_EVENT_BOOL(EventId, varName)    DEFINE_MEASURES_EVENT_PARAM1(EventId, bool, varName)
#define DEFINE_MEASURES_EVENT_STRING(EventId, varName)  DEFINE_MEASURES_EVENT_PARAM1(EventId, PCWSTR, varName)

#define DEFINE_COMPLIANT_MEASURES_EVENT(EventId, PrivacyTag) \
    DEFINE_TRACELOGGING_EVENT(EventId, TraceLoggingKeyword(MICROSOFT_KEYWORD_MEASURES), TelemetryPrivacyDataTag(PrivacyTag))
#define DEFINE_COMPLIANT_MEASURES_EVENT_PARAM1(EventId, PrivacyTag, VarType1, varName1) \
    DEFINE_TRACELOGGING_EVENT_PARAM1(EventId, VarType1, varName1, TraceLoggingKeyword(MICROSOFT_KEYWORD_MEASURES), TelemetryPrivacyDataTag(PrivacyTag))
#define DEFINE_COMPLIANT_MEASURES_EVENT_PARAM2(EventId, PrivacyTag, VarType1, varName1, VarType2, varName2) \
    DEFINE_TRACELOGGING_EVENT_PARAM2(EventId, VarType1, varName1, VarType2, varName2, TraceLoggingKeyword(MICROSOFT_KEYWORD_MEASURES), TelemetryPrivacyDataTag(PrivacyTag))
#define DEFINE_COMPLIANT_MEASURES_EVENT_PARAM3(EventId, PrivacyTag, VarType1, varName1, VarType2, varName2, VarType3, varName3) \
    DEFINE_TRACELOGGING_EVENT_PARAM3(EventId, VarType1, varName1, VarType2, varName2, VarType3, varName3, TraceLoggingKeyword(MICROSOFT_KEYWORD_MEASURES), TelemetryPrivacyDataTag(PrivacyTag))
#define DEFINE_COMPLIANT_MEASURES_EVENT_PARAM4(EventId, PrivacyTag, VarType1, varName1, VarType2, varName2, VarType3, varName3, VarType4, varName4) \
    DEFINE_TRACELOGGING_EVENT_PARAM4(EventId, VarType1, varName1, VarType2, varName2, VarType3, varName3, VarType4, varName4, TraceLoggingKeyword(MICROSOFT_KEYWORD_MEASURES), TelemetryPrivacyDataTag(PrivacyTag))
#define DEFINE_COMPLIANT_MEASURES_EVENT_PARAM5(EventId, PrivacyTag, VarType1, varName1, VarType2, varName2, VarType3, varName3, VarType4, varName4, VarType5, varName5) \
    DEFINE_TRACELOGGING_EVENT_PARAM5(EventId, VarType1, varName1, VarType2, varName2, VarType3, varName3, VarType4, varName4, VarType5, varName5, TraceLoggingKeyword(MICROSOFT_KEYWORD_MEASURES), TelemetryPrivacyDataTag(PrivacyTag))
#define DEFINE_COMPLIANT_MEASURES_EVENT_PARAM6(EventId, PrivacyTag, VarType1, varName1, VarType2, varName2, VarType3, varName3, VarType4, varName4, VarType5, varName5, VarType6, varName6) \
    DEFINE_TRACELOGGING_EVENT_PARAM6(EventId, VarType1, varName1, VarType2, varName2, VarType3, varName3, VarType4, varName4, VarType5, varName5, VarType6, varName6, TraceLoggingKeyword(MICROSOFT_KEYWORD_MEASURES), TelemetryPrivacyDataTag(PrivacyTag))
#define DEFINE_COMPLIANT_MEASURES_EVENT_PARAM7(EventId, PrivacyTag, VarType1, varName1, VarType2, varName2, VarType3, varName3, VarType4, varName4, VarType5, varName5, VarType6, varName6, VarType7, varName7) \
    DEFINE_TRACELOGGING_EVENT_PARAM7(EventId, VarType1, varName1, VarType2, varName2, VarType3, varName3, VarType4, varName4, VarType5, varName5, VarType6, varName6, VarType7, varName7, TraceLoggingKeyword(MICROSOFT_KEYWORD_MEASURES), TelemetryPrivacyDataTag(PrivacyTag))
#define DEFINE_COMPLIANT_MEASURES_EVENT_PARAM8(EventId, PrivacyTag, VarType1, varName1, VarType2, varName2, VarType3, varName3, VarType4, varName4, VarType5, varName5, VarType6, varName6, VarType7, varName7, VarType8, varName8) \
    DEFINE_TRACELOGGING_EVENT_PARAM8(EventId, VarType1, varName1, VarType2, varName2, VarType3, varName3, VarType4, varName4, VarType5, varName5, VarType6, varName6, VarType7, varName7, VarType8, varName8, TraceLoggingKeyword(MICROSOFT_KEYWORD_MEASURES), TelemetryPrivacyDataTag(PrivacyTag))
#define DEFINE_COMPLIANT_MEASURES_EVENT_PARAM10(EventId, PrivacyTag, VarType1, varName1, VarType2, varName2, VarType3, varName3, VarType4, varName4, VarType5, varName5, VarType6, varName6, VarType7, varName7, VarType8, varName8, VarType9, varName9, VarType10, varName10) \
    DEFINE_TRACELOGGING_EVENT_PARAM10(EventId, VarType1, varName1, VarType2, varName2, VarType3, varName3, VarType4, varName4, VarType5, varName5, VarType6, varName6, VarType7, varName7, VarType8, varName8, VarType9, varName9, VarType10, varName10, TraceLoggingKeyword(MICROSOFT_KEYWORD_MEASURES), TelemetryPrivacyDataTag(PrivacyTag))

#define DEFINE_COMPLIANT_MEASURES_EVENT_CV(EventId, PrivacyTag) \
    DEFINE_TRACELOGGING_EVENT_CV(EventId, TraceLoggingKeyword(MICROSOFT_KEYWORD_MEASURES), TelemetryPrivacyDataTag(PrivacyTag))
#define DEFINE_COMPLIANT_MEASURES_EVENT_PARAM1_CV(EventId, PrivacyTag, VarType1, varName1) \
    DEFINE_TRACELOGGING_EVENT_PARAM1_CV(EventId, VarType1, varName1, TraceLoggingKeyword(MICROSOFT_KEYWORD_MEASURES), TelemetryPrivacyDataTag(PrivacyTag))
#define DEFINE_COMPLIANT_MEASURES_EVENT_PARAM2_CV(EventId, PrivacyTag, VarType1, varName1, VarType2, varName2) \
    DEFINE_TRACELOGGING_EVENT_PARAM2_CV(EventId, VarType1, varName1, VarType2, varName2, TraceLoggingKeyword(MICROSOFT_KEYWORD_MEASURES), TelemetryPrivacyDataTag(PrivacyTag))
#define DEFINE_COMPLIANT_MEASURES_EVENT_PARAM3_CV(EventId, PrivacyTag, VarType1, varName1, VarType2, varName2, VarType3, varName3) \
    DEFINE_TRACELOGGING_EVENT_PARAM3_CV(EventId, VarType1, varName1, VarType2, varName2, VarType3, varName3, TraceLoggingKeyword(MICROSOFT_KEYWORD_MEASURES), TelemetryPrivacyDataTag(PrivacyTag))
#define DEFINE_COMPLIANT_MEASURES_EVENT_PARAM4_CV(EventId, PrivacyTag, VarType1, varName1, VarType2, varName2, VarType3, varName3, VarType4, varName4) \
    DEFINE_TRACELOGGING_EVENT_PARAM4_CV(EventId, VarType1, varName1, VarType2, varName2, VarType3, varName3, VarType4, varName4, TraceLoggingKeyword(MICROSOFT_KEYWORD_MEASURES), TelemetryPrivacyDataTag(PrivacyTag))
#define DEFINE_COMPLIANT_MEASURES_EVENT_PARAM5_CV(EventId, PrivacyTag, VarType1, varName1, VarType2, varName2, VarType3, varName3, VarType4, varName4, VarType5, varName5) \
    DEFINE_TRACELOGGING_EVENT_PARAM5_CV(EventId, VarType1, varName1, VarType2, varName2, VarType3, varName3, VarType4, varName4, VarType5, varName5, TraceLoggingKeyword(MICROSOFT_KEYWORD_MEASURES), TelemetryPrivacyDataTag(PrivacyTag))
#define DEFINE_COMPLIANT_MEASURES_EVENT_PARAM6_CV(EventId, PrivacyTag, VarType1, varName1, VarType2, varName2, VarType3, varName3, VarType4, varName4, VarType5, varName5, VarType6, varName6) \
    DEFINE_TRACELOGGING_EVENT_PARAM6_CV(EventId, VarType1, varName1, VarType2, varName2, VarType3, varName3, VarType4, varName4, VarType5, varName5, VarType6, varName6, TraceLoggingKeyword(MICROSOFT_KEYWORD_MEASURES), TelemetryPrivacyDataTag(PrivacyTag))
#define DEFINE_COMPLIANT_MEASURES_EVENT_PARAM7_CV(EventId, PrivacyTag, VarType1, varName1, VarType2, varName2, VarType3, varName3, VarType4, varName4, VarType5, varName5, VarType6, varName6, VarType7, varName7) \
    DEFINE_TRACELOGGING_EVENT_PARAM7_CV(EventId, VarType1, varName1, VarType2, varName2, VarType3, varName3, VarType4, varName4, VarType5, varName5, VarType6, varName6, VarType7, varName7, TraceLoggingKeyword(MICROSOFT_KEYWORD_MEASURES), TelemetryPrivacyDataTag(PrivacyTag))
#define DEFINE_COMPLIANT_MEASURES_EVENT_PARAM8_CV(EventId, PrivacyTag, VarType1, varName1, VarType2, varName2, VarType3, varName3, VarType4, varName4, VarType5, varName5, VarType6, varName6, VarType7, varName7, VarType8, varName8) \
    DEFINE_TRACELOGGING_EVENT_PARAM8_CV(EventId, VarType1, varName1, VarType2, varName2, VarType3, varName3, VarType4, varName4, VarType5, varName5, VarType6, varName6, VarType7, varName7, VarType8, varName8, TraceLoggingKeyword(MICROSOFT_KEYWORD_MEASURES), TelemetryPrivacyDataTag(PrivacyTag))

#define DEFINE_COMPLIANT_EVENTTAGGED_MEASURES_EVENT_CV(EventId, PrivacyTag, EventTag) \
    DEFINE_TRACELOGGING_EVENT_CV(EventId, TraceLoggingKeyword(MICROSOFT_KEYWORD_MEASURES), TelemetryPrivacyDataTag(PrivacyTag), TraceLoggingEventTag(EventTag))
#define DEFINE_COMPLIANT_EVENTTAGGED_MEASURES_EVENT_PARAM1_CV(EventId, PrivacyTag, EventTag, VarType1, varName1) \
    DEFINE_TRACELOGGING_EVENT_PARAM1_CV(EventId, VarType1, varName1, TraceLoggingKeyword(MICROSOFT_KEYWORD_MEASURES), TelemetryPrivacyDataTag(PrivacyTag), TraceLoggingEventTag(EventTag))
#define DEFINE_COMPLIANT_EVENTTAGGED_MEASURES_EVENT_PARAM2_CV(EventId, PrivacyTag, EventTag, VarType1, varName1, VarType2, varName2) \
    DEFINE_TRACELOGGING_EVENT_PARAM2_CV(EventId, VarType1, varName1, VarType2, varName2, TraceLoggingKeyword(MICROSOFT_KEYWORD_MEASURES), TelemetryPrivacyDataTag(PrivacyTag), TraceLoggingEventTag(EventTag))
#define DEFINE_COMPLIANT_EVENTTAGGED_MEASURES_EVENT_PARAM3_CV(EventId, PrivacyTag, EventTag, VarType1, varName1, VarType2, varName2, VarType3, varName3) \
    DEFINE_TRACELOGGING_EVENT_PARAM3_CV(EventId, VarType1, varName1, VarType2, varName2, VarType3, varName3, TraceLoggingKeyword(MICROSOFT_KEYWORD_MEASURES), TelemetryPrivacyDataTag(PrivacyTag), TraceLoggingEventTag(EventTag))
#define DEFINE_COMPLIANT_EVENTTAGGED_MEASURES_EVENT_PARAM4_CV(EventId, PrivacyTag, EventTag, VarType1, varName1, VarType2, varName2, VarType3, varName3, VarType4, varName4) \
    DEFINE_TRACELOGGING_EVENT_PARAM4_CV(EventId, VarType1, varName1, VarType2, varName2, VarType3, varName3, VarType4, varName4, TraceLoggingKeyword(MICROSOFT_KEYWORD_MEASURES), TelemetryPrivacyDataTag(PrivacyTag), TraceLoggingEventTag(EventTag))
#define DEFINE_COMPLIANT_EVENTTAGGED_MEASURES_EVENT_PARAM5_CV(EventId, PrivacyTag, EventTag, VarType1, varName1, VarType2, varName2, VarType3, varName3, VarType4, varName4, VarType5, varName5) \
    DEFINE_TRACELOGGING_EVENT_PARAM5_CV(EventId, VarType1, varName1, VarType2, varName2, VarType3, varName3, VarType4, varName4, VarType5, varName5, TraceLoggingKeyword(MICROSOFT_KEYWORD_MEASURES), TelemetryPrivacyDataTag(PrivacyTag), TraceLoggingEventTag(EventTag))
#define DEFINE_COMPLIANT_EVENTTAGGED_MEASURES_EVENT_PARAM6_CV(EventId, PrivacyTag, EventTag, VarType1, varName1, VarType2, varName2, VarType3, varName3, VarType4, varName4, VarType5, varName5, VarType6, varName6) \
    DEFINE_TRACELOGGING_EVENT_PARAM6_CV(EventId, VarType1, varName1, VarType2, varName2, VarType3, varName3, VarType4, varName4, VarType5, varName5, VarType6, varName6, TraceLoggingKeyword(MICROSOFT_KEYWORD_MEASURES), TelemetryPrivacyDataTag(PrivacyTag), TraceLoggingEventTag(EventTag))
#define DEFINE_COMPLIANT_EVENTTAGGED_MEASURES_EVENT_PARAM7_CV(EventId, PrivacyTag, EventTag, VarType1, varName1, VarType2, varName2, VarType3, varName3, VarType4, varName4, VarType5, varName5, VarType6, varName6, VarType7, varName7) \
    DEFINE_TRACELOGGING_EVENT_PARAM7_CV(EventId, VarType1, varName1, VarType2, varName2, VarType3, varName3, VarType4, varName4, VarType5, varName5, VarType6, varName6, VarType7, varName7, TraceLoggingKeyword(MICROSOFT_KEYWORD_MEASURES), TelemetryPrivacyDataTag(PrivacyTag), TraceLoggingEventTag(EventTag))
#define DEFINE_COMPLIANT_EVENTTAGGED_MEASURES_EVENT_PARAM8_CV(EventId, PrivacyTag, EventTag, VarType1, varName1, VarType2, varName2, VarType3, varName3, VarType4, varName4, VarType5, varName5, VarType6, varName6, VarType7, varName7, VarType8, varName8) \
    DEFINE_TRACELOGGING_EVENT_PARAM8_CV(EventId, VarType1, varName1, VarType2, varName2, VarType3, varName3, VarType4, varName4, VarType5, varName5, VarType6, varName6, VarType7, varName7, VarType8, varName8, TraceLoggingKeyword(MICROSOFT_KEYWORD_MEASURES), TelemetryPrivacyDataTag(PrivacyTag), TraceLoggingEventTag(EventTag))
#define DEFINE_COMPLIANT_EVENTTAGGED_MEASURES_EVENT_PARAM9_CV(EventId, PrivacyTag, EventTag, VarType1, varName1, VarType2, varName2, VarType3, varName3, VarType4, varName4, VarType5, varName5, VarType6, varName6, VarType7, varName7, VarType8, varName8, VarType9, varName9) \
    DEFINE_TRACELOGGING_EVENT_PARAM9_CV(EventId, VarType1, varName1, VarType2, varName2, VarType3, varName3, VarType4, varName4, VarType5, varName5, VarType6, varName6, VarType7, varName7, VarType8, varName8, VarType9, varName9, TraceLoggingKeyword(MICROSOFT_KEYWORD_MEASURES), TelemetryPrivacyDataTag(PrivacyTag), TraceLoggingEventTag(EventTag))

#define DEFINE_COMPLIANT_MEASURES_EVENT_UINT32(EventId, PrivacyTag, varName)  DEFINE_COMPLIANT_MEASURES_EVENT_PARAM1(EventId, PrivacyTag, UINT32, varName)
#define DEFINE_COMPLIANT_MEASURES_EVENT_BOOL(EventId, PrivacyTag, varName)    DEFINE_COMPLIANT_MEASURES_EVENT_PARAM1(EventId, PrivacyTag, bool, varName)
#define DEFINE_COMPLIANT_MEASURES_EVENT_STRING(EventId, PrivacyTag, varName)  DEFINE_COMPLIANT_MEASURES_EVENT_PARAM1(EventId, PrivacyTag, PCWSTR, varName)

// [Optional] Simple Events
// Use these macros to define very simple critical data events for a Provider.

#define DEFINE_CRITICAL_DATA_EVENT(EventId) \
    DEFINE_TRACELOGGING_EVENT(EventId, TraceLoggingKeyword(MICROSOFT_KEYWORD_CRITICAL_DATA))
#define DEFINE_CRITICAL_DATA_EVENT_PARAM1(EventId, VarType1, varName1) \
    DEFINE_TRACELOGGING_EVENT_PARAM1(EventId, VarType1, varName1, TraceLoggingKeyword(MICROSOFT_KEYWORD_CRITICAL_DATA))
#define DEFINE_CRITICAL_DATA_EVENT_PARAM2(EventId, VarType1, varName1, VarType2, varName2) \
    DEFINE_TRACELOGGING_EVENT_PARAM2(EventId, VarType1, varName1, VarType2, varName2, TraceLoggingKeyword(MICROSOFT_KEYWORD_CRITICAL_DATA))
#define DEFINE_CRITICAL_DATA_EVENT_PARAM3(EventId, VarType1, varName1, VarType2, varName2, VarType3, varName3) \
    DEFINE_TRACELOGGING_EVENT_PARAM3(EventId, VarType1, varName1, VarType2, varName2, VarType3, varName3, TraceLoggingKeyword(MICROSOFT_KEYWORD_CRITICAL_DATA))
#define DEFINE_CRITICAL_DATA_EVENT_PARAM4(EventId, VarType1, varName1, VarType2, varName2, VarType3, varName3, VarType4, varName4) \
    DEFINE_TRACELOGGING_EVENT_PARAM4(EventId, VarType1, varName1, VarType2, varName2, VarType3, varName3, VarType4, varName4, TraceLoggingKeyword(MICROSOFT_KEYWORD_CRITICAL_DATA))
#define DEFINE_CRITICAL_DATA_EVENT_PARAM5(EventId, VarType1, varName1, VarType2, varName2, VarType3, varName3, VarType4, varName4, VarType5, varName5) \
    DEFINE_TRACELOGGING_EVENT_PARAM5(EventId, VarType1, varName1, VarType2, varName2, VarType3, varName3, VarType4, varName4, VarType5, varName5, TraceLoggingKeyword(MICROSOFT_KEYWORD_CRITICAL_DATA))
#define DEFINE_CRITICAL_DATA_EVENT_PARAM6(EventId, VarType1, varName1, VarType2, varName2, VarType3, varName3, VarType4, varName4, VarType5, varName5, VarType6, varName6) \
    DEFINE_TRACELOGGING_EVENT_PARAM6(EventId, VarType1, varName1, VarType2, varName2, VarType3, varName3, VarType4, varName4, VarType5, varName5, VarType6, varName6, TraceLoggingKeyword(MICROSOFT_KEYWORD_CRITICAL_DATA))
#define DEFINE_CRITICAL_DATA_EVENT_PARAM7(EventId, VarType1, varName1, VarType2, varName2, VarType3, varName3, VarType4, varName4, VarType5, varName5, VarType6, varName6, VarType7, varName7) \
    DEFINE_TRACELOGGING_EVENT_PARAM7(EventId, VarType1, varName1, VarType2, varName2, VarType3, varName3, VarType4, varName4, VarType5, varName5, VarType6, varName6, VarType7, varName7, TraceLoggingKeyword(MICROSOFT_KEYWORD_CRITICAL_DATA))
#define DEFINE_CRITICAL_DATA_EVENT_PARAM8(EventId, VarType1, varName1, VarType2, varName2, VarType3, varName3, VarType4, varName4, VarType5, varName5, VarType6, varName6, VarType7, varName7, VarType8, varName8) \
    DEFINE_TRACELOGGING_EVENT_PARAM8(EventId, VarType1, varName1, VarType2, varName2, VarType3, varName3, VarType4, varName4, VarType5, varName5, VarType6, varName6, VarType7, varName7, VarType8, varName8, TraceLoggingKeyword(MICROSOFT_KEYWORD_CRITICAL_DATA))

#define DEFINE_CRITICAL_DATA_EVENT_CV(EventId) \
    DEFINE_TRACELOGGING_EVENT_CV(EventId, TraceLoggingKeyword(MICROSOFT_KEYWORD_CRITICAL_DATA))
#define DEFINE_CRITICAL_DATA_EVENT_PARAM1_CV(EventId, VarType1, varName1) \
    DEFINE_TRACELOGGING_EVENT_PARAM1_CV(EventId, VarType1, varName1, TraceLoggingKeyword(MICROSOFT_KEYWORD_CRITICAL_DATA))
#define DEFINE_CRITICAL_DATA_EVENT_PARAM2_CV(EventId, VarType1, varName1, VarType2, varName2) \
    DEFINE_TRACELOGGING_EVENT_PARAM2_CV(EventId, VarType1, varName1, VarType2, varName2, TraceLoggingKeyword(MICROSOFT_KEYWORD_CRITICAL_DATA))
#define DEFINE_CRITICAL_DATA_EVENT_PARAM3_CV(EventId, VarType1, varName1, VarType2, varName2, VarType3, varName3) \
    DEFINE_TRACELOGGING_EVENT_PARAM3_CV(EventId, VarType1, varName1, VarType2, varName2, VarType3, varName3, TraceLoggingKeyword(MICROSOFT_KEYWORD_CRITICAL_DATA))
#define DEFINE_CRITICAL_DATA_EVENT_PARAM4_CV(EventId, VarType1, varName1, VarType2, varName2, VarType3, varName3, VarType4, varName4) \
    DEFINE_TRACELOGGING_EVENT_PARAM4_CV(EventId, VarType1, varName1, VarType2, varName2, VarType3, varName3, VarType4, varName4, TraceLoggingKeyword(MICROSOFT_KEYWORD_CRITICAL_DATA))
#define DEFINE_CRITICAL_DATA_EVENT_PARAM5_CV(EventId, VarType1, varName1, VarType2, varName2, VarType3, varName3, VarType4, varName4, VarType5, varName5) \
    DEFINE_TRACELOGGING_EVENT_PARAM5_CV(EventId, VarType1, varName1, VarType2, varName2, VarType3, varName3, VarType4, varName4, VarType5, varName5, TraceLoggingKeyword(MICROSOFT_KEYWORD_CRITICAL_DATA))
#define DEFINE_CRITICAL_DATA_EVENT_PARAM6_CV(EventId, VarType1, varName1, VarType2, varName2, VarType3, varName3, VarType4, varName4, VarType5, varName5, VarType6, varName6) \
    DEFINE_TRACELOGGING_EVENT_PARAM6_CV(EventId, VarType1, varName1, VarType2, varName2, VarType3, varName3, VarType4, varName4, VarType5, varName5, VarType6, varName6, TraceLoggingKeyword(MICROSOFT_KEYWORD_CRITICAL_DATA))
#define DEFINE_CRITICAL_DATA_EVENT_PARAM7_CV(EventId, VarType1, varName1, VarType2, varName2, VarType3, varName3, VarType4, varName4, VarType5, varName5, VarType6, varName6, VarType7, varName7) \
    DEFINE_TRACELOGGING_EVENT_PARAM7_CV(EventId, VarType1, varName1, VarType2, varName2, VarType3, varName3, VarType4, varName4, VarType5, varName5, VarType6, varName6, VarType7, varName7, TraceLoggingKeyword(MICROSOFT_KEYWORD_CRITICAL_DATA))
#define DEFINE_CRITICAL_DATA_EVENT_PARAM8_CV(EventId, VarType1, varName1, VarType2, varName2, VarType3, varName3, VarType4, varName4, VarType5, varName5, VarType6, varName6, VarType7, varName7, VarType8, varName8) \
    DEFINE_TRACELOGGING_EVENT_PARAM8_CV(EventId, VarType1, varName1, VarType2, varName2, VarType3, varName3, VarType4, varName4, VarType5, varName5, VarType6, varName6, VarType7, varName7, VarType8, varName8, TraceLoggingKeyword(MICROSOFT_KEYWORD_CRITICAL_DATA))

#define DEFINE_CRITICAL_DATA_EVENT_UINT32(EventId, varName)  DEFINE_CRITICAL_DATA_EVENT_PARAM1(EventId, UINT32, varName)
#define DEFINE_CRITICAL_DATA_EVENT_BOOL(EventId, varName)    DEFINE_CRITICAL_DATA_EVENT_PARAM1(EventId, bool, varName)
#define DEFINE_CRITICAL_DATA_EVENT_STRING(EventId, varName)  DEFINE_CRITICAL_DATA_EVENT_PARAM1(EventId, PCWSTR, varName)

#define DEFINE_COMPLIANT_CRITICAL_DATA_EVENT(EventId, PrivacyTag) \
    DEFINE_TRACELOGGING_EVENT(EventId, TraceLoggingKeyword(MICROSOFT_KEYWORD_CRITICAL_DATA), TelemetryPrivacyDataTag(PrivacyTag))
#define DEFINE_COMPLIANT_CRITICAL_DATA_EVENT_PARAM1(EventId, PrivacyTag, VarType1, varName1) \
    DEFINE_TRACELOGGING_EVENT_PARAM1(EventId, VarType1, varName1, TraceLoggingKeyword(MICROSOFT_KEYWORD_CRITICAL_DATA), TelemetryPrivacyDataTag(PrivacyTag))
#define DEFINE_COMPLIANT_CRITICAL_DATA_EVENT_PARAM2(EventId, PrivacyTag, VarType1, varName1, VarType2, varName2) \
    DEFINE_TRACELOGGING_EVENT_PARAM2(EventId, VarType1, varName1, VarType2, varName2, TraceLoggingKeyword(MICROSOFT_KEYWORD_CRITICAL_DATA), TelemetryPrivacyDataTag(PrivacyTag))
#define DEFINE_COMPLIANT_CRITICAL_DATA_EVENT_PARAM3(EventId, PrivacyTag, VarType1, varName1, VarType2, varName2, VarType3, varName3) \
    DEFINE_TRACELOGGING_EVENT_PARAM3(EventId, VarType1, varName1, VarType2, varName2, VarType3, varName3, TraceLoggingKeyword(MICROSOFT_KEYWORD_CRITICAL_DATA), TelemetryPrivacyDataTag(PrivacyTag))
#define DEFINE_COMPLIANT_CRITICAL_DATA_EVENT_PARAM4(EventId, PrivacyTag, VarType1, varName1, VarType2, varName2, VarType3, varName3, VarType4, varName4) \
    DEFINE_TRACELOGGING_EVENT_PARAM4(EventId, VarType1, varName1, VarType2, varName2, VarType3, varName3, VarType4, varName4, TraceLoggingKeyword(MICROSOFT_KEYWORD_CRITICAL_DATA), TelemetryPrivacyDataTag(PrivacyTag))
#define DEFINE_COMPLIANT_CRITICAL_DATA_EVENT_PARAM5(EventId, PrivacyTag, VarType1, varName1, VarType2, varName2, VarType3, varName3, VarType4, varName4, VarType5, varName5) \
    DEFINE_TRACELOGGING_EVENT_PARAM5(EventId, VarType1, varName1, VarType2, varName2, VarType3, varName3, VarType4, varName4, VarType5, varName5, TraceLoggingKeyword(MICROSOFT_KEYWORD_CRITICAL_DATA), TelemetryPrivacyDataTag(PrivacyTag))
#define DEFINE_COMPLIANT_CRITICAL_DATA_EVENT_PARAM6(EventId, PrivacyTag, VarType1, varName1, VarType2, varName2, VarType3, varName3, VarType4, varName4, VarType5, varName5, VarType6, varName6) \
    DEFINE_TRACELOGGING_EVENT_PARAM6(EventId, VarType1, varName1, VarType2, varName2, VarType3, varName3, VarType4, varName4, VarType5, varName5, VarType6, varName6, TraceLoggingKeyword(MICROSOFT_KEYWORD_CRITICAL_DATA), TelemetryPrivacyDataTag(PrivacyTag))
#define DEFINE_COMPLIANT_CRITICAL_DATA_EVENT_PARAM7(EventId, PrivacyTag, VarType1, varName1, VarType2, varName2, VarType3, varName3, VarType4, varName4, VarType5, varName5, VarType6, varName6, VarType7, varName7) \
    DEFINE_TRACELOGGING_EVENT_PARAM7(EventId, VarType1, varName1, VarType2, varName2, VarType3, varName3, VarType4, varName4, VarType5, varName5, VarType6, varName6, VarType7, varName7, TraceLoggingKeyword(MICROSOFT_KEYWORD_CRITICAL_DATA), TelemetryPrivacyDataTag(PrivacyTag))
#define DEFINE_COMPLIANT_CRITICAL_DATA_EVENT_PARAM8(EventId, PrivacyTag, VarType1, varName1, VarType2, varName2, VarType3, varName3, VarType4, varName4, VarType5, varName5, VarType6, varName6, VarType7, varName7, VarType8, varName8) \
    DEFINE_TRACELOGGING_EVENT_PARAM8(EventId, VarType1, varName1, VarType2, varName2, VarType3, varName3, VarType4, varName4, VarType5, varName5, VarType6, varName6, VarType7, varName7, VarType8, varName8, TraceLoggingKeyword(MICROSOFT_KEYWORD_CRITICAL_DATA), TelemetryPrivacyDataTag(PrivacyTag))

#define DEFINE_COMPLIANT_CRITICAL_DATA_EVENT_CV(EventId, PrivacyTag) \
    DEFINE_TRACELOGGING_EVENT_CV(EventId, TraceLoggingKeyword(MICROSOFT_KEYWORD_CRITICAL_DATA), TelemetryPrivacyDataTag(PrivacyTag))
#define DEFINE_COMPLIANT_CRITICAL_DATA_EVENT_PARAM1_CV(EventId, PrivacyTag, VarType1, varName1) \
    DEFINE_TRACELOGGING_EVENT_PARAM1_CV(EventId, VarType1, varName1, TraceLoggingKeyword(MICROSOFT_KEYWORD_CRITICAL_DATA), TelemetryPrivacyDataTag(PrivacyTag))
#define DEFINE_COMPLIANT_CRITICAL_DATA_EVENT_PARAM2_CV(EventId, PrivacyTag, VarType1, varName1, VarType2, varName2) \
    DEFINE_TRACELOGGING_EVENT_PARAM2_CV(EventId, VarType1, varName1, VarType2, varName2, TraceLoggingKeyword(MICROSOFT_KEYWORD_CRITICAL_DATA), TelemetryPrivacyDataTag(PrivacyTag))
#define DEFINE_COMPLIANT_CRITICAL_DATA_EVENT_PARAM3_CV(EventId, PrivacyTag, VarType1, varName1, VarType2, varName2, VarType3, varName3) \
    DEFINE_TRACELOGGING_EVENT_PARAM3_CV(EventId, VarType1, varName1, VarType2, varName2, VarType3, varName3, TraceLoggingKeyword(MICROSOFT_KEYWORD_CRITICAL_DATA), TelemetryPrivacyDataTag(PrivacyTag))
#define DEFINE_COMPLIANT_CRITICAL_DATA_EVENT_PARAM4_CV(EventId, PrivacyTag, VarType1, varName1, VarType2, varName2, VarType3, varName3, VarType4, varName4) \
    DEFINE_TRACELOGGING_EVENT_PARAM4_CV(EventId, VarType1, varName1, VarType2, varName2, VarType3, varName3, VarType4, varName4, TraceLoggingKeyword(MICROSOFT_KEYWORD_CRITICAL_DATA), TelemetryPrivacyDataTag(PrivacyTag))
#define DEFINE_COMPLIANT_CRITICAL_DATA_EVENT_PARAM5_CV(EventId, PrivacyTag, VarType1, varName1, VarType2, varName2, VarType3, varName3, VarType4, varName4, VarType5, varName5) \
    DEFINE_TRACELOGGING_EVENT_PARAM5_CV(EventId, VarType1, varName1, VarType2, varName2, VarType3, varName3, VarType4, varName4, VarType5, varName5, TraceLoggingKeyword(MICROSOFT_KEYWORD_CRITICAL_DATA), TelemetryPrivacyDataTag(PrivacyTag))
#define DEFINE_COMPLIANT_CRITICAL_DATA_EVENT_PARAM6_CV(EventId, PrivacyTag, VarType1, varName1, VarType2, varName2, VarType3, varName3, VarType4, varName4, VarType5, varName5, VarType6, varName6) \
    DEFINE_TRACELOGGING_EVENT_PARAM6_CV(EventId, VarType1, varName1, VarType2, varName2, VarType3, varName3, VarType4, varName4, VarType5, varName5, VarType6, varName6, TraceLoggingKeyword(MICROSOFT_KEYWORD_CRITICAL_DATA), TelemetryPrivacyDataTag(PrivacyTag))
#define DEFINE_COMPLIANT_CRITICAL_DATA_EVENT_PARAM7_CV(EventId, PrivacyTag, VarType1, varName1, VarType2, varName2, VarType3, varName3, VarType4, varName4, VarType5, varName5, VarType6, varName6, VarType7, varName7) \
    DEFINE_TRACELOGGING_EVENT_PARAM7_CV(EventId, VarType1, varName1, VarType2, varName2, VarType3, varName3, VarType4, varName4, VarType5, varName5, VarType6, varName6, VarType7, varName7, TraceLoggingKeyword(MICROSOFT_KEYWORD_CRITICAL_DATA), TelemetryPrivacyDataTag(PrivacyTag))
#define DEFINE_COMPLIANT_CRITICAL_DATA_EVENT_PARAM8_CV(EventId, PrivacyTag, VarType1, varName1, VarType2, varName2, VarType3, varName3, VarType4, varName4, VarType5, varName5, VarType6, varName6, VarType7, varName7, VarType8, varName8) \
    DEFINE_TRACELOGGING_EVENT_PARAM8_CV(EventId, VarType1, varName1, VarType2, varName2, VarType3, varName3, VarType4, varName4, VarType5, varName5, VarType6, varName6, VarType7, varName7, VarType8, varName8, TraceLoggingKeyword(MICROSOFT_KEYWORD_CRITICAL_DATA), TelemetryPrivacyDataTag(PrivacyTag))

#define DEFINE_COMPLIANT_EVENTTAGGED_CRITICAL_DATA_EVENT_CV(EventId, PrivacyTag, EventTag) \
    DEFINE_TRACELOGGING_EVENT_CV(EventId, TraceLoggingKeyword(MICROSOFT_KEYWORD_CRITICAL_DATA), TelemetryPrivacyDataTag(PrivacyTag), TraceLoggingEventTag(EventTag))
#define DEFINE_COMPLIANT_EVENTTAGGED_CRITICAL_DATA_EVENT_PARAM1_CV(EventId, PrivacyTag, EventTag, VarType1, varName1) \
    DEFINE_TRACELOGGING_EVENT_PARAM1_CV(EventId, VarType1, varName1, TraceLoggingKeyword(MICROSOFT_KEYWORD_CRITICAL_DATA), TelemetryPrivacyDataTag(PrivacyTag), TraceLoggingEventTag(EventTag))
#define DEFINE_COMPLIANT_EVENTTAGGED_CRITICAL_DATA_EVENT_PARAM2_CV(EventId, PrivacyTag, EventTag, VarType1, varName1, VarType2, varName2) \
    DEFINE_TRACELOGGING_EVENT_PARAM2_CV(EventId, VarType1, varName1, VarType2, varName2, TraceLoggingKeyword(MICROSOFT_KEYWORD_CRITICAL_DATA), TelemetryPrivacyDataTag(PrivacyTag), TraceLoggingEventTag(EventTag))
#define DEFINE_COMPLIANT_EVENTTAGGED_CRITICAL_DATA_EVENT_PARAM3_CV(EventId, PrivacyTag, EventTag, VarType1, varName1, VarType2, varName2, VarType3, varName3) \
    DEFINE_TRACELOGGING_EVENT_PARAM3_CV(EventId, VarType1, varName1, VarType2, varName2, VarType3, varName3, TraceLoggingKeyword(MICROSOFT_KEYWORD_CRITICAL_DATA), TelemetryPrivacyDataTag(PrivacyTag), TraceLoggingEventTag(EventTag))
#define DEFINE_COMPLIANT_EVENTTAGGED_CRITICAL_DATA_EVENT_PARAM4_CV(EventId, PrivacyTag, EventTag, VarType1, varName1, VarType2, varName2, VarType3, varName3, VarType4, varName4) \
    DEFINE_TRACELOGGING_EVENT_PARAM4_CV(EventId, VarType1, varName1, VarType2, varName2, VarType3, varName3, VarType4, varName4, TraceLoggingKeyword(MICROSOFT_KEYWORD_CRITICAL_DATA), TelemetryPrivacyDataTag(PrivacyTag), TraceLoggingEventTag(EventTag))
#define DEFINE_COMPLIANT_EVENTTAGGED_CRITICAL_DATA_EVENT_PARAM5_CV(EventId, PrivacyTag, EventTag, VarType1, varName1, VarType2, varName2, VarType3, varName3, VarType4, varName4, VarType5, varName5) \
    DEFINE_TRACELOGGING_EVENT_PARAM5_CV(EventId, VarType1, varName1, VarType2, varName2, VarType3, varName3, VarType4, varName4, VarType5, varName5, TraceLoggingKeyword(MICROSOFT_KEYWORD_CRITICAL_DATA), TelemetryPrivacyDataTag(PrivacyTag), TraceLoggingEventTag(EventTag))
#define DEFINE_COMPLIANT_EVENTTAGGED_CRITICAL_DATA_EVENT_PARAM6_CV(EventId, PrivacyTag, EventTag, VarType1, varName1, VarType2, varName2, VarType3, varName3, VarType4, varName4, VarType5, varName5, VarType6, varName6) \
    DEFINE_TRACELOGGING_EVENT_PARAM6_CV(EventId, VarType1, varName1, VarType2, varName2, VarType3, varName3, VarType4, varName4, VarType5, varName5, VarType6, varName6, TraceLoggingKeyword(MICROSOFT_KEYWORD_CRITICAL_DATA), TelemetryPrivacyDataTag(PrivacyTag), TraceLoggingEventTag(EventTag))
#define DEFINE_COMPLIANT_EVENTTAGGED_CRITICAL_DATA_EVENT_PARAM7_CV(EventId, PrivacyTag, EventTag, VarType1, varName1, VarType2, varName2, VarType3, varName3, VarType4, varName4, VarType5, varName5, VarType6, varName6, VarType7, varName7) \
    DEFINE_TRACELOGGING_EVENT_PARAM7_CV(EventId, VarType1, varName1, VarType2, varName2, VarType3, varName3, VarType4, varName4, VarType5, varName5, VarType6, varName6, VarType7, varName7, TraceLoggingKeyword(MICROSOFT_KEYWORD_CRITICAL_DATA), TelemetryPrivacyDataTag(PrivacyTag), TraceLoggingEventTag(EventTag))
#define DEFINE_COMPLIANT_EVENTTAGGED_CRITICAL_DATA_EVENT_PARAM8_CV(EventId, PrivacyTag, EventTag, VarType1, varName1, VarType2, varName2, VarType3, varName3, VarType4, varName4, VarType5, varName5, VarType6, varName6, VarType7, varName7, VarType8, varName8) \
    DEFINE_TRACELOGGING_EVENT_PARAM8_CV(EventId, VarType1, varName1, VarType2, varName2, VarType3, varName3, VarType4, varName4, VarType5, varName5, VarType6, varName6, VarType7, varName7, VarType8, varName8, TraceLoggingKeyword(MICROSOFT_KEYWORD_CRITICAL_DATA), TelemetryPrivacyDataTag(PrivacyTag), TraceLoggingEventTag(EventTag))
#define DEFINE_COMPLIANT_EVENTTAGGED_CRITICAL_DATA_EVENT_PARAM9_CV(EventId, PrivacyTag, EventTag, VarType1, varName1, VarType2, varName2, VarType3, varName3, VarType4, varName4, VarType5, varName5, VarType6, varName6, VarType7, varName7, VarType8, varName8, VarType9, varName9) \
    DEFINE_TRACELOGGING_EVENT_PARAM9_CV(EventId, VarType1, varName1, VarType2, varName2, VarType3, varName3, VarType4, varName4, VarType5, varName5, VarType6, varName6, VarType7, varName7, VarType8, varName8, VarType9, varName9, TraceLoggingKeyword(MICROSOFT_KEYWORD_CRITICAL_DATA), TelemetryPrivacyDataTag(PrivacyTag), TraceLoggingEventTag(EventTag))

#define DEFINE_COMPLIANT_CRITICAL_DATA_EVENT_UINT32(EventId, PrivacyTag, varName)  DEFINE_COMPLIANT_CRITICAL_DATA_EVENT_PARAM1(EventId, PrivacyTag, UINT32, varName)
#define DEFINE_COMPLIANT_CRITICAL_DATA_EVENT_BOOL(EventId, PrivacyTag, varName)    DEFINE_COMPLIANT_CRITICAL_DATA_EVENT_PARAM1(EventId, PrivacyTag, bool, varName)
#define DEFINE_COMPLIANT_CRITICAL_DATA_EVENT_STRING(EventId, PrivacyTag, varName)  DEFINE_COMPLIANT_CRITICAL_DATA_EVENT_PARAM1(EventId, PrivacyTag, PCWSTR, varName)

// Custom Activities
// For these you pair the appropriate BEGIN and END macros to define your activity.  Within the pair
// you can use the (TODO: LIST MACRO NAMES) macros to add behavior.

// [optional] params are:  Options, Keyword, Level, PrivacyTag
#define BEGIN_CUSTOM_ACTIVITY_CLASS(ActivityClassName, ...)                                           __BEGIN_TRACELOGGING_ACTIVITY_CLASS(ActivityClassName, __VA_ARGS__) \
                                                                                                      __IMPLEMENT_ACTIVITY_CLASS(ActivityClassName)

// [optional] param is: Level, PrivacyTag
#define BEGIN_TRACELOGGING_ACTIVITY_CLASS(ActivityClassName)                                          __BEGIN_TRACELOGGING_ACTIVITY_CLASS(ActivityClassName) \
                                                                                                      __IMPLEMENT_ACTIVITY_CLASS(ActivityClassName)
#define BEGIN_TRACELOGGING_ACTIVITY_CLASS_WITH_LEVEL(ActivityClassName, Level)                        __BEGIN_TRACELOGGING_ACTIVITY_CLASS(ActivityClassName, wil::ActivityOptions::None, 0, Level) \
                                                                                                      __IMPLEMENT_ACTIVITY_CLASS(ActivityClassName)
#define BEGIN_COMPLIANT_TRACELOGGING_ACTIVITY_CLASS(ActivityClassName, PrivacyTag)                    __BEGIN_TRACELOGGING_ACTIVITY_CLASS(ActivityClassName, wil::ActivityOptions::None, 0, WINEVENT_LEVEL_VERBOSE, PrivacyTag) \
                                                                                                      __IMPLEMENT_ACTIVITY_CLASS(ActivityClassName)
#define BEGIN_COMPLIANT_TRACELOGGING_ACTIVITY_CLASS_WITH_LEVEL(ActivityClassName, PrivacyTag, Level)  __BEGIN_TRACELOGGING_ACTIVITY_CLASS(ActivityClassName, wil::ActivityOptions::None, 0, Level, PrivacyTag) \
                                                                                                      __IMPLEMENT_ACTIVITY_CLASS(ActivityClassName)

// [optional] param is: Level
#define BEGIN_CALLCONTEXT_ACTIVITY_CLASS(ActivityClassName)                                           __BEGIN_TRACELOGGING_ACTIVITY_CLASS(ActivityClassName, wil::ActivityOptions::TelemetryOnFailure) \
                                                                                                      __IMPLEMENT_ACTIVITY_CLASS(ActivityClassName)
#define BEGIN_CALLCONTEXT_ACTIVITY_CLASS_WITH_LEVEL(ActivityClassName, Level)                         __BEGIN_TRACELOGGING_ACTIVITY_CLASS(ActivityClassName, wil::ActivityOptions::TelemetryOnFailure, 0, Level) \
                                                                                                      __IMPLEMENT_ACTIVITY_CLASS(ActivityClassName)
#define BEGIN_COMPLIANT_CALLCONTEXT_ACTIVITY_CLASS(ActivityClassName, PrivacyTag)                     __BEGIN_TRACELOGGING_ACTIVITY_CLASS(ActivityClassName, wil::ActivityOptions::TelemetryOnFailure, 0, WINEVENT_LEVEL_VERBOSE, PrivacyTag) \
                                                                                                      __IMPLEMENT_ACTIVITY_CLASS(ActivityClassName)
#define BEGIN_COMPLIANT_CALLCONTEXT_ACTIVITY_CLASS_WITH_LEVEL(ActivityClassName, PrivacyTag, Level)   __BEGIN_TRACELOGGING_ACTIVITY_CLASS(ActivityClassName, wil::ActivityOptions::TelemetryOnFailure, 0, Level, PrivacyTag) \
                                                                                                      __IMPLEMENT_ACTIVITY_CLASS(ActivityClassName)

// [optional] param is: Level
#define BEGIN_TELEMETRY_ACTIVITY_CLASS(ActivityClassName)                                             __BEGIN_TRACELOGGING_ACTIVITY_CLASS(ActivityClassName, wil::ActivityOptions::TelemetryOnFailure, MICROSOFT_KEYWORD_TELEMETRY) \
                                                                                                      __IMPLEMENT_ACTIVITY_CLASS(ActivityClassName)
#define BEGIN_TELEMETRY_ACTIVITY_CLASS_WITH_LEVEL(ActivityClassName, Level)                           __BEGIN_TRACELOGGING_ACTIVITY_CLASS(ActivityClassName, wil::ActivityOptions::TelemetryOnFailure, MICROSOFT_KEYWORD_TELEMETRY, Level) \
                                                                                                      __IMPLEMENT_ACTIVITY_CLASS(ActivityClassName)
#define BEGIN_COMPLIANT_TELEMETRY_ACTIVITY_CLASS(ActivityClassName, PrivacyTag)                       __BEGIN_TRACELOGGING_ACTIVITY_CLASS(ActivityClassName, wil::ActivityOptions::TelemetryOnFailure, MICROSOFT_KEYWORD_TELEMETRY, WINEVENT_LEVEL_VERBOSE, PrivacyTag) \
                                                                                                      __IMPLEMENT_ACTIVITY_CLASS(ActivityClassName)
#define BEGIN_COMPLIANT_TELEMETRY_ACTIVITY_CLASS_WITH_LEVEL(ActivityClassName, PrivacyTag, Level)     __BEGIN_TRACELOGGING_ACTIVITY_CLASS(ActivityClassName, wil::ActivityOptions::TelemetryOnFailure, MICROSOFT_KEYWORD_TELEMETRY, Level, PrivacyTag) \
                                                                                                      __IMPLEMENT_ACTIVITY_CLASS(ActivityClassName)

// [optional] param is: Level
#define BEGIN_MEASURES_ACTIVITY_CLASS(ActivityClassName)                                              __BEGIN_TRACELOGGING_ACTIVITY_CLASS(ActivityClassName, wil::ActivityOptions::TelemetryOnFailure, MICROSOFT_KEYWORD_MEASURES) \
                                                                                                      __IMPLEMENT_ACTIVITY_CLASS(ActivityClassName)
#define BEGIN_MEASURES_ACTIVITY_CLASS_WITH_LEVEL(ActivityClassName, Level)                            __BEGIN_TRACELOGGING_ACTIVITY_CLASS(ActivityClassName, wil::ActivityOptions::TelemetryOnFailure, MICROSOFT_KEYWORD_MEASURES, Level) \
                                                                                                      __IMPLEMENT_ACTIVITY_CLASS(ActivityClassName)
#define BEGIN_COMPLIANT_MEASURES_ACTIVITY_CLASS(ActivityClassName, PrivacyTag)                        __BEGIN_TRACELOGGING_ACTIVITY_CLASS(ActivityClassName, wil::ActivityOptions::TelemetryOnFailure, MICROSOFT_KEYWORD_MEASURES, WINEVENT_LEVEL_VERBOSE, PrivacyTag) \
                                                                                                      __IMPLEMENT_ACTIVITY_CLASS(ActivityClassName)
#define BEGIN_COMPLIANT_MEASURES_ACTIVITY_CLASS_WITH_LEVEL(ActivityClassName, PrivacyTag, Level)      __BEGIN_TRACELOGGING_ACTIVITY_CLASS(ActivityClassName, wil::ActivityOptions::TelemetryOnFailure, MICROSOFT_KEYWORD_MEASURES, Level, PrivacyTag) \
                                                                                                      __IMPLEMENT_ACTIVITY_CLASS(ActivityClassName)

// [optional] param is: Level
#define BEGIN_CRITICAL_DATA_ACTIVITY_CLASS(ActivityClassName)                                         __BEGIN_TRACELOGGING_ACTIVITY_CLASS(ActivityClassName, wil::ActivityOptions::TelemetryOnFailure, MICROSOFT_KEYWORD_CRITICAL_DATA) \
                                                                                                      __IMPLEMENT_ACTIVITY_CLASS(ActivityClassName)
#define BEGIN_CRITICAL_DATA_ACTIVITY_CLASS_WITH_LEVEL(ActivityClassName, Level)                       __BEGIN_TRACELOGGING_ACTIVITY_CLASS(ActivityClassName, wil::ActivityOptions::TelemetryOnFailure, MICROSOFT_KEYWORD_CRITICAL_DATA, Level) \
                                                                                                      __IMPLEMENT_ACTIVITY_CLASS(ActivityClassName)
#define BEGIN_COMPLIANT_CRITICAL_DATA_ACTIVITY_CLASS(ActivityClassName, PrivacyTag)                   __BEGIN_TRACELOGGING_ACTIVITY_CLASS(ActivityClassName, wil::ActivityOptions::TelemetryOnFailure, MICROSOFT_KEYWORD_CRITICAL_DATA, WINEVENT_LEVEL_VERBOSE, PrivacyTag) \
                                                                                                      __IMPLEMENT_ACTIVITY_CLASS(ActivityClassName)
#define BEGIN_COMPLIANT_CRITICAL_DATA_ACTIVITY_CLASS_WITH_LEVEL(ActivityClassName, PrivacyTag, Level) __BEGIN_TRACELOGGING_ACTIVITY_CLASS(ActivityClassName, wil::ActivityOptions::TelemetryOnFailure, MICROSOFT_KEYWORD_CRITICAL_DATA, Level, PrivacyTag) \
                                                                                                      __IMPLEMENT_ACTIVITY_CLASS(ActivityClassName)

// Use to end ALL activity class definitions
#define END_ACTIVITY_CLASS()                                                                          __END_TRACELOGGING_ACTIVITY_CLASS()


// Simple Activities
// For these you just use the appropriate macro to define the KIND of activity you want and specify
// the name (for tracelogging you can give other options)

// [optional] params are:  Options, Keyword, Level
#define DEFINE_CUSTOM_ACTIVITY(ActivityClassName, ...) \
    BEGIN_CUSTOM_ACTIVITY_CLASS(ActivityClassName, __VA_ARGS__) \
    END_ACTIVITY_CLASS()

#define DEFINE_TRACELOGGING_ACTIVITY(ActivityClassName) \
    BEGIN_TRACELOGGING_ACTIVITY_CLASS(ActivityClassName) \
    END_ACTIVITY_CLASS()
#define DEFINE_TRACELOGGING_ACTIVITY_WITH_LEVEL(ActivityClassName, Level) \
    BEGIN_TRACELOGGING_ACTIVITY_CLASS_WITH_LEVEL(ActivityClassName, Level) \
    END_ACTIVITY_CLASS()

#define DEFINE_CALLCONTEXT_ACTIVITY(ActivityClassName) \
    BEGIN_CALLCONTEXT_ACTIVITY_CLASS(ActivityClassName) \
    END_ACTIVITY_CLASS()
#define DEFINE_CALLCONTEXT_ACTIVITY_WITH_LEVEL(ActivityClassName, Level) \
    BEGIN_CALLCONTEXT_ACTIVITY_CLASS_WITH_LEVEL(ActivityClassName, Level) \
    END_ACTIVITY_CLASS()

#define DEFINE_TELEMETRY_ACTIVITY(ActivityClassName) \
    BEGIN_TELEMETRY_ACTIVITY_CLASS(ActivityClassName) \
    END_ACTIVITY_CLASS()
#define DEFINE_TELEMETRY_ACTIVITY_WITH_LEVEL(ActivityClassName, Level) \
    BEGIN_TELEMETRY_ACTIVITY_CLASS_WITH_LEVEL(ActivityClassName, Level) \
    END_ACTIVITY_CLASS()
#define DEFINE_COMPLIANT_TELEMETRY_ACTIVITY(ActivityClassName, PrivacyTag) \
    BEGIN_COMPLIANT_TELEMETRY_ACTIVITY_CLASS(ActivityClassName, PrivacyTag) \
    END_ACTIVITY_CLASS()
#define DEFINE_COMPLIANT_TELEMETRY_ACTIVITY_WITH_LEVEL(ActivityClassName, PrivacyTag, Level) \
    BEGIN_COMPLIANT_TELEMETRY_ACTIVITY_CLASS_WITH_LEVEL(ActivityClassName, PrivacyTag, Level) \
    END_ACTIVITY_CLASS()

#define DEFINE_MEASURES_ACTIVITY(ActivityClassName) \
    BEGIN_MEASURES_ACTIVITY_CLASS(ActivityClassName) \
    END_ACTIVITY_CLASS()
#define DEFINE_MEASURES_ACTIVITY_WITH_LEVEL(ActivityClassName, Level) \
    BEGIN_MEASURES_ACTIVITY_CLASS_WITH_LEVEL(ActivityClassName, Level) \
    END_ACTIVITY_CLASS()
#define DEFINE_COMPLIANT_MEASURES_ACTIVITY(ActivityClassName, PrivacyTag) \
    BEGIN_COMPLIANT_MEASURES_ACTIVITY_CLASS(ActivityClassName, PrivacyTag) \
    END_ACTIVITY_CLASS()
#define DEFINE_COMPLIANT_MEASURES_ACTIVITY_WITH_LEVEL(ActivityClassName, PrivacyTag, Level) \
    BEGIN_COMPLIANT_MEASURES_ACTIVITY_CLASS_WITH_LEVEL(ActivityClassName, PrivacyTag, Level) \
    END_ACTIVITY_CLASS()

#define DEFINE_CRITICAL_DATA_ACTIVITY(ActivityClassName) \
    BEGIN_CRITICAL_DATA_ACTIVITY_CLASS(ActivityClassName) \
    END_ACTIVITY_CLASS()
#define DEFINE_CRITICAL_DATA_ACTIVITY_WITH_LEVEL(ActivityClassName, Level) \
    BEGIN_CRITICAL_DATA_ACTIVITY_CLASS_WITH_LEVEL(ActivityClassName, Level) \
    END_ACTIVITY_CLASS()
#define DEFINE_COMPLIANT_CRITICAL_DATA_ACTIVITY(ActivityClassName, PrivacyTag) \
    BEGIN_COMPLIANT_CRITICAL_DATA_ACTIVITY_CLASS(ActivityClassName, PrivacyTag) \
    END_ACTIVITY_CLASS()
#define DEFINE_COMPLIANT_CRITICAL_DATA_ACTIVITY_WITH_LEVEL(ActivityClassName, PrivacyTag, Level) \
    BEGIN_COMPLIANT_CRITICAL_DATA_ACTIVITY_CLASS_WITH_LEVEL(ActivityClassName, PrivacyTag, Level) \
    END_ACTIVITY_CLASS()


// [Optional] Custom Start or Stop Events for Activities
// Use these macros to define cusotm start or custom stop methods for an activity.  Any activity can
// have multiple start or stop methods.  To add cusotm start or stop events, define a StartActivity instance
// method or a Stop instance method within the BEGIN/END pair of a cusotm activity.  Within that function, use
// TraceLoggingClassWriteStart or TraceLoggingClassWriteStop.

// Params:  (EventId, ...)
#define TraceLoggingClassWriteStart __WRITE_ACTIVITY_START
#define TraceLoggingClassWriteStop  __WRITE_ACTIVITY_STOP


// [Optional] Custom Tagged Events for Activities
// Use these macros to define a Custom Tagged Event for a Custom Activity.  Use the
// TraceLoggingClassWriteTagged or TraceLoggingClassWriteTaggedTelemetry macros from within a custom event
// to write the event.

#define TraceLoggingClassWriteTagged(EventId, ...) \
    __WI_TraceLoggingWriteTagged(*this, #EventId, __VA_ARGS__)

#define TraceLoggingClassWriteTaggedTelemetry(EventId, ...) \
    __WI_TraceLoggingWriteTagged(*this, #EventId, TraceLoggingKeyword(MICROSOFT_KEYWORD_TELEMETRY), __VA_ARGS__)

#define TraceLoggingClassWriteTaggedMeasure(EventId, ...) \
    __WI_TraceLoggingWriteTagged(*this, #EventId, TraceLoggingKeyword(MICROSOFT_KEYWORD_MEASURES), __VA_ARGS__)

#define TraceLoggingClassWriteTaggedCriticalData(EventId, ...) \
    __WI_TraceLoggingWriteTagged(*this, #EventId, TraceLoggingKeyword(MICROSOFT_KEYWORD_CRITICAL_DATA), __VA_ARGS__)

// [Optional] Simple Tagged Events for Activities
// Use these methods to define very simple tagged events for a Custom Activity.

#define DEFINE_TAGGED_TELEMETRY_EVENT(EventId) \
    DEFINE_TAGGED_TRACELOGGING_EVENT(EventId, TraceLoggingKeyword(MICROSOFT_KEYWORD_TELEMETRY))
#define DEFINE_TAGGED_TELEMETRY_EVENT_PARAM1(EventId, VarType1, varName1) \
    DEFINE_TAGGED_TRACELOGGING_EVENT_PARAM1(EventId, VarType1, varName1, TraceLoggingKeyword(MICROSOFT_KEYWORD_TELEMETRY))
#define DEFINE_TAGGED_TELEMETRY_EVENT_PARAM2(EventId, VarType1, varName1, VarType2, varName2) \
    DEFINE_TAGGED_TRACELOGGING_EVENT_PARAM2(EventId, VarType1, varName1, VarType2, varName2, TraceLoggingKeyword(MICROSOFT_KEYWORD_TELEMETRY))
#define DEFINE_TAGGED_TELEMETRY_EVENT_PARAM3(EventId, VarType1, varName1, VarType2, varName2, VarType3, varName3) \
    DEFINE_TAGGED_TRACELOGGING_EVENT_PARAM3(EventId, VarType1, varName1, VarType2, varName2, VarType3, varName3, TraceLoggingKeyword(MICROSOFT_KEYWORD_TELEMETRY))
#define DEFINE_TAGGED_TELEMETRY_EVENT_PARAM4(EventId, VarType1, varName1, VarType2, varName2, VarType3, varName3, VarType4, varName4) \
    DEFINE_TAGGED_TRACELOGGING_EVENT_PARAM4(EventId, VarType1, varName1, VarType2, varName2, VarType3, varName3, VarType4, varName4, TraceLoggingKeyword(MICROSOFT_KEYWORD_TELEMETRY))
#define DEFINE_TAGGED_TELEMETRY_EVENT_PARAM5(EventId, VarType1, varName1, VarType2, varName2, VarType3, varName3, VarType4, varName4, VarType5, varName5) \
    DEFINE_TAGGED_TRACELOGGING_EVENT_PARAM5(EventId, VarType1, varName1, VarType2, varName2, VarType3, varName3, VarType4, varName4, VarType5, varName5, TraceLoggingKeyword(MICROSOFT_KEYWORD_TELEMETRY))
#define DEFINE_TAGGED_TELEMETRY_EVENT_PARAM6(EventId, VarType1, varName1, VarType2, varName2, VarType3, varName3, VarType4, varName4, VarType5, varName5, VarType6, varName6) \
    DEFINE_TAGGED_TRACELOGGING_EVENT_PARAM6(EventId, VarType1, varName1, VarType2, varName2, VarType3, varName3, VarType4, varName4, VarType5, varName5, VarType6, varName6, TraceLoggingKeyword(MICROSOFT_KEYWORD_TELEMETRY))
#define DEFINE_TAGGED_TELEMETRY_EVENT_PARAM7(EventId, VarType1, varName1, VarType2, varName2, VarType3, varName3, VarType4, varName4, VarType5, varName5, VarType6, varName6, VarType7, varName7) \
    DEFINE_TAGGED_TRACELOGGING_EVENT_PARAM7(EventId, VarType1, varName1, VarType2, varName2, VarType3, varName3, VarType4, varName4, VarType5, varName5, VarType6, varName6, VarType7, varName7, TraceLoggingKeyword(MICROSOFT_KEYWORD_TELEMETRY))
#define DEFINE_TAGGED_TELEMETRY_EVENT_PARAM8(EventId, VarType1, varName1, VarType2, varName2, VarType3, varName3, VarType4, varName4, VarType5, varName5, VarType6, varName6, VarType7, varName7, VarType8, varName8) \
    DEFINE_TAGGED_TRACELOGGING_EVENT_PARAM8(EventId, VarType1, varName1, VarType2, varName2, VarType3, varName3, VarType4, varName4, VarType5, varName5, VarType6, varName6, VarType7, varName7, VarType8, varName8, TraceLoggingKeyword(MICROSOFT_KEYWORD_TELEMETRY))

#define DEFINE_TAGGED_TELEMETRY_EVENT_CV(EventId) \
    DEFINE_TAGGED_TRACELOGGING_EVENT_CV(EventId, TraceLoggingKeyword(MICROSOFT_KEYWORD_TELEMETRY))
#define DEFINE_TAGGED_TELEMETRY_EVENT_PARAM1_CV(EventId, VarType1, varName1) \
    DEFINE_TAGGED_TRACELOGGING_EVENT_PARAM1_CV(EventId, VarType1, varName1, TraceLoggingKeyword(MICROSOFT_KEYWORD_TELEMETRY))
#define DEFINE_TAGGED_TELEMETRY_EVENT_PARAM2_CV(EventId, VarType1, varName1, VarType2, varName2) \
    DEFINE_TAGGED_TRACELOGGING_EVENT_PARAM2_CV(EventId, VarType1, varName1, VarType2, varName2, TraceLoggingKeyword(MICROSOFT_KEYWORD_TELEMETRY))
#define DEFINE_TAGGED_TELEMETRY_EVENT_PARAM3_CV(EventId, VarType1, varName1, VarType2, varName2, VarType3, varName3) \
    DEFINE_TAGGED_TRACELOGGING_EVENT_PARAM3_CV(EventId, VarType1, varName1, VarType2, varName2, VarType3, varName3, TraceLoggingKeyword(MICROSOFT_KEYWORD_TELEMETRY))
#define DEFINE_TAGGED_TELEMETRY_EVENT_PARAM4_CV(EventId, VarType1, varName1, VarType2, varName2, VarType3, varName3, VarType4, varName4) \
    DEFINE_TAGGED_TRACELOGGING_EVENT_PARAM4_CV(EventId, VarType1, varName1, VarType2, varName2, VarType3, varName3, VarType4, varName4, TraceLoggingKeyword(MICROSOFT_KEYWORD_TELEMETRY))
#define DEFINE_TAGGED_TELEMETRY_EVENT_PARAM5_CV(EventId, VarType1, varName1, VarType2, varName2, VarType3, varName3, VarType4, varName4, VarType5, varName5) \
    DEFINE_TAGGED_TRACELOGGING_EVENT_PARAM5_CV(EventId, VarType1, varName1, VarType2, varName2, VarType3, varName3, VarType4, varName4, VarType5, varName5, TraceLoggingKeyword(MICROSOFT_KEYWORD_TELEMETRY))
#define DEFINE_TAGGED_TELEMETRY_EVENT_PARAM6_CV(EventId, VarType1, varName1, VarType2, varName2, VarType3, varName3, VarType4, varName4, VarType5, varName5, VarType6, varName6) \
    DEFINE_TAGGED_TRACELOGGING_EVENT_PARAM6_CV(EventId, VarType1, varName1, VarType2, varName2, VarType3, varName3, VarType4, varName4, VarType5, varName5, VarType6, varName6, TraceLoggingKeyword(MICROSOFT_KEYWORD_TELEMETRY))
#define DEFINE_TAGGED_TELEMETRY_EVENT_PARAM7_CV(EventId, VarType1, varName1, VarType2, varName2, VarType3, varName3, VarType4, varName4, VarType5, varName5, VarType6, varName6, VarType7, varName7) \
    DEFINE_TAGGED_TRACELOGGING_EVENT_PARAM7_CV(EventId, VarType1, varName1, VarType2, varName2, VarType3, varName3, VarType4, varName4, VarType5, varName5, VarType6, varName6, VarType7, varName7, TraceLoggingKeyword(MICROSOFT_KEYWORD_TELEMETRY))
#define DEFINE_TAGGED_TELEMETRY_EVENT_PARAM8_CV(EventId, VarType1, varName1, VarType2, varName2, VarType3, varName3, VarType4, varName4, VarType5, varName5, VarType6, varName6, VarType7, varName7, VarType8, varName8) \
    DEFINE_TAGGED_TRACELOGGING_EVENT_PARAM8_CV(EventId, VarType1, varName1, VarType2, varName2, VarType3, varName3, VarType4, varName4, VarType5, varName5, VarType6, varName6, VarType7, varName7, VarType8, varName8, TraceLoggingKeyword(MICROSOFT_KEYWORD_TELEMETRY))

#define DEFINE_TAGGED_TELEMETRY_EVENT_UINT32(EventId, varName)  DEFINE_TAGGED_TELEMETRY_EVENT_PARAM1(EventId, UINT32, varName)
#define DEFINE_TAGGED_TELEMETRY_EVENT_BOOL(EventId, varName)    DEFINE_TAGGED_TELEMETRY_EVENT_PARAM1(EventId, bool, varName)
#define DEFINE_TAGGED_TELEMETRY_EVENT_STRING(EventId, varName)  DEFINE_TAGGED_TELEMETRY_EVENT_PARAM1(EventId, PCWSTR, varName)

#define DEFINE_TAGGED_COMPLIANT_TELEMETRY_EVENT(EventId, PrivacyTag) \
    DEFINE_TAGGED_TRACELOGGING_EVENT(EventId, TraceLoggingKeyword(MICROSOFT_KEYWORD_TELEMETRY), TelemetryPrivacyDataTag(PrivacyTag))
#define DEFINE_TAGGED_COMPLIANT_TELEMETRY_EVENT_PARAM1(EventId, PrivacyTag, VarType1, varName1) \
    DEFINE_TAGGED_TRACELOGGING_EVENT_PARAM1(EventId, VarType1, varName1, TraceLoggingKeyword(MICROSOFT_KEYWORD_TELEMETRY), TelemetryPrivacyDataTag(PrivacyTag))
#define DEFINE_TAGGED_COMPLIANT_TELEMETRY_EVENT_PARAM2(EventId, PrivacyTag, VarType1, varName1, VarType2, varName2) \
    DEFINE_TAGGED_TRACELOGGING_EVENT_PARAM2(EventId, VarType1, varName1, VarType2, varName2, TraceLoggingKeyword(MICROSOFT_KEYWORD_TELEMETRY), TelemetryPrivacyDataTag(PrivacyTag))
#define DEFINE_TAGGED_COMPLIANT_TELEMETRY_EVENT_PARAM3(EventId, PrivacyTag, VarType1, varName1, VarType2, varName2, VarType3, varName3) \
    DEFINE_TAGGED_TRACELOGGING_EVENT_PARAM3(EventId, VarType1, varName1, VarType2, varName2, VarType3, varName3, TraceLoggingKeyword(MICROSOFT_KEYWORD_TELEMETRY), TelemetryPrivacyDataTag(PrivacyTag))
#define DEFINE_TAGGED_COMPLIANT_TELEMETRY_EVENT_PARAM4(EventId, PrivacyTag, VarType1, varName1, VarType2, varName2, VarType3, varName3, VarType4, varName4) \
    DEFINE_TAGGED_TRACELOGGING_EVENT_PARAM4(EventId, VarType1, varName1, VarType2, varName2, VarType3, varName3, VarType4, varName4, TraceLoggingKeyword(MICROSOFT_KEYWORD_TELEMETRY), TelemetryPrivacyDataTag(PrivacyTag))
#define DEFINE_TAGGED_COMPLIANT_TELEMETRY_EVENT_PARAM5(EventId, PrivacyTag, VarType1, varName1, VarType2, varName2, VarType3, varName3, VarType4, varName4, VarType5, varName5) \
    DEFINE_TAGGED_TRACELOGGING_EVENT_PARAM5(EventId, VarType1, varName1, VarType2, varName2, VarType3, varName3, VarType4, varName4, VarType5, varName5, TraceLoggingKeyword(MICROSOFT_KEYWORD_TELEMETRY), TelemetryPrivacyDataTag(PrivacyTag))
#define DEFINE_TAGGED_COMPLIANT_TELEMETRY_EVENT_PARAM6(EventId, PrivacyTag, VarType1, varName1, VarType2, varName2, VarType3, varName3, VarType4, varName4, VarType5, varName5, VarType6, varName6) \
    DEFINE_TAGGED_TRACELOGGING_EVENT_PARAM6(EventId, VarType1, varName1, VarType2, varName2, VarType3, varName3, VarType4, varName4, VarType5, varName5, VarType6, varName6, TraceLoggingKeyword(MICROSOFT_KEYWORD_TELEMETRY), TelemetryPrivacyDataTag(PrivacyTag))
#define DEFINE_TAGGED_COMPLIANT_TELEMETRY_EVENT_PARAM7(EventId, PrivacyTag, VarType1, varName1, VarType2, varName2, VarType3, varName3, VarType4, varName4, VarType5, varName5, VarType6, varName6, VarType7, varName7) \
    DEFINE_TAGGED_TRACELOGGING_EVENT_PARAM7(EventId, VarType1, varName1, VarType2, varName2, VarType3, varName3, VarType4, varName4, VarType5, varName5, VarType6, varName6, VarType7, varName7, TraceLoggingKeyword(MICROSOFT_KEYWORD_TELEMETRY), TelemetryPrivacyDataTag(PrivacyTag))
#define DEFINE_TAGGED_COMPLIANT_TELEMETRY_EVENT_PARAM8(EventId, PrivacyTag, VarType1, varName1, VarType2, varName2, VarType3, varName3, VarType4, varName4, VarType5, varName5, VarType6, varName6, VarType7, varName7, VarType8, varName8) \
    DEFINE_TAGGED_TRACELOGGING_EVENT_PARAM8(EventId, VarType1, varName1, VarType2, varName2, VarType3, varName3, VarType4, varName4, VarType5, varName5, VarType6, varName6, VarType7, varName7, VarType8, varName8, TraceLoggingKeyword(MICROSOFT_KEYWORD_TELEMETRY), TelemetryPrivacyDataTag(PrivacyTag))

#define DEFINE_TAGGED_COMPLIANT_TELEMETRY_EVENT_UINT32(EventId, PrivacyTag, varName)  DEFINE_TAGGED_COMPLIANT_TELEMETRY_EVENT_PARAM1(EventId, PrivacyTag, UINT32, varName)
#define DEFINE_TAGGED_COMPLIANT_TELEMETRY_EVENT_BOOL(EventId, PrivacyTag, varName)    DEFINE_TAGGED_COMPLIANT_TELEMETRY_EVENT_PARAM1(EventId, PrivacyTag, bool, varName)
#define DEFINE_TAGGED_COMPLIANT_TELEMETRY_EVENT_STRING(EventId, PrivacyTag, varName)  DEFINE_TAGGED_COMPLIANT_TELEMETRY_EVENT_PARAM1(EventId, PrivacyTag, PCWSTR, varName)

// [Optional] Simple Tagged Events for Activities
// Use these methods to define very simple tagged measures events for a Custom Activity.

#define DEFINE_TAGGED_MEASURES_EVENT(EventId) \
    DEFINE_TAGGED_TRACELOGGING_EVENT(EventId, TraceLoggingKeyword(MICROSOFT_KEYWORD_MEASURES))
#define DEFINE_TAGGED_MEASURES_EVENT_PARAM1(EventId, VarType1, varName1) \
    DEFINE_TAGGED_TRACELOGGING_EVENT_PARAM1(EventId, VarType1, varName1, TraceLoggingKeyword(MICROSOFT_KEYWORD_MEASURES))
#define DEFINE_TAGGED_MEASURES_EVENT_PARAM2(EventId, VarType1, varName1, VarType2, varName2) \
    DEFINE_TAGGED_TRACELOGGING_EVENT_PARAM2(EventId, VarType1, varName1, VarType2, varName2, TraceLoggingKeyword(MICROSOFT_KEYWORD_MEASURES))
#define DEFINE_TAGGED_MEASURES_EVENT_PARAM3(EventId, VarType1, varName1, VarType2, varName2, VarType3, varName3) \
    DEFINE_TAGGED_TRACELOGGING_EVENT_PARAM3(EventId, VarType1, varName1, VarType2, varName2, VarType3, varName3, TraceLoggingKeyword(MICROSOFT_KEYWORD_MEASURES))
#define DEFINE_TAGGED_MEASURES_EVENT_PARAM4(EventId, VarType1, varName1, VarType2, varName2, VarType3, varName3, VarType4, varName4) \
    DEFINE_TAGGED_TRACELOGGING_EVENT_PARAM4(EventId, VarType1, varName1, VarType2, varName2, VarType3, varName3, VarType4, varName4, TraceLoggingKeyword(MICROSOFT_KEYWORD_MEASURES))
#define DEFINE_TAGGED_MEASURES_EVENT_PARAM5(EventId, VarType1, varName1, VarType2, varName2, VarType3, varName3, VarType4, varName4, VarType5, varName5) \
    DEFINE_TAGGED_TRACELOGGING_EVENT_PARAM5(EventId, VarType1, varName1, VarType2, varName2, VarType3, varName3, VarType4, varName4, VarType5, varName5, TraceLoggingKeyword(MICROSOFT_KEYWORD_MEASURES))
#define DEFINE_TAGGED_MEASURES_EVENT_PARAM6(EventId, VarType1, varName1, VarType2, varName2, VarType3, varName3, VarType4, varName4, VarType5, varName5, VarType6, varName6) \
    DEFINE_TAGGED_TRACELOGGING_EVENT_PARAM6(EventId, VarType1, varName1, VarType2, varName2, VarType3, varName3, VarType4, varName4, VarType5, varName5, VarType6, varName6, TraceLoggingKeyword(MICROSOFT_KEYWORD_MEASURES))
#define DEFINE_TAGGED_MEASURES_EVENT_PARAM7(EventId, VarType1, varName1, VarType2, varName2, VarType3, varName3, VarType4, varName4, VarType5, varName5, VarType6, varName6, VarType7, varName7) \
    DEFINE_TAGGED_TRACELOGGING_EVENT_PARAM7(EventId, VarType1, varName1, VarType2, varName2, VarType3, varName3, VarType4, varName4, VarType5, varName5, VarType6, varName6, VarType7, varName7, TraceLoggingKeyword(MICROSOFT_KEYWORD_MEASURES))
#define DEFINE_TAGGED_MEASURES_EVENT_PARAM8(EventId, VarType1, varName1, VarType2, varName2, VarType3, varName3, VarType4, varName4, VarType5, varName5, VarType6, varName6, VarType7, varName7, VarType8, varName8) \
    DEFINE_TAGGED_TRACELOGGING_EVENT_PARAM8(EventId, VarType1, varName1, VarType2, varName2, VarType3, varName3, VarType4, varName4, VarType5, varName5, VarType6, varName6, VarType7, varName7, VarType8, varName8, TraceLoggingKeyword(MICROSOFT_KEYWORD_MEASURES))

#define DEFINE_TAGGED_MEASURES_EVENT_CV(EventId) \
    DEFINE_TAGGED_TRACELOGGING_EVENT_CV(EventId, TraceLoggingKeyword(MICROSOFT_KEYWORD_MEASURES))
#define DEFINE_TAGGED_MEASURES_EVENT_PARAM1_CV(EventId, VarType1, varName1) \
    DEFINE_TAGGED_TRACELOGGING_EVENT_PARAM1_CV(EventId, VarType1, varName1, TraceLoggingKeyword(MICROSOFT_KEYWORD_MEASURES))
#define DEFINE_TAGGED_MEASURES_EVENT_PARAM2_CV(EventId, VarType1, varName1, VarType2, varName2) \
    DEFINE_TAGGED_TRACELOGGING_EVENT_PARAM2_CV(EventId, VarType1, varName1, VarType2, varName2, TraceLoggingKeyword(MICROSOFT_KEYWORD_MEASURES))
#define DEFINE_TAGGED_MEASURES_EVENT_PARAM3_CV(EventId, VarType1, varName1, VarType2, varName2, VarType3, varName3) \
    DEFINE_TAGGED_TRACELOGGING_EVENT_PARAM3_CV(EventId, VarType1, varName1, VarType2, varName2, VarType3, varName3, TraceLoggingKeyword(MICROSOFT_KEYWORD_MEASURES))
#define DEFINE_TAGGED_MEASURES_EVENT_PARAM4_CV(EventId, VarType1, varName1, VarType2, varName2, VarType3, varName3, VarType4, varName4) \
    DEFINE_TAGGED_TRACELOGGING_EVENT_PARAM4_CV(EventId, VarType1, varName1, VarType2, varName2, VarType3, varName3, VarType4, varName4, TraceLoggingKeyword(MICROSOFT_KEYWORD_MEASURES))
#define DEFINE_TAGGED_MEASURES_EVENT_PARAM5_CV(EventId, VarType1, varName1, VarType2, varName2, VarType3, varName3, VarType4, varName4, VarType5, varName5) \
    DEFINE_TAGGED_TRACELOGGING_EVENT_PARAM5_CV(EventId, VarType1, varName1, VarType2, varName2, VarType3, varName3, VarType4, varName4, VarType5, varName5, TraceLoggingKeyword(MICROSOFT_KEYWORD_MEASURES))
#define DEFINE_TAGGED_MEASURES_EVENT_PARAM6_CV(EventId, VarType1, varName1, VarType2, varName2, VarType3, varName3, VarType4, varName4, VarType5, varName5, VarType6, varName6) \
    DEFINE_TAGGED_TRACELOGGING_EVENT_PARAM6_CV(EventId, VarType1, varName1, VarType2, varName2, VarType3, varName3, VarType4, varName4, VarType5, varName5, VarType6, varName6, TraceLoggingKeyword(MICROSOFT_KEYWORD_MEASURES))
#define DEFINE_TAGGED_MEASURES_EVENT_PARAM7_CV(EventId, VarType1, varName1, VarType2, varName2, VarType3, varName3, VarType4, varName4, VarType5, varName5, VarType6, varName6, VarType7, varName7) \
    DEFINE_TAGGED_TRACELOGGING_EVENT_PARAM7_CV(EventId, VarType1, varName1, VarType2, varName2, VarType3, varName3, VarType4, varName4, VarType5, varName5, VarType6, varName6, VarType7, varName7, TraceLoggingKeyword(MICROSOFT_KEYWORD_MEASURES))
#define DEFINE_TAGGED_MEASURES_EVENT_PARAM8_CV(EventId, VarType1, varName1, VarType2, varName2, VarType3, varName3, VarType4, varName4, VarType5, varName5, VarType6, varName6, VarType7, varName7, VarType8, varName8) \
    DEFINE_TAGGED_TRACELOGGING_EVENT_PARAM8_CV(EventId, VarType1, varName1, VarType2, varName2, VarType3, varName3, VarType4, varName4, VarType5, varName5, VarType6, varName6, VarType7, varName7, VarType8, varName8, TraceLoggingKeyword(MICROSOFT_KEYWORD_MEASURES))

#define DEFINE_TAGGED_MEASURES_EVENT_UINT32(EventId, varName)  DEFINE_TAGGED_MEASURES_EVENT_PARAM1(EventId, UINT32, varName)
#define DEFINE_TAGGED_MEASURES_EVENT_BOOL(EventId, varName)    DEFINE_TAGGED_MEASURES_EVENT_PARAM1(EventId, bool, varName)
#define DEFINE_TAGGED_MEASURES_EVENT_STRING(EventId, varName)  DEFINE_TAGGED_MEASURES_EVENT_PARAM1(EventId, PCWSTR, varName)

#define DEFINE_TAGGED_COMPLIANT_MEASURES_EVENT(EventId, PrivacyTag) \
    DEFINE_TAGGED_TRACELOGGING_EVENT(EventId, TraceLoggingKeyword(MICROSOFT_KEYWORD_MEASURES), TelemetryPrivacyDataTag(PrivacyTag))
#define DEFINE_TAGGED_COMPLIANT_MEASURES_EVENT_PARAM1(EventId, PrivacyTag, VarType1, varName1) \
    DEFINE_TAGGED_TRACELOGGING_EVENT_PARAM1(EventId, VarType1, varName1, TraceLoggingKeyword(MICROSOFT_KEYWORD_MEASURES), TelemetryPrivacyDataTag(PrivacyTag))
#define DEFINE_TAGGED_COMPLIANT_MEASURES_EVENT_PARAM2(EventId, PrivacyTag, VarType1, varName1, VarType2, varName2) \
    DEFINE_TAGGED_TRACELOGGING_EVENT_PARAM2(EventId, VarType1, varName1, VarType2, varName2, TraceLoggingKeyword(MICROSOFT_KEYWORD_MEASURES), TelemetryPrivacyDataTag(PrivacyTag))
#define DEFINE_TAGGED_COMPLIANT_MEASURES_EVENT_PARAM3(EventId, PrivacyTag, VarType1, varName1, VarType2, varName2, VarType3, varName3) \
    DEFINE_TAGGED_TRACELOGGING_EVENT_PARAM3(EventId, VarType1, varName1, VarType2, varName2, VarType3, varName3, TraceLoggingKeyword(MICROSOFT_KEYWORD_MEASURES), TelemetryPrivacyDataTag(PrivacyTag))
#define DEFINE_TAGGED_COMPLIANT_MEASURES_EVENT_PARAM4(EventId, PrivacyTag, VarType1, varName1, VarType2, varName2, VarType3, varName3, VarType4, varName4) \
    DEFINE_TAGGED_TRACELOGGING_EVENT_PARAM4(EventId, VarType1, varName1, VarType2, varName2, VarType3, varName3, VarType4, varName4, TraceLoggingKeyword(MICROSOFT_KEYWORD_MEASURES), TelemetryPrivacyDataTag(PrivacyTag))
#define DEFINE_TAGGED_COMPLIANT_MEASURES_EVENT_PARAM5(EventId, PrivacyTag, VarType1, varName1, VarType2, varName2, VarType3, varName3, VarType4, varName4, VarType5, varName5) \
    DEFINE_TAGGED_TRACELOGGING_EVENT_PARAM5(EventId, VarType1, varName1, VarType2, varName2, VarType3, varName3, VarType4, varName4, VarType5, varName5, TraceLoggingKeyword(MICROSOFT_KEYWORD_MEASURES), TelemetryPrivacyDataTag(PrivacyTag))
#define DEFINE_TAGGED_COMPLIANT_MEASURES_EVENT_PARAM6(EventId, PrivacyTag, VarType1, varName1, VarType2, varName2, VarType3, varName3, VarType4, varName4, VarType5, varName5, VarType6, varName6) \
    DEFINE_TAGGED_TRACELOGGING_EVENT_PARAM6(EventId, VarType1, varName1, VarType2, varName2, VarType3, varName3, VarType4, varName4, VarType5, varName5, VarType6, varName6, TraceLoggingKeyword(MICROSOFT_KEYWORD_MEASURES), TelemetryPrivacyDataTag(PrivacyTag))
#define DEFINE_TAGGED_COMPLIANT_MEASURES_EVENT_PARAM7(EventId, PrivacyTag, VarType1, varName1, VarType2, varName2, VarType3, varName3, VarType4, varName4, VarType5, varName5, VarType6, varName6, VarType7, varName7) \
    DEFINE_TAGGED_TRACELOGGING_EVENT_PARAM7(EventId, VarType1, varName1, VarType2, varName2, VarType3, varName3, VarType4, varName4, VarType5, varName5, VarType6, varName6, VarType7, varName7, TraceLoggingKeyword(MICROSOFT_KEYWORD_MEASURES), TelemetryPrivacyDataTag(PrivacyTag))
#define DEFINE_TAGGED_COMPLIANT_MEASURES_EVENT_PARAM8(EventId, PrivacyTag, VarType1, varName1, VarType2, varName2, VarType3, varName3, VarType4, varName4, VarType5, varName5, VarType6, varName6, VarType7, varName7, VarType8, varName8) \
    DEFINE_TAGGED_TRACELOGGING_EVENT_PARAM8(EventId, VarType1, varName1, VarType2, varName2, VarType3, varName3, VarType4, varName4, VarType5, varName5, VarType6, varName6, VarType7, varName7, VarType8, varName8, TraceLoggingKeyword(MICROSOFT_KEYWORD_MEASURES), TelemetryPrivacyDataTag(PrivacyTag))

#define DEFINE_TAGGED_COMPLIANT_MEASURES_EVENT_UINT32(EventId, PrivacyTag, varName)  DEFINE_TAGGED_COMPLIANT_MEASURES_EVENT_PARAM1(EventId, PrivacyTag, UINT32, varName)
#define DEFINE_TAGGED_COMPLIANT_MEASURES_EVENT_BOOL(EventId, PrivacyTag, varName)    DEFINE_TAGGED_COMPLIANT_MEASURES_EVENT_PARAM1(EventId, PrivacyTag, bool, varName)
#define DEFINE_TAGGED_COMPLIANT_MEASURES_EVENT_STRING(EventId, PrivacyTag, varName)  DEFINE_TAGGED_COMPLIANT_MEASURES_EVENT_PARAM1(EventId, PrivacyTag, PCWSTR, varName)

// [Optional] Simple Tagged Events for Activities
// Use these methods to define very simple tagged CRITICAL_DATA events for a Custom Activity.

#define DEFINE_TAGGED_CRITICAL_DATA_EVENT(EventId) \
    DEFINE_TAGGED_TRACELOGGING_EVENT(EventId, TraceLoggingKeyword(MICROSOFT_KEYWORD_CRITICAL_DATA))
#define DEFINE_TAGGED_CRITICAL_DATA_EVENT_PARAM1(EventId, VarType1, varName1) \
    DEFINE_TAGGED_TRACELOGGING_EVENT_PARAM1(EventId, VarType1, varName1, TraceLoggingKeyword(MICROSOFT_KEYWORD_CRITICAL_DATA))
#define DEFINE_TAGGED_CRITICAL_DATA_EVENT_PARAM2(EventId, VarType1, varName1, VarType2, varName2) \
    DEFINE_TAGGED_TRACELOGGING_EVENT_PARAM2(EventId, VarType1, varName1, VarType2, varName2, TraceLoggingKeyword(MICROSOFT_KEYWORD_CRITICAL_DATA))
#define DEFINE_TAGGED_CRITICAL_DATA_EVENT_PARAM3(EventId, VarType1, varName1, VarType2, varName2, VarType3, varName3) \
    DEFINE_TAGGED_TRACELOGGING_EVENT_PARAM3(EventId, VarType1, varName1, VarType2, varName2, VarType3, varName3, TraceLoggingKeyword(MICROSOFT_KEYWORD_CRITICAL_DATA))
#define DEFINE_TAGGED_CRITICAL_DATA_EVENT_PARAM4(EventId, VarType1, varName1, VarType2, varName2, VarType3, varName3, VarType4, varName4) \
    DEFINE_TAGGED_TRACELOGGING_EVENT_PARAM4(EventId, VarType1, varName1, VarType2, varName2, VarType3, varName3, VarType4, varName4, TraceLoggingKeyword(MICROSOFT_KEYWORD_CRITICAL_DATA))
#define DEFINE_TAGGED_CRITICAL_DATA_EVENT_PARAM5(EventId, VarType1, varName1, VarType2, varName2, VarType3, varName3, VarType4, varName4, VarType5, varName5) \
    DEFINE_TAGGED_TRACELOGGING_EVENT_PARAM5(EventId, VarType1, varName1, VarType2, varName2, VarType3, varName3, VarType4, varName4, VarType5, varName5, TraceLoggingKeyword(MICROSOFT_KEYWORD_CRITICAL_DATA))
#define DEFINE_TAGGED_CRITICAL_DATA_EVENT_PARAM6(EventId, VarType1, varName1, VarType2, varName2, VarType3, varName3, VarType4, varName4, VarType5, varName5, VarType6, varName6) \
    DEFINE_TAGGED_TRACELOGGING_EVENT_PARAM6(EventId, VarType1, varName1, VarType2, varName2, VarType3, varName3, VarType4, varName4, VarType5, varName5, VarType6, varName6, TraceLoggingKeyword(MICROSOFT_KEYWORD_CRITICAL_DATA))
#define DEFINE_TAGGED_CRITICAL_DATA_EVENT_PARAM7(EventId, VarType1, varName1, VarType2, varName2, VarType3, varName3, VarType4, varName4, VarType5, varName5, VarType6, varName6, VarType7, varName7) \
    DEFINE_TAGGED_TRACELOGGING_EVENT_PARAM7(EventId, VarType1, varName1, VarType2, varName2, VarType3, varName3, VarType4, varName4, VarType5, varName5, VarType6, varName6, VarType7, varName7, TraceLoggingKeyword(MICROSOFT_KEYWORD_CRITICAL_DATA))
#define DEFINE_TAGGED_CRITICAL_DATA_EVENT_PARAM8(EventId, VarType1, varName1, VarType2, varName2, VarType3, varName3, VarType4, varName4, VarType5, varName5, VarType6, varName6, VarType7, varName7, VarType8, varName8) \
    DEFINE_TAGGED_TRACELOGGING_EVENT_PARAM8(EventId, VarType1, varName1, VarType2, varName2, VarType3, varName3, VarType4, varName4, VarType5, varName5, VarType6, varName6, VarType7, varName7, VarType8, varName8, TraceLoggingKeyword(MICROSOFT_KEYWORD_CRITICAL_DATA))
#define DEFINE_TAGGED_CRITICAL_DATA_EVENT_PARAM9(EventId, VarType1, varName1, VarType2, varName2, VarType3, varName3, VarType4, varName4, VarType5, varName5, VarType6, varName6, VarType7, varName7, VarType8, varName8, VarType9, varName9) \
    DEFINE_TAGGED_TRACELOGGING_EVENT_PARAM9(EventId, VarType1, varName1, VarType2, varName2, VarType3, varName3, VarType4, varName4, VarType5, varName5, VarType6, varName6, VarType7, varName7, VarType8, varName8, VarType9, varName9, TraceLoggingKeyword(MICROSOFT_KEYWORD_CRITICAL_DATA))

#define DEFINE_TAGGED_CRITICAL_DATA_EVENT_CV(EventId) \
    DEFINE_TAGGED_TRACELOGGING_EVENT_CV(EventId, TraceLoggingKeyword(MICROSOFT_KEYWORD_CRITICAL_DATA))
#define DEFINE_TAGGED_CRITICAL_DATA_EVENT_PARAM1_CV(EventId, VarType1, varName1) \
    DEFINE_TAGGED_TRACELOGGING_EVENT_PARAM1_CV(EventId, VarType1, varName1, TraceLoggingKeyword(MICROSOFT_KEYWORD_CRITICAL_DATA))
#define DEFINE_TAGGED_CRITICAL_DATA_EVENT_PARAM2_CV(EventId, VarType1, varName1, VarType2, varName2) \
    DEFINE_TAGGED_TRACELOGGING_EVENT_PARAM2_CV(EventId, VarType1, varName1, VarType2, varName2, TraceLoggingKeyword(MICROSOFT_KEYWORD_CRITICAL_DATA))
#define DEFINE_TAGGED_CRITICAL_DATA_EVENT_PARAM3_CV(EventId, VarType1, varName1, VarType2, varName2, VarType3, varName3) \
    DEFINE_TAGGED_TRACELOGGING_EVENT_PARAM3_CV(EventId, VarType1, varName1, VarType2, varName2, VarType3, varName3, TraceLoggingKeyword(MICROSOFT_KEYWORD_CRITICAL_DATA))
#define DEFINE_TAGGED_CRITICAL_DATA_EVENT_PARAM4_CV(EventId, VarType1, varName1, VarType2, varName2, VarType3, varName3, VarType4, varName4) \
    DEFINE_TAGGED_TRACELOGGING_EVENT_PARAM4_CV(EventId, VarType1, varName1, VarType2, varName2, VarType3, varName3, VarType4, varName4, TraceLoggingKeyword(MICROSOFT_KEYWORD_CRITICAL_DATA))
#define DEFINE_TAGGED_CRITICAL_DATA_EVENT_PARAM5_CV(EventId, VarType1, varName1, VarType2, varName2, VarType3, varName3, VarType4, varName4, VarType5, varName5) \
    DEFINE_TAGGED_TRACELOGGING_EVENT_PARAM5_CV(EventId, VarType1, varName1, VarType2, varName2, VarType3, varName3, VarType4, varName4, VarType5, varName5, TraceLoggingKeyword(MICROSOFT_KEYWORD_CRITICAL_DATA))
#define DEFINE_TAGGED_CRITICAL_DATA_EVENT_PARAM6_CV(EventId, VarType1, varName1, VarType2, varName2, VarType3, varName3, VarType4, varName4, VarType5, varName5, VarType6, varName6) \
    DEFINE_TAGGED_TRACELOGGING_EVENT_PARAM6_CV(EventId, VarType1, varName1, VarType2, varName2, VarType3, varName3, VarType4, varName4, VarType5, varName5, VarType6, varName6, TraceLoggingKeyword(MICROSOFT_KEYWORD_CRITICAL_DATA))
#define DEFINE_TAGGED_CRITICAL_DATA_EVENT_PARAM7_CV(EventId, VarType1, varName1, VarType2, varName2, VarType3, varName3, VarType4, varName4, VarType5, varName5, VarType6, varName6, VarType7, varName7) \
    DEFINE_TAGGED_TRACELOGGING_EVENT_PARAM7_CV(EventId, VarType1, varName1, VarType2, varName2, VarType3, varName3, VarType4, varName4, VarType5, varName5, VarType6, varName6, VarType7, varName7, TraceLoggingKeyword(MICROSOFT_KEYWORD_CRITICAL_DATA))
#define DEFINE_TAGGED_CRITICAL_DATA_EVENT_PARAM8_CV(EventId, VarType1, varName1, VarType2, varName2, VarType3, varName3, VarType4, varName4, VarType5, varName5, VarType6, varName6, VarType7, varName7, VarType8, varName8) \
    DEFINE_TAGGED_TRACELOGGING_EVENT_PARAM8_CV(EventId, VarType1, varName1, VarType2, varName2, VarType3, varName3, VarType4, varName4, VarType5, varName5, VarType6, varName6, VarType7, varName7, VarType8, varName8, TraceLoggingKeyword(MICROSOFT_KEYWORD_CRITICAL_DATA))

#define DEFINE_TAGGED_CRITICAL_DATA_EVENT_UINT32(EventId, varName)  DEFINE_TAGGED_CRITICAL_DATA_EVENT_PARAM1(EventId, UINT32, varName)
#define DEFINE_TAGGED_CRITICAL_DATA_EVENT_BOOL(EventId, varName)    DEFINE_TAGGED_CRITICAL_DATA_EVENT_PARAM1(EventId, bool, varName)
#define DEFINE_TAGGED_CRITICAL_DATA_EVENT_STRING(EventId, varName)  DEFINE_TAGGED_CRITICAL_DATA_EVENT_PARAM1(EventId, PCWSTR, varName)

#define DEFINE_TAGGED_COMPLIANT_CRITICAL_DATA_EVENT(EventId, PrivacyTag) \
    DEFINE_TAGGED_TRACELOGGING_EVENT(EventId, TraceLoggingKeyword(MICROSOFT_KEYWORD_CRITICAL_DATA), TelemetryPrivacyDataTag(PrivacyTag))
#define DEFINE_TAGGED_COMPLIANT_CRITICAL_DATA_EVENT_PARAM1(EventId, PrivacyTag, VarType1, varName1) \
    DEFINE_TAGGED_TRACELOGGING_EVENT_PARAM1(EventId, VarType1, varName1, TraceLoggingKeyword(MICROSOFT_KEYWORD_CRITICAL_DATA), TelemetryPrivacyDataTag(PrivacyTag))
#define DEFINE_TAGGED_COMPLIANT_CRITICAL_DATA_EVENT_PARAM2(EventId, PrivacyTag, VarType1, varName1, VarType2, varName2) \
    DEFINE_TAGGED_TRACELOGGING_EVENT_PARAM2(EventId, VarType1, varName1, VarType2, varName2, TraceLoggingKeyword(MICROSOFT_KEYWORD_CRITICAL_DATA), TelemetryPrivacyDataTag(PrivacyTag))
#define DEFINE_TAGGED_COMPLIANT_CRITICAL_DATA_EVENT_PARAM3(EventId, PrivacyTag, VarType1, varName1, VarType2, varName2, VarType3, varName3) \
    DEFINE_TAGGED_TRACELOGGING_EVENT_PARAM3(EventId, VarType1, varName1, VarType2, varName2, VarType3, varName3, TraceLoggingKeyword(MICROSOFT_KEYWORD_CRITICAL_DATA), TelemetryPrivacyDataTag(PrivacyTag))
#define DEFINE_TAGGED_COMPLIANT_CRITICAL_DATA_EVENT_PARAM4(EventId, PrivacyTag, VarType1, varName1, VarType2, varName2, VarType3, varName3, VarType4, varName4) \
    DEFINE_TAGGED_TRACELOGGING_EVENT_PARAM4(EventId, VarType1, varName1, VarType2, varName2, VarType3, varName3, VarType4, varName4, TraceLoggingKeyword(MICROSOFT_KEYWORD_CRITICAL_DATA), TelemetryPrivacyDataTag(PrivacyTag))
#define DEFINE_TAGGED_COMPLIANT_CRITICAL_DATA_EVENT_PARAM5(EventId, PrivacyTag, VarType1, varName1, VarType2, varName2, VarType3, varName3, VarType4, varName4, VarType5, varName5) \
    DEFINE_TAGGED_TRACELOGGING_EVENT_PARAM5(EventId, VarType1, varName1, VarType2, varName2, VarType3, varName3, VarType4, varName4, VarType5, varName5, TraceLoggingKeyword(MICROSOFT_KEYWORD_CRITICAL_DATA), TelemetryPrivacyDataTag(PrivacyTag))
#define DEFINE_TAGGED_COMPLIANT_CRITICAL_DATA_EVENT_PARAM6(EventId, PrivacyTag, VarType1, varName1, VarType2, varName2, VarType3, varName3, VarType4, varName4, VarType5, varName5, VarType6, varName6) \
    DEFINE_TAGGED_TRACELOGGING_EVENT_PARAM6(EventId, VarType1, varName1, VarType2, varName2, VarType3, varName3, VarType4, varName4, VarType5, varName5, VarType6, varName6, TraceLoggingKeyword(MICROSOFT_KEYWORD_CRITICAL_DATA), TelemetryPrivacyDataTag(PrivacyTag))
#define DEFINE_TAGGED_COMPLIANT_CRITICAL_DATA_EVENT_PARAM7(EventId, PrivacyTag, VarType1, varName1, VarType2, varName2, VarType3, varName3, VarType4, varName4, VarType5, varName5, VarType6, varName6, VarType7, varName7) \
    DEFINE_TAGGED_TRACELOGGING_EVENT_PARAM7(EventId, VarType1, varName1, VarType2, varName2, VarType3, varName3, VarType4, varName4, VarType5, varName5, VarType6, varName6, VarType7, varName7, TraceLoggingKeyword(MICROSOFT_KEYWORD_CRITICAL_DATA), TelemetryPrivacyDataTag(PrivacyTag))
#define DEFINE_TAGGED_COMPLIANT_CRITICAL_DATA_EVENT_PARAM8(EventId, PrivacyTag, VarType1, varName1, VarType2, varName2, VarType3, varName3, VarType4, varName4, VarType5, varName5, VarType6, varName6, VarType7, varName7, VarType8, varName8) \
    DEFINE_TAGGED_TRACELOGGING_EVENT_PARAM8(EventId, VarType1, varName1, VarType2, varName2, VarType3, varName3, VarType4, varName4, VarType5, varName5, VarType6, varName6, VarType7, varName7, VarType8, varName8, TraceLoggingKeyword(MICROSOFT_KEYWORD_CRITICAL_DATA), TelemetryPrivacyDataTag(PrivacyTag))

#define DEFINE_TAGGED_COMPLIANT_CRITICAL_DATA_EVENT_UINT32(EventId, PrivacyTag, varName)  DEFINE_TAGGED_COMPLIANT_CRITICAL_DATA_EVENT_PARAM1(EventId, PrivacyTag, UINT32, varName)
#define DEFINE_TAGGED_COMPLIANT_CRITICAL_DATA_EVENT_BOOL(EventId, PrivacyTag, varName)    DEFINE_TAGGED_COMPLIANT_CRITICAL_DATA_EVENT_PARAM1(EventId, PrivacyTag, bool, varName)
#define DEFINE_TAGGED_COMPLIANT_CRITICAL_DATA_EVENT_STRING(EventId, PrivacyTag, varName)  DEFINE_TAGGED_COMPLIANT_CRITICAL_DATA_EVENT_PARAM1(EventId, PrivacyTag, PCWSTR, varName)

// Thread Activities [deprecated]
// These are desktop only and are not recommended by the fundamentals team.  These activities lag behind regular activities in
// their ability to use CallContext or to be cross-thread portable, so their usage should be limited.

#if WINAPI_FAMILY_PARTITION(WINAPI_PARTITION_DESKTOP)
#define BEGIN_DEFINE_TRACELOGGING_THREAD_ACTIVITY_CLASS_WITH_KEYWORD_LEVEL(ActivityClassName, keyword, level) \
    class ActivityClassName final : public _TlgActivityBase<ActivityClassName, keyword, level> \
    { \
        static const UINT64 PrivacyTag = 0; \
        friend class _TlgActivityBase<ActivityClassName, keyword, level>; \
        void OnStarted() { PushThreadActivityId(); } \
        void OnStopped() { PopThreadActivityId(); } \
    public: \
        ActivityClassName() : m_result(S_OK) \
        { \
        } \
    private: \
        template<typename... TArgs> \
        ActivityClassName(_In_ void **, TArgs&&... args) : m_result(S_OK) \
        { \
            StartActivity(wistd::forward<TArgs>(args)...); \
        } \
    protected: \
        void EnsureWatchingCurrentThread() {} \
        void IgnoreCurrentThread() {} \
        wil::FailureInfo const *GetFailureInfo() \
        { \
            return (FAILED(m_result) && (m_cache.GetFailure() != nullptr) && (m_result == m_cache.GetFailure()->hr)) ? m_cache.GetFailure() : nullptr; \
        } \
        HRESULT GetResult() \
        { \
            return m_result; \
        } \
    public: \
        ~ActivityClassName() \
        { \
            Stop(HRESULT_FROM_WIN32(ERROR_UNHANDLED_EXCEPTION)); \
        } \
        ActivityClassName(const ActivityClassName &) = default; \
        ActivityClassName(ActivityClassName &&) = default; \
        TraceLoggingHProvider Provider() const \
        { \
            return TraceLoggingType::Provider(); \
        } \
        void Stop(HRESULT hr = S_OK) \
        { \
            if (IsStarted()) \
            { \
                m_result = hr; \
                TRACELOGGING_WRITE_ACTIVITY_STOP(ActivityClassName); \
            } \
        } \
        template<typename... TArgs> \
        void StopWithResult(HRESULT hr, TArgs&&... args) \
        { \
            m_result = hr; \
            Stop(wistd::forward<TArgs>(args)...); \
        } \
        template<typename... TArgs> \
        static ActivityClassName Start(TArgs&&... args) \
        { \
            return ActivityClassName(static_cast<void **>(__nullptr), wistd::forward<TArgs>(args)...); \
        } \
        void StartActivity() \
        { \
            TRACELOGGING_WRITE_ACTIVITY_START(ActivityClassName); \
        } \

#define BEGIN_DEFINE_TRACELOGGING_THREAD_ACTIVITY_CLASS_WITH_KEYWORD(ActivityClassName, keyword) \
    BEGIN_DEFINE_TRACELOGGING_THREAD_ACTIVITY_CLASS_WITH_KEYWORD_LEVEL(ActivityClassName, keyword, WINEVENT_LEVEL_VERBOSE)

#define BEGIN_DEFINE_TRACELOGGING_THREAD_ACTIVITY_CLASS_WITH_LEVEL(ActivityClassName, level) \
    BEGIN_DEFINE_TRACELOGGING_THREAD_ACTIVITY_CLASS_WITH_KEYWORD_LEVEL(ActivityClassName, 0, level)

#define BEGIN_DEFINE_TRACELOGGING_THREAD_ACTIVITY_CLASS(ActivityClassName) \
    BEGIN_DEFINE_TRACELOGGING_THREAD_ACTIVITY_CLASS_WITH_KEYWORD_LEVEL(ActivityClassName, 0, WINEVENT_LEVEL_VERBOSE)

#define END_DEFINE_TRACELOGGING_THREAD_ACTIVITY_CLASS() \
    private: \
        HRESULT m_result; \
        wil::ThreadFailureCache m_cache; \
    };

#define BEGIN_DEFINE_TELEMETRY_THREAD_ACTIVITY_CLASS(ActivityClassName) \
    BEGIN_DEFINE_TRACELOGGING_THREAD_ACTIVITY_CLASS_WITH_KEYWORD(ActivityClassName, MICROSOFT_KEYWORD_TELEMETRY)

#define END_DEFINE_TELEMETRY_THREAD_ACTIVITY_CLASS() \
    END_DEFINE_TRACELOGGING_THREAD_ACTIVITY_CLASS()

#define DEFINE_TRACELOGGING_THREAD_ACTIVITY_WITH_KEYWORD_LEVEL(ActivityClassName, keyword, level) \
    BEGIN_DEFINE_TRACELOGGING_THREAD_ACTIVITY_CLASS_WITH_KEYWORD_LEVEL(ActivityClassName, keyword, level) \
    END_DEFINE_TRACELOGGING_THREAD_ACTIVITY_CLASS()

#define DEFINE_TRACELOGGING_THREAD_ACTIVITY_WITH_KEYWORD(ActivityClassName, keyword) \
    BEGIN_DEFINE_TRACELOGGING_THREAD_ACTIVITY_CLASS_WITH_KEYWORD(ActivityClassName, keyword) \
    END_DEFINE_TRACELOGGING_THREAD_ACTIVITY_CLASS()

#define DEFINE_TRACELOGGING_THREAD_ACTIVITY_WITH_LEVEL(ActivityClassName, level) \
    BEGIN_DEFINE_TRACELOGGING_THREAD_ACTIVITY_CLASS_WITH_LEVEL(ActivityClassName, level) \
    END_DEFINE_TRACELOGGING_THREAD_ACTIVITY_CLASS()

#define DEFINE_TRACELOGGING_THREAD_ACTIVITY(ActivityClassName) \
    BEGIN_DEFINE_TRACELOGGING_THREAD_ACTIVITY_CLASS(ActivityClassName) \
    END_DEFINE_TRACELOGGING_THREAD_ACTIVITY_CLASS()

#define DEFINE_TELEMETRY_THREAD_ACTIVITY(ActivityClassName) \
    BEGIN_DEFINE_TELEMETRY_THREAD_ACTIVITY_CLASS(ActivityClassName) \
    END_DEFINE_TELEMETRY_THREAD_ACTIVITY_CLASS()

#endif /* WINAPI_FAMILY_PARTITION(WINAPI_PARTITION_DESKTOP) */


// [deprecated]
// DO NOT USE these concepts
// These should be removed post RI/FI cycle...

#define DEFINE_TRACELOGGING_METHOD                  DEFINE_EVENT_METHOD
#define BEGIN_DEFINE_TELEMETRY_ACTIVITY_CLASS       BEGIN_TELEMETRY_ACTIVITY_CLASS
#define END_DEFINE_TELEMETRY_ACTIVITY_CLASS         END_ACTIVITY_CLASS
#define BEGIN_DEFINE_TRACELOGGING_ACTIVITY_CLASS    BEGIN_TRACELOGGING_ACTIVITY_CLASS
#define END_DEFINE_TRACELOGGING_ACTIVITY_CLASS      END_ACTIVITY_CLASS
#define TELEMETRY_WRITE_ACTIVITY_START              TraceLoggingClassWriteStart
#define TRACELOGGING_WRITE_ACTIVITY_START           TraceLoggingClassWriteStart
#define TELEMETRY_WRITE_ACTIVITY_STOP               TraceLoggingClassWriteStop
#define TRACELOGGING_WRITE_ACTIVITY_STOP            TraceLoggingClassWriteStop
#define WRITE_TRACELOGGING_EVENT                    TraceLoggingClassWrite
#define WRITE_TELEMETRY_EVENT                       TraceLoggingClassWriteTelemetry
#define TRACELOGGING_WRITE_TAGGED_EVENT             TraceLoggingClassWriteTagged
#define TELEMETRY_WRITE_TAGGED_EVENT                TraceLoggingClassWriteTaggedTelemetry

// [deprecated]
// DO NOT USE these concepts
// These should be removed post RI/FI cycle...
#define __DEFINE_EVENT                              DEFINE_TRACELOGGING_EVENT
#define __DEFINE_EVENT_PARAM1                       DEFINE_TRACELOGGING_EVENT_PARAM1
#define __DEFINE_EVENT_PARAM2                       DEFINE_TRACELOGGING_EVENT_PARAM2
#define __DEFINE_EVENT_PARAM3                       DEFINE_TRACELOGGING_EVENT_PARAM3
#define __DEFINE_EVENT_PARAM4                       DEFINE_TRACELOGGING_EVENT_PARAM4
#define __DEFINE_EVENT_PARAM5                       DEFINE_TRACELOGGING_EVENT_PARAM5
#define __DEFINE_EVENT_PARAM6                       DEFINE_TRACELOGGING_EVENT_PARAM6
#define __DEFINE_EVENT_PARAM7                       DEFINE_TRACELOGGING_EVENT_PARAM7
#define __DEFINE_EVENT_UINT32                       DEFINE_TRACELOGGING_EVENT_UINT32
#define __DEFINE_EVENT_BOOL                         DEFINE_TRACELOGGING_EVENT_BOOL
#define __DEFINE_EVENT_STRING                       DEFINE_TRACELOGGING_EVENT_STRING

// [deprecated]
// DO NOT USE these concepts
// These should be removed post RI/FI cycle...
#define __DEFINE_TAGGED_EVENT                       DEFINE_TAGGED_TRACELOGGING_EVENT
#define __DEFINE_TAGGED_EVENT_PARAM1                DEFINE_TAGGED_TRACELOGGING_EVENT_PARAM1
#define __DEFINE_TAGGED_EVENT_PARAM2                DEFINE_TAGGED_TRACELOGGING_EVENT_PARAM2
#define __DEFINE_TAGGED_EVENT_PARAM3                DEFINE_TAGGED_TRACELOGGING_EVENT_PARAM3
#define __DEFINE_TAGGED_EVENT_PARAM4                DEFINE_TAGGED_TRACELOGGING_EVENT_PARAM4
#define __DEFINE_TAGGED_EVENT_PARAM5                DEFINE_TAGGED_TRACELOGGING_EVENT_PARAM5
#define __DEFINE_TAGGED_EVENT_PARAM6                DEFINE_TAGGED_TRACELOGGING_EVENT_PARAM6
#define __DEFINE_TAGGED_EVENT_PARAM7                DEFINE_TAGGED_TRACELOGGING_EVENT_PARAM7
#define __DEFINE_TAGGED_EVENT_UINT32                DEFINE_TAGGED_TRACELOGGING_EVENT_UINT32
#define __DEFINE_TAGGED_EVENT_BOOL                  DEFINE_TAGGED_TRACELOGGING_EVENT_BOOL
#define __DEFINE_TAGGED_EVENT_STRING                DEFINE_TAGGED_TRACELOGGING_EVENT_STRING

template <typename T>
class ActivityErrorTracer
{
public:
    ActivityErrorTracer(T const &) {}
};

using TelemetryBase = wil::TraceLoggingProvider;

#define TRACELOGGING_WRITE_EVENT(TraceLoggingClassName, EventId, ...) \
    TraceLoggingWrite(TraceLoggingClassName::TraceLoggingType::Provider(), EventId, __VA_ARGS__)

#define TELEMETRY_WRITE_EVENT(EventId, ...) \
    TraceLoggingWrite(TraceLoggingType::Provider(), EventId, TraceLoggingKeyword(MICROSOFT_KEYWORD_TELEMETRY), __VA_ARGS__)

#define DEFINE_TAGGED_EVENT_METHOD(MethodName) \
    public: void MethodName

#define DEFINE_ACTIVITY_START(...) \
    void StartActivity(__VA_ARGS__)

#define DEFINE_ACTIVITY_STOP(...) \
    void Stop(__VA_ARGS__)

#define DECLARE_TRACELOGGING_CLASS(TraceLoggingClassName, ProviderName, ProviderId) \
    class TraceLoggingClassName : public wil::TraceLoggingProvider \
    { \
    IMPLEMENT_TRACELOGGING_CLASS_WITH_MICROSOFT_TELEMETRY(TraceLoggingClassName, ProviderName, ProviderId); \
    };

#define IMPLEMENT_TELEMETRY_CLASS(TelemetryClassName, TraceLoggingClassName) \
    __IMPLEMENT_TRACELOGGING_CLASS_BASE(TelemetryClassName, TraceLoggingClassName) \
    protected: \
        void Create() \
        { AttachProvider(TraceLoggingClassName::Provider()); \
          __TRACELOGGING_DEFINE_PROVIDER_STORAGE_LINK(TelemetryClassName, TraceLoggingClassName); } \
    public:

namespace wil
{
    /// @cond
    namespace details
    {
#ifdef WIL_API_TELEMETRY_SUSPEND_HANDLER
#pragma detect_mismatch("ODR_violation_WIL_API_TELEMETRY_SUSPEND_HANDLER_mismatch", "1")
#else
#pragma detect_mismatch("ODR_violation_WIL_API_TELEMETRY_SUSPEND_HANDLER_mismatch", "0")
#endif

        class ApiTelemetryLogger : public wil::TraceLoggingProvider
        {
            // {fb7fcbc6-7156-5a5b-eabd-0be47b14f453}
            IMPLEMENT_TRACELOGGING_CLASS_WITH_MICROSOFT_TELEMETRY(ApiTelemetryLogger, "Microsoft.Windows.ApiTelemetry", (0xfb7fcbc6, 0x7156, 0x5a5b, 0xea, 0xbd, 0x0b, 0xe4, 0x7b, 0x14, 0xf4, 0x53));
        public:
            // Used to store of list of APIs (with namespace, class, custom and call count data per API).
            // This is public so that it can be unit tested.
            class ApiDataList
            {
            public:
                struct ApiData
                {
                    PCWSTR className = nullptr;
                    PCWSTR apiName = nullptr;
                    PCSTR specialization = nullptr;
                    volatile long* counterReference = nullptr;
                    wistd::unique_ptr<ApiData> next;

                    ApiData(PCWSTR className_, PCWSTR apiName_, PCSTR specialization_, volatile long* counterReference_) :
                        className(className_), apiName(apiName_), specialization(specialization_), counterReference(counterReference_)
                    {
                    }
                };

                // Inserts a new Api call counter into the list, keeping the list sorted by className
                void Insert(PCWSTR className, PCWSTR apiName, _In_opt_ PCSTR specialization, volatile long* counterReference)
                {
                    wistd::unique_ptr<ApiData> newApiData(new(std::nothrow) ApiData(className, apiName, specialization, counterReference));
                    if (newApiData)
                    {
                        auto lock = m_lock.lock_exclusive();

                        // Insert the new ApiData, keeping the list sorted by className.
                        wistd::unique_ptr<ApiData>* currentNode = &m_root;
                        while (*currentNode)
                        {
                            wistd::unique_ptr<ApiData>& node = *currentNode;
                            if (wcscmp(className, node->className) <= 0)
                            {
                                break;
                            }
                            currentNode = &(node->next);
                        }
                        newApiData->next.reset(currentNode->release());
                        currentNode->reset(newApiData.release());
                    }
                }

                // For each distinct namespace, calls the provided flushCallback function.
                // After returning, it will have deleted all ApiData elements, and zeroed the *counterReference stored in each ApiData.
                void Flush(wistd::function<void(PCWSTR, PCWSTR, PCSTR, UINT32*, UINT16)> flushCallback)
                {
                    wistd::unique_ptr<ApiData> root;
                    if (m_root)
                    {
                        auto lock = m_lock.lock_exclusive();
                        root.swap(m_root);
                    }

                    while (root)
                    {
                        // First find the number of characters we need to allocate for each string, and the number of items in the counter array to allocate
                        size_t totalApiListLength = 1; // Init to 1 to account for null terminator
                        size_t totalSpecializationsLength = 1; // Init to 1 to account for null terminator
                        UINT16 numCounts = 0;

                        ProcessSingleNamespace(&root,
                            [&](wistd::unique_ptr<ApiData>& node)
                        {
                            // Get the length needed for the class string
                            const wchar_t* strAfterNamespace = GetClassStringPointer(node->className);
                            size_t classStrLen = wcslen(strAfterNamespace ? strAfterNamespace : node->className);

                            totalApiListLength += (classStrLen + wcslen(node->apiName) + 1); // We add 1 to account for the comma delimeter
                            if (node->specialization)
                            {
                                totalSpecializationsLength += strlen(node->specialization) + 1; // We add 1 to account for the comma delimeter
                            }
                            else
                            {
                                totalSpecializationsLength += 2; // '-' plus comma delimeter
                            }
                            numCounts++;
                        });

                        // Fill arrays with the API data, and then pass it to the callback function
                        wistd::unique_ptr<wchar_t[]> apiList(new(std::nothrow) wchar_t[totalApiListLength]);
                        wistd::unique_ptr<char[]> specializationList(new(std::nothrow) char[totalSpecializationsLength]);
                        wistd::unique_ptr<UINT32[]> countArray(new(std::nothrow) UINT32[numCounts]);
                        size_t nameSpaceLength = GetNameSpaceLength(root->className) + 1;
                        wistd::unique_ptr<wchar_t[]> nameSpace(new(std::nothrow) wchar_t[nameSpaceLength]);
                        if (!apiList || !specializationList || !countArray || !nameSpace)
                        {
                            return;
                        }

                        ZeroMemory(apiList.get(), totalApiListLength * sizeof(wchar_t));
                        ZeroMemory(specializationList.get(), totalSpecializationsLength * sizeof(char));
                        ZeroMemory(countArray.get(), numCounts * sizeof(UINT32));
                        ZeroMemory(nameSpace.get(), nameSpaceLength * sizeof(wchar_t));

                        StringCchCopyNW(nameSpace.get(), STRSAFE_MAX_CCH, root->className, nameSpaceLength - 1);

                        int countArrayIndex = 0;

                        wistd::unique_ptr<ApiData>* lastNamespaceNode = ProcessSingleNamespace(&root,
                            [&](wistd::unique_ptr<ApiData>& node)
                        {
                            countArray[countArrayIndex] = static_cast<UINT32>(::InterlockedExchangeNoFence(node->counterReference, 0));

                            // Prepend the portion of the apiName group string that's after the '.'. So for example, if the
                            // className is "Windows.System.Launcher", then we prepend "Launcher." to the apiName string.
                            const wchar_t* strAfterNamespace = GetClassStringPointer(node->className);
                            if (strAfterNamespace)
                            {
                                FAIL_FAST_IF_FAILED(StringCchCatW(apiList.get(), totalApiListLength, strAfterNamespace + 1));
                                FAIL_FAST_IF_FAILED(StringCchCatW(apiList.get(), totalApiListLength, L"."));
                            }

                            FAIL_FAST_IF_FAILED(StringCchCatW(apiList.get(), totalApiListLength, node->apiName));
                            if (node->specialization)
                            {
                                FAIL_FAST_IF_WIN32_ERROR(strncat_s(specializationList.get(), totalSpecializationsLength, node->specialization, strlen(node->specialization)) != 0);
                            }
                            else
                            {
                                FAIL_FAST_IF_WIN32_ERROR(strncat_s(specializationList.get(), totalSpecializationsLength, "-", 1) != 0);
                            }

                            if (countArrayIndex != (numCounts - 1))
                            {
                                FAIL_FAST_IF_FAILED(StringCchCatW(apiList.get(), totalApiListLength, L","));
                                FAIL_FAST_IF_WIN32_ERROR(strncat_s(specializationList.get(), totalSpecializationsLength, ",", 1) != 0);
                            }

                            countArrayIndex++;
                        });

                        // Call the callback function with the data we've collected for this namespace
                        flushCallback(nameSpace.get(), apiList.get(), specializationList.get(), countArray.get(), numCounts);

                        if (*lastNamespaceNode)
                        {
                            root.swap((*lastNamespaceNode)->next);
                        }
                        else
                        {
                            root.reset();
                        }
                    }
                }

            private:
                static wistd::unique_ptr<ApiData>* ProcessSingleNamespace(wistd::unique_ptr<ApiData>* root, wistd::function<void(wistd::unique_ptr<ApiData>&)> workerCallback)
                {
                    wistd::unique_ptr<ApiData>* currentNode = root;
                    while (*currentNode)
                    {
                        wistd::unique_ptr<ApiData>& node = *currentNode;

                        workerCallback(node);

                        // Check if our next node would be a new namespace; if so, then break out
                        if (node->next && !IsSameNameSpace(node->className, node->next->className))
                        {
                            break;
                        }

                        currentNode = &(node->next);
                    }

                    return currentNode;
                }

                static bool IsSameNameSpace(PCWSTR namespaceClass1, PCWSTR namespaceClass2)
                {
                    return (wcsncmp(namespaceClass1, namespaceClass2, GetNameSpaceLength(namespaceClass2) + 1) == 0);
                }

                static size_t GetNameSpaceLength(PCWSTR nameSpaceClass)
                {
                    const wchar_t* strAfterNamespace = GetClassStringPointer(nameSpaceClass);
                    return (strAfterNamespace ? (strAfterNamespace - nameSpaceClass) : wcslen(nameSpaceClass));
                }

                static const wchar_t* GetClassStringPointer(PCWSTR nameSpaceClass)
                {
                    // Note: Usage of wcsrchr can cause build errors in some components, so we implement a way of getting the pointer to the 'class' portion
                    // of the string ourselves.
                    int retIndex = 0;
                    while (nameSpaceClass[retIndex] != '\0')
                    {
                        retIndex++;
                    }
                    while (retIndex > 0 && nameSpaceClass[retIndex] != '.')
                    {
                        retIndex--;
                    }
                    return (retIndex != 0 ? &(nameSpaceClass[retIndex]) : nullptr);
                }

                wistd::unique_ptr<ApiData> m_root;
                wil::srwlock m_lock;
            };

        public:
            // Initializes an entry that holds the className.apiName, along with a counter for that className.apiName.
            // The counterReference passed to this should later be passed to LogApiInfo.
            //
            // A separate entry will be created for each apiName that has a distinct specialization value.
            //
            // This function only needs to be called once for each API, although it doesn't hurt if it gets called more than once.
            //
            // The apiName, className, and specialization parameters should be compile time constants. specialization can be null.
            DEFINE_EVENT_METHOD(InitApiData)(PCWSTR className, PCWSTR apiName, _In_opt_ PCSTR specialization, volatile long* counterReference)
            {
                // TODO: Validate that apiName and className are a compile-time constants; validate that specialization is
                // either compile-time constant or nullptr; validate that counterReference points to static variable.
                // Can do this by making sure address is <= (GetModuleHandle() + DLL size).
                m_apiDataList.Insert(className, apiName, specialization, counterReference);
            }

            // Fires a telemetry event that contains the method call apiName that has been logged by the component,
            // since the last FireEvent() call, or since the component was loaded.
            DEFINE_EVENT_METHOD(FireEvent)()
            {
                m_apiDataList.Flush(
                    [](PCWSTR nameSpace, PCWSTR apiList, PCSTR specializationList, UINT32* countArray, UINT16 numCounters)
                {
                    if (::wil::details::IsDebuggerPresent())
                    {
                        TraceLoggingWrite(Provider(), "ApiCallCountsWithDebuggerPresent", TraceLoggingValue(nameSpace, "Namespace"), TraceLoggingValue(apiList, "ApiDataList"),
                            TraceLoggingValue(specializationList, "CustomList"), TraceLoggingUInt32Array(countArray, numCounters, "HitCounts"), TraceLoggingBoolean(TRUE, "UTCReplace_AppSessionGuid"),
                            TraceLoggingKeyword(MICROSOFT_KEYWORD_CRITICAL_DATA));
                    }
                    else
                    {
                        TraceLoggingWrite(Provider(), "ApiCallCounts", TraceLoggingValue(nameSpace, "Namespace"), TraceLoggingValue(apiList, "ApiDataList"),
                            TraceLoggingValue(specializationList, "CustomList"), TraceLoggingUInt32Array(countArray, numCounters, "HitCounts"), TraceLoggingBoolean(TRUE, "UTCReplace_AppSessionGuid"),
                            TraceLoggingKeyword(MICROSOFT_KEYWORD_MEASURES));
                    }

                    __TRACELOGGING_TEST_HOOK_VERIFY_API_TELEMETRY(nameSpace, apiList, specializationList, countArray, numCounters);
                });

                if (m_fireEventDelay < c_fireEventDelayLimit)
                {
                    // Double the exponential backoff timer, until it reaches the maximum
                    m_fireEventDelay *= 2;
                    if (m_fireEventDelay > c_fireEventDelayLimit)
                    {
                        m_fireEventDelay = c_fireEventDelayLimit;
                    }
                }

                ScheduleFireEventCallback();
            }

            // Used to declare that the component will handle calling FireEvent() in its own suspend handler.
            // This optimizes the frequency at which the event will be fired.
            DEFINE_EVENT_METHOD(UsingOwnSuspendHandler)()
            {
                m_fireEventDelay = c_fireEventDelayLimit;
                ScheduleFireEventCallback();
            }

        private:
            void Initialize() WI_NOEXCEPT override
            {
#ifdef WIL_API_TELEMETRY_SUSPEND_HANDLER
                m_fireEventDelay = c_fireEventDelayLimit;

                PPSM_APPSTATE_REGISTRATION psmReg;
                BOOLEAN quiesced;
                PsmRegisterAppStateChangeNotification(
                    [](BOOLEAN quiesced, PVOID, HANDLE)
                {
                    if (quiesced)
                    {
                        FireEvent();
                    }
                },
                    StateChangeCategoryApplication, 0, nullptr, &quiesced, &psmReg);
#else
                m_fireEventDelay = __TRACELOGGING_TEST_HOOK_API_TELEMETRY_EVENT_DELAY_MS;
#endif
                m_fireEventThreadPoolTimer.reset(::CreateThreadpoolTimer(
                    [](PTP_CALLBACK_INSTANCE, PVOID, PTP_TIMER)
                {
                    FireEvent();
                },
                    nullptr,
                    nullptr));
                ScheduleFireEventCallback();
            }

            ~ApiTelemetryLogger() WI_NOEXCEPT
            {
                FireEvent();

                // release handle to thread pool timer instead of its destructor being call, if process is being terminated and dll is not being unloaded dynamically
                // destruction of threadpool timer is considered invalid during process termination
                if (ProcessShutdownInProgress())
                {
                    m_fireEventThreadPoolTimer.release();
                }
            }

            void ScheduleFireEventCallback()
            {
                // do not schedule thread pool timer callback, if process is being terminated and dll is not being unloaded dynamically
                if (m_fireEventThreadPoolTimer && !ProcessShutdownInProgress())
                {
                    // Note this will override any pending scheduled callback
                    FILETIME dueTime;
                    *reinterpret_cast<PLONGLONG>(&dueTime) = -static_cast<LONGLONG>(m_fireEventDelay * 10000);
                    SetThreadpoolTimer(m_fireEventThreadPoolTimer.get(), &dueTime, 0, 0);
                }
            }

            ApiDataList m_apiDataList;
            wil::unique_threadpool_timer m_fireEventThreadPoolTimer;

            // The timer used to determine when to fire the next telemetry event (when it's fired based on a timer).
            UINT m_fireEventDelay;
            DWORD const c_fireEventDelayLimit = 20 * 60 * 1000; // 20 minutes
        };
    } // namespace details
    /// @endcond
} // namespace wil

// Insert WI_LOG_API_USE near the top of a WinRT method to log that a method was called.
// The parameter should be the method name, for example:
//  - WI_LOG_API_USE(L"LaunchUriAsync");
//
// To log that the WinRT method reached a certain line of code, pass an override string:
//  - WI_LOG_API_USE(L"LaunchUriAsync", "PointA");
//
// If the class name can't be obtained at runtime, or if instrumenting a non-WinRT API, use the below macro,
// and pass the fully qualified class name (in the case of WinRT), or a string identifying the group of the non-WinRT API:
//  - WI_LOG_CLASS_API_USE(RuntimeClass_Windows_System_Launcher, L"LaunchUriAsync");
//
// Note: If the component can have a suspend handler, the following line should be added before including TraceLogging.h:
//  - #define WIL_API_TELEMETRY_SUSPEND_HANDLER
// This will optimize the component's ability to upload telemetry, as it will upload on suspend. It will also disable
// frequent telemetry upload early in process execution.
//
// Alternatively, a component can call wil::details:ApiTelemetryLogger::FireEvent() from it's own suspend handler.
// If this is done, then in DLLMain it should also call wil::details::ApiTelemetryLogger::UsingOwnSuspendHandler().
//
// Note: In your DLLMain method, please also add following code snippet
//
//		wil::details::g_processShutdownInProgress = (lpReserved == nullptr);
//
// Adding this code snippet ensures that during process termination, thread pool timer
// destructor or SetThreadPoolTimer methods are not called, because they are invalid to call
// when dll is not getting dynamically unloaded. Skipping this code block will result in a continuable
// exception being thrown if process is getting terminated and dll in which ApiTelemetryLogger is not getting dynamically
// unloaded. For more details about lpReserved parameter, please refer to MSDN.

#define __WI_LOG_CLASS_API_USE3(className, apiName, specialization) \
    do \
    { \
        static volatile long __wil_apiCallCounter = 0; \
        if (1 == ::InterlockedIncrementNoFence(&__wil_apiCallCounter)) \
        { \
            ::wil::details::ApiTelemetryLogger::InitApiData(className, apiName, specialization, &__wil_apiCallCounter); \
        } \
    } \
    while (0,0)
#define __WI_LOG_CLASS_API_USE2(className, apiName) \
    __WI_LOG_CLASS_API_USE3(className, apiName, nullptr)
#define __WI_LOG_API_USE2(apiName, specialization) \
    __WI_LOG_CLASS_API_USE3(InternalGetRuntimeClassName(), apiName, specialization)
#define __WI_LOG_API_USE1(apiName) \
    __WI_LOG_CLASS_API_USE3(InternalGetRuntimeClassName(), apiName, nullptr)

#define WI_LOG_CLASS_API_USE(...) \
    WI_MACRO_DISPATCH(__WI_LOG_CLASS_API_USE, __VA_ARGS__)

#define WI_LOG_API_USE(...) \
    WI_MACRO_DISPATCH(__WI_LOG_API_USE, __VA_ARGS__)

#pragma warning(pop)
#endif // __WIL_TRACELOGGING_H_INCLUDED<|MERGE_RESOLUTION|>--- conflicted
+++ resolved
@@ -1,3422 +1,3418 @@
-#pragma once
-
-#ifndef __WIL_TRACELOGGING_H_INCLUDED
-#define __WIL_TRACELOGGING_H_INCLUDED
-
-#ifdef _KERNEL_MODE
-#error This header is not supported in kernel-mode.
-#endif
-
-// Note that we avoid pulling in STL's memory header from TraceLogging.h through Resource.h as we have
-// TraceLogging customers who are still on older versions of STL (without std::shared_ptr<>).
-#define RESOURCE_SUPPRESS_STL
-<<<<<<< HEAD
-#include "Microsoft.Windows.Telemetry.Result.h"
-=======
-#include <wil/result.h>
->>>>>>> e99c787 (Adding Telemetry headers to public WIL package. These headers add convenience macros for defining and logging telemetry events. These event can be used for local tracing.)
-#undef RESOURCE_SUPPRESS_STL
-#include <winmeta.h>
-#include <TraceLoggingProvider.h>
-#include <TraceLoggingActivity.h>
-#include <wil/telemetry/microsofttelemetry.h>
-#ifndef TRACELOGGING_SUPPRESS_NEW
-#include <new>
-#endif
-
-#pragma warning(push)
-#pragma warning(disable: 26135)   // Missing locking annotation, Caller failing to hold lock
-
-#ifndef __TRACELOGGING_TEST_HOOK_ERROR
-#define __TRACELOGGING_TEST_HOOK_ERROR(failure)
-#define __TRACELOGGING_TEST_HOOK_ACTIVITY_ERROR(failure)
-#define __TRACELOGGING_TEST_HOOK_CALLCONTEXT_ERROR(pFailure, hr)
-#define __TRACELOGGING_TEST_HOOK_ACTIVITY_START()
-#define __TRACELOGGING_TEST_HOOK_ACTIVITY_STOP(pFailure, hr)
-#define __TRACELOGGING_TEST_HOOK_SET_ENABLED false
-#define __TRACELOGGING_TEST_HOOK_VERIFY_API_TELEMETRY(nameSpace, apiList, specializationList, countArray, numCounters)
-#define __TRACELOGGING_TEST_HOOK_API_TELEMETRY_EVENT_DELAY_MS 5000
-#endif
-
-// For use only within wil\TraceLogging.h:
-#define _wiltlg_STRINGIZE(x)       _wiltlg_STRINGIZE_imp(x)
-#define _wiltlg_STRINGIZE_imp(x)   #x
-#define _wiltlg_LSTRINGIZE(x)      _wiltlg_LSTRINGIZE_imp1(x)
-#define _wiltlg_LSTRINGIZE_imp1(x) _wiltlg_LSTRINGIZE_imp2(#x)
-#define _wiltlg_LSTRINGIZE_imp2(s) L##s
-
-/*
-Macro __TRACELOGGING_DEFINE_PROVIDER_STORAGE_LINK(name1, name2):
-This macro defines a storage link association between two names for use by the
-TlgReflector static analysis tool.
-*/
-#define __TRACELOGGING_DEFINE_PROVIDER_STORAGE_LINK(name1, name2) \
-    __annotation(L"_TlgProviderLink:|" _wiltlg_LSTRINGIZE(__LINE__) L"|Key|" _wiltlg_LSTRINGIZE(name1) L"=" _wiltlg_LSTRINGIZE(name2))
-
-// Utility macro for writing relevant fields from a wil::FailureInfo structure into a TraceLoggingWrite
-// statement.  Most fields are relevant for telemetry or for simple ETW, but there are a few additional
-// fields reported via ETW.
-
-#define __RESULT_TELEMETRY_COMMON_FAILURE_PARAMS(failure) \
-    TraceLoggingUInt32((failure).hr, "hresult", "Failure error code"), \
-    TraceLoggingString((failure).pszFile, "fileName", "Source code file name where the error occurred"), \
-    TraceLoggingUInt32((failure).uLineNumber, "lineNumber", "Line number within the source code file where the error occurred"), \
-    TraceLoggingString((failure).pszModule, "module", "Name of the binary where the error occurred"), \
-    TraceLoggingUInt32(static_cast<DWORD>((failure).type), "failureType", "Indicates what type of failure was observed (exception, returned error, logged error or fail fast"), \
-    TraceLoggingWideString((failure).pszMessage, "message", "Custom message associated with the failure (if any)"), \
-    TraceLoggingUInt32((failure).threadId, "threadId", "Identifier of the thread the error occurred on"), \
-    TraceLoggingString((failure).pszCallContext, "callContext", "List of telemetry activities containing this error"), \
-    TraceLoggingUInt32((failure).callContextOriginating.contextId, "originatingContextId", "Identifier for the oldest telemetry activity containing this error"), \
-    TraceLoggingString((failure).callContextOriginating.contextName, "originatingContextName", "Name of the oldest telemetry activity containing this error"), \
-    TraceLoggingWideString((failure).callContextOriginating.contextMessage, "originatingContextMessage", "Custom message associated with the oldest telemetry activity containing this error (if any)"), \
-    TraceLoggingUInt32((failure).callContextCurrent.contextId, "currentContextId", "Identifier for the newest telemetry activity containing this error"), \
-    TraceLoggingString((failure).callContextCurrent.contextName, "currentContextName", "Name of the newest telemetry activity containing this error"), \
-    TraceLoggingWideString((failure).callContextCurrent.contextMessage, "currentContextMessage", "Custom message associated with the newest telemetry activity containing this error (if any)")
-
-#define __RESULT_TRACELOGGING_COMMON_FAILURE_PARAMS(failure) \
-    __RESULT_TELEMETRY_COMMON_FAILURE_PARAMS(failure), \
-    TraceLoggingUInt32(static_cast<DWORD>((failure).failureId), "failureId", "Identifier assigned to this failure"), \
-    TraceLoggingUInt32(static_cast<DWORD>((failure).cFailureCount), "failureCount", "Number of failures seen within the binary where the error occurred"), \
-    TraceLoggingString((failure).pszFunction, "function", "Name of the function where the error occurred")
-
-// Activity Start Event (ALL)
-#define __ACTIVITY_START_PARAMS() \
-    TraceLoggingStruct(1, "wilActivity"), \
-    TraceLoggingUInt32(::GetCurrentThreadId(), "threadId", "Identifier of the thread the activity was run on")
-
-// Activity Stop Event (SUCCESSFUL or those WITHOUT full failure info -- just hr)
-// Also utilized for intermediate stop events (a successful call to 'Stop()' from a Split activity
-#define __ACTIVITY_STOP_PARAMS(hr) \
-    TraceLoggingStruct(2, "wilActivity"), \
-    TraceLoggingUInt32(hr, "hresult", "Failure error code"), \
-    TraceLoggingUInt32(::GetCurrentThreadId(), "threadId", "Identifier of the thread the activity was run on")
-
-// Activity Stop Event (FAILED with full failure info)
-#define __ACTIVITY_STOP_TELEMETRY_FAILURE_PARAMS(failure) \
-    TelemetryPrivacyDataTag(PDT_ProductAndServicePerformance), \
-    TraceLoggingStruct(14, "wilActivity"), \
-    __RESULT_TELEMETRY_COMMON_FAILURE_PARAMS(failure)
-#define __ACTIVITY_STOP_TRACELOGGING_FAILURE_PARAMS(failure) \
-    TelemetryPrivacyDataTag(PDT_ProductAndServicePerformance), \
-    TraceLoggingStruct(17, "wilActivity"), \
-    __RESULT_TRACELOGGING_COMMON_FAILURE_PARAMS(failure)
-
-// "ActivityError" tagged event (all distinct FAILURES occurring within the outer activity scope)
-#define __ACTIVITY_ERROR_TELEMETRY_FAILURE_PARAMS(failure) \
-    TelemetryPrivacyDataTag(PDT_ProductAndServicePerformance), \
-    TraceLoggingStruct(14, "wilActivity"), \
-    __RESULT_TELEMETRY_COMMON_FAILURE_PARAMS(failure)
-#define __ACTIVITY_ERROR_TRACELOGGING_FAILURE_PARAMS(failure) \
-    TelemetryPrivacyDataTag(PDT_ProductAndServicePerformance), \
-    TraceLoggingStruct(17, "wilActivity"), \
-    __RESULT_TRACELOGGING_COMMON_FAILURE_PARAMS(failure)
-
-// "ActivityFailure" tagged event (only comes through on TELEMETRY for CallContext activities that have FAILED)
-#define __ACTIVITY_FAILURE_TELEMETRY_FAILURE_PARAMS(failure) \
-    TelemetryPrivacyDataTag(PDT_ProductAndServicePerformance), \
-    TraceLoggingStruct(14, "wilActivity"), \
-    __RESULT_TELEMETRY_COMMON_FAILURE_PARAMS(failure)
-#define __ACTIVITY_FAILURE_TELEMETRY_PARAMS(hr, contextName, contextMessage) \
-    TelemetryPrivacyDataTag(PDT_ProductAndServicePerformance), \
-    TraceLoggingStruct(4, "wilActivity"), \
-    TraceLoggingUInt32(hr, "hresult", "Failure error code"), \
-    TraceLoggingUInt32(::GetCurrentThreadId(), "threadId", "Identifier of the thread the activity was run on"), \
-    TraceLoggingString(contextName, "currentContextName", "Name of the activity containing this error"), \
-    TraceLoggingWideString(contextMessage, "currentContextMessage", "Custom message for the activity containing this error (if any)")
-
-// "FallbackError" events (all FAILURE events happening outside of ANY activity context)
-#define __RESULT_TELEMETRY_FAILURE_PARAMS(failure) \
-    TelemetryPrivacyDataTag(PDT_ProductAndServicePerformance), \
-    TraceLoggingStruct(14, "wilResult"), \
-    __RESULT_TELEMETRY_COMMON_FAILURE_PARAMS(failure)
-#define __RESULT_TRACELOGGING_FAILURE_PARAMS(failure) \
-    TelemetryPrivacyDataTag(PDT_ProductAndServicePerformance), \
-    TraceLoggingStruct(17, "wilResult"), \
-    __RESULT_TRACELOGGING_COMMON_FAILURE_PARAMS(failure)
-
-namespace wil
-{
-    enum class ActivityOptions
-    {
-        None = 0,
-        TelemetryOnFailure = 0x1,
-        TraceLoggingOnFailure = 0x2
-    };
-    DEFINE_ENUM_FLAG_OPERATORS(ActivityOptions)
-
-        template <typename ActivityTraceLoggingType,
-        ActivityOptions options, UINT64 keyword, UINT8 level, UINT64 privacyTag,
-        typename TlgReflectorTag>
-        class ActivityBase;
-
-    /// @cond
-    namespace details
-    {
-        // Lazy static initialization helper for holding a singleton telemetry class to maintain
-        // the provider handle.
-
-        template<class T>
-        class static_lazy
-        {
-        public:
-            void __cdecl cleanup() WI_NOEXCEPT
-            {
-                void* pVoid;
-                BOOL pending;
-
-                // If object is being constructed on another thread, wait until construction completes.
-                // Need a memory barrier here (see get() and ~Completer below) so use the result that we
-                // get from InitOnceBeginInitialize(..., &pVoid, ...)
-                if (::InitOnceBeginInitialize(&m_initOnce, INIT_ONCE_CHECK_ONLY, &pending, &pVoid) && !pending)
-                {
-                    static_cast<T*>(pVoid)->~T();
-                }
-            }
-
-            T* get(void(__cdecl *cleanupFunc)(void)) WI_NOEXCEPT
-            {
-                void* pVoid{};
-                BOOL pending;
-                if (::InitOnceBeginInitialize(&m_initOnce, 0, &pending, &pVoid) && pending)
-                {
-                    // Don't do anything non-trivial from DllMain, fail fast.
-                    // Some 3rd party code in IE calls shell functions this way, so we can only enforce
-                    // this in DEBUG.
-#ifdef DEBUG
-                    FAIL_FAST_IMMEDIATE_IF_IN_LOADER_CALLOUT();
-#endif
-
-                    Completer completer(this);
-                    pVoid = &m_storage;
-                    ::new(pVoid)T();
-                    atexit(cleanupFunc); // ignore failure (that's what the C runtime does, too)
-                    completer.Succeed();
-                }
-                return static_cast<T*>(pVoid);
-            }
-
-        private:
-            INIT_ONCE m_initOnce;
-            alignas(T) BYTE m_storage[sizeof(T)];
-            struct Completer
-            {
-                static_lazy *m_pSelf;
-                DWORD m_flags;
-
-                explicit Completer(static_lazy *pSelf) WI_NOEXCEPT : m_pSelf(pSelf), m_flags(INIT_ONCE_INIT_FAILED) { }
-                void Succeed() WI_NOEXCEPT { m_flags = 0; }
-
-                ~Completer() WI_NOEXCEPT
-                {
-                    if (m_flags == 0)
-                    {
-                        reinterpret_cast<T*>(&m_pSelf->m_storage)->Create();
-                    }
-                    ::InitOnceComplete(&m_pSelf->m_initOnce, m_flags, &m_pSelf->m_storage);
-                }
-            };
-        };
-
-        // This class serves as a simple RAII wrapper around CallContextInfo.  It presumes that
-        // the contextName parameter is always a static string, but copies or allocates the
-        // contextMessage as needed.
-
-        class StoredCallContextInfo : public wil::CallContextInfo
-        {
-        public:
-            StoredCallContextInfo()
-            {
-                ::ZeroMemory(this, sizeof(*this));
-            }
-
-            StoredCallContextInfo(StoredCallContextInfo &&other) :
-                StoredCallContextInfo()
-            {
-                operator=(wistd::move(other));
-            }
-
-            StoredCallContextInfo& operator=(StoredCallContextInfo &&other)
-            {
-                contextId = other.contextId;
-                contextName = other.contextName;
-                ClearMessage();
-                contextMessage = other.contextMessage;
-                other.contextMessage = nullptr;
-                m_ownsMessage = other.m_ownsMessage;
-                other.m_ownsMessage = false;
-                return *this;
-            }
-
-            StoredCallContextInfo(StoredCallContextInfo const &other) :
-                m_ownsMessage(false)
-            {
-                contextId = other.contextId;
-                contextName = other.contextName;
-                if (other.m_ownsMessage)
-                {
-                    AssignMessage(other.contextMessage);
-                }
-                else
-                {
-                    contextMessage = other.contextMessage;
-                }
-            }
-
-            StoredCallContextInfo(_In_opt_ PCSTR staticContextName) :
-                m_ownsMessage(false)
-            {
-                contextId = 0;
-                contextName = staticContextName;
-                contextMessage = nullptr;
-            }
-
-            StoredCallContextInfo(PCSTR staticContextName, _Printf_format_string_ PCSTR formatString, va_list argList) :
-                StoredCallContextInfo(staticContextName)
-            {
-                SetMessage(formatString, argList);
-            }
-
-            void SetMessage(_Printf_format_string_ PCSTR formatString, va_list argList)
-            {
-                wchar_t loggingMessage[2048];
-                PrintLoggingMessage(loggingMessage, ARRAYSIZE(loggingMessage), formatString, argList);
-                ClearMessage();
-                AssignMessage(loggingMessage);
-            }
-
-            void SetMessage(_In_opt_ PCWSTR message)
-            {
-                ClearMessage();
-                contextMessage = message;
-            }
-
-            void SetMessageCopy(_In_opt_ PCWSTR message)
-            {
-                ClearMessage();
-                if (message != nullptr)
-                {
-                    AssignMessage(message);
-                }
-            }
-
-            void ClearMessage()
-            {
-                if (m_ownsMessage)
-                {
-                    WIL_FreeMemory(const_cast<PWSTR>(contextMessage));
-                    m_ownsMessage = false;
-                }
-                contextMessage = nullptr;
-            }
-
-            ~StoredCallContextInfo()
-            {
-                ClearMessage();
-            }
-
-            StoredCallContextInfo& operator=(StoredCallContextInfo const &) = delete;
-
-        private:
-            void AssignMessage(PCWSTR message)
-            {
-                auto length = wcslen(message);
-                if (length > 0)
-                {
-                    auto sizeBytes = (length + 1) * sizeof(wchar_t);
-                    contextMessage = static_cast<PCWSTR>(WIL_AllocateMemory(sizeBytes));
-                    if (contextMessage != nullptr)
-                    {
-                        m_ownsMessage = true;
-                        memcpy_s(const_cast<PWSTR>(contextMessage), sizeBytes, message, sizeBytes);
-                    }
-                }
-            }
-
-            bool m_ownsMessage;
-        };
-
-        template <typename TActivity>
-        void SetRelatedActivityId(TActivity&)
-        {
-        }
-
-#if WINAPI_FAMILY_PARTITION(WINAPI_PARTITION_DESKTOP)
-        template <typename ActivityTraceLoggingType, ActivityOptions options, UINT64 keyword, UINT8 level, UINT64 privacyTag, typename TlgReflectorTag>
-        void SetRelatedActivityId(wil::ActivityBase<ActivityTraceLoggingType, options, keyword, level, privacyTag, TlgReflectorTag>& activity)
-        {
-            GUID capturedRelatedId;
-            EventActivityIdControl(EVENT_ACTIVITY_CTRL_GET_ID, &capturedRelatedId);
-            activity.SetRelatedActivityId(capturedRelatedId);
-        }
-#endif
-
-        typedef wistd::integral_constant<char, 0> tag_start;
-        typedef wistd::integral_constant<char, 1> tag_start_cv;
-    } // namespace details
-    /// @endcond
-
-
-    // This class acts as a simple RAII class returned by a call to ContinueOnCurrentThread() for an activity
-    // or by a call to WatchCurrentThread() on a provider.  The result is meant to be a stack local variable
-    // whose scope controls the lifetime of an error watcher on the given thread.  That error watcher re-directs
-    // errors occurrent within the object's lifetime to the associated provider or activity.
-
-    class ActivityThreadWatcher
-    {
-    public:
-        ActivityThreadWatcher() WI_NOEXCEPT
-            : m_callbackHolder(nullptr, nullptr, false)
-        {}
-
-        ActivityThreadWatcher(_In_ details::IFailureCallback *pCallback, PCSTR staticContextName) WI_NOEXCEPT :
-            m_callContext(staticContextName),
-            m_callbackHolder(pCallback, &m_callContext)
-        {
-        }
-
-        ActivityThreadWatcher(_In_ details::IFailureCallback *pCallback, PCSTR staticContextName, _Printf_format_string_ PCSTR formatString, va_list argList) WI_NOEXCEPT :
-        ActivityThreadWatcher(pCallback, staticContextName)
-        {
-            m_callContext.SetMessage(formatString, argList);
-        }
-
-        // Uses the supplied StoredCallContextInfo rather than producing one itself
-        ActivityThreadWatcher(_In_ details::IFailureCallback *pCallback, _In_ details::StoredCallContextInfo const &callContext) WI_NOEXCEPT :
-        m_callContext(callContext),
-            m_callbackHolder(pCallback, &m_callContext)
-        {
-        }
-
-        ActivityThreadWatcher(ActivityThreadWatcher &&other) WI_NOEXCEPT :
-        m_callContext(wistd::move(other.m_callContext)),
-            m_callbackHolder(wistd::move(other.m_callbackHolder))
-        {
-            m_callbackHolder.SetCallContext(&m_callContext);
-        }
-
-        ActivityThreadWatcher(ActivityThreadWatcher const &) = delete;
-        ActivityThreadWatcher& operator=(ActivityThreadWatcher const &) = delete;
-
-        void SetMessage(_Printf_format_string_ PCSTR formatString, ...)
-        {
-            va_list argList;
-            va_start(argList, formatString);
-            m_callContext.SetMessage(formatString, argList);
-        }
-
-        void SetMessage(_In_opt_ PCWSTR message)
-        {
-            m_callContext.SetMessage(message);
-        }
-
-        void SetMessageCopy(_In_opt_ PCWSTR message)
-        {
-            m_callContext.SetMessageCopy(message);
-        }
-
-    private:
-        details::StoredCallContextInfo m_callContext;
-        details::ThreadFailureCallbackHolder m_callbackHolder;
-    };
-
-
-    // This is the base-class implementation of a TraceLogging class.  TraceLogging classes are defined with
-    // BEGIN_TRACELOGGING_CLASS and automatically derive from this class
-
-    enum class ErrorReportingType
-    {
-        None = 0,
-        Telemetry,
-        TraceLogging
-    };
-
-    class TraceLoggingProvider : public details::IFailureCallback
-    {
-    public:
-        // Only one instance of each of these derived classes should be created
-        TraceLoggingProvider(_In_ TraceLoggingProvider const&) = delete;
-        TraceLoggingProvider& operator=(TraceLoggingProvider const&) = delete;
-        void* operator new(size_t) = delete;
-        void* operator new[](size_t) = delete;
-
-    protected:
-
-        // This can be overridden to provide specific initialization code for any individual provider.
-        // It will be ran once when the single static singleton instance of this class is created.
-        virtual void Initialize() WI_NOEXCEPT {}
-
-        // This method can be overriden by a provider to more tightly control what happens in the event
-        // of a failure in a CallContext activity, WatchCurrentThread() object, or attributed to a specific failure.
-        virtual void OnErrorReported(bool alreadyReported, FailureInfo const &failure) WI_NOEXCEPT
-        {
-            if (!alreadyReported)
-            {
-                if (m_errorReportingType == ErrorReportingType::Telemetry)
-                {
-                    ReportTelemetryFailure(failure);
-                }
-                else if (m_errorReportingType == ErrorReportingType::TraceLogging)
-                {
-                    ReportTraceLoggingFailure(failure);
-                }
-            }
-        }
-
-    public:
-        TraceLoggingHProvider const Provider_() const WI_NOEXCEPT
-        {
-            return m_providerHandle;
-        }
-
-    protected:
-        TraceLoggingProvider() WI_NOEXCEPT {}
-
-        virtual ~TraceLoggingProvider() WI_NOEXCEPT
-        {
-            if (m_ownsProviderHandle)
-            {
-                TraceLoggingUnregister(m_providerHandle);
-            }
-        }
-
-        bool IsEnabled_(UCHAR eventLevel /* WINEVENT_LEVEL_XXX, e.g. WINEVENT_LEVEL_VERBOSE */, ULONGLONG eventKeywords /* MICROSOFT_KEYWORD_XXX */) const WI_NOEXCEPT
-        {
-            return ((m_providerHandle != nullptr) && TraceLoggingProviderEnabled(m_providerHandle, eventLevel, eventKeywords)) || __TRACELOGGING_TEST_HOOK_SET_ENABLED;
-        }
-
-        void SetErrorReportingType_(ErrorReportingType type)
-        {
-            m_errorReportingType = type;
-        }
-
-        static bool WasAlreadyReportedToTelemetry(long failureId) WI_NOEXCEPT
-        {
-            static long volatile s_lastFailureSeen = -1;
-            auto wasSeen = (s_lastFailureSeen == failureId);
-            s_lastFailureSeen = failureId;
-            return wasSeen;
-        }
-
-        void ReportTelemetryFailure(FailureInfo const &failure) WI_NOEXCEPT
-        {
-            __TRACELOGGING_TEST_HOOK_ERROR(failure);
-            TraceLoggingWrite(m_providerHandle, "FallbackError", TraceLoggingKeyword(MICROSOFT_KEYWORD_TELEMETRY), TraceLoggingLevel(WINEVENT_LEVEL_ERROR), __RESULT_TELEMETRY_FAILURE_PARAMS(failure));
-        }
-
-        void ReportTraceLoggingFailure(FailureInfo const &failure) WI_NOEXCEPT
-        {
-            TraceLoggingWrite(m_providerHandle, "FallbackError", TraceLoggingLevel(WINEVENT_LEVEL_ERROR), __RESULT_TRACELOGGING_FAILURE_PARAMS(failure));
-        }
-
-        // Helper function for TraceLoggingInfo/TraceLoggingError.
-        // It prints out trace message for debug purpose. The message does not go into the telemetry.
-        void ReportTraceLoggingMessage(bool isError, _In_ _Printf_format_string_ PCSTR formatString, va_list argList) WI_NOEXCEPT
-        {
-            if (IsEnabled_(WINEVENT_LEVEL_VERBOSE, 0))
-            {
-                wchar_t loggingMessage[2048];
-                details::PrintLoggingMessage(loggingMessage, ARRAYSIZE(loggingMessage), formatString, argList);
-                if (isError)
-                {
-                    TraceLoggingWrite(m_providerHandle, "TraceLoggingError", TraceLoggingLevel(WINEVENT_LEVEL_VERBOSE), TraceLoggingWideString(loggingMessage, "traceLoggingMessage"));
-                }
-                else
-                {
-                    TraceLoggingWrite(m_providerHandle, "TraceLoggingInfo", TraceLoggingLevel(WINEVENT_LEVEL_VERBOSE), TraceLoggingWideString(loggingMessage, "traceLoggingMessage"));
-                }
-            }
-        }
-
-        void Register(TraceLoggingHProvider const providerHandle, TLG_PENABLECALLBACK callback = nullptr) WI_NOEXCEPT
-        {
-            // taking over the lifetime and management of providerHandle
-            m_providerHandle = providerHandle;
-            m_ownsProviderHandle = true;
-            TraceLoggingRegisterEx(providerHandle, callback, nullptr);
-            InternalInitialize();
-        }
-
-        void AttachProvider(TraceLoggingHProvider const providerHandle) WI_NOEXCEPT
-        {
-            m_providerHandle = providerHandle;
-            m_ownsProviderHandle = false;
-            InternalInitialize();
-        }
-
-    private:
-        // IFailureCallback
-        bool NotifyFailure(FailureInfo const &failure) WI_NOEXCEPT override
-        {
-            if (!WasAlreadyReportedToTelemetry(failure.failureId))
-            {
-                OnErrorReported(false, failure);
-            }
-            return true;
-        }
-
-        void InternalInitialize()
-        {
-            m_errorReportingType = ErrorReportingType::Telemetry;
-            Initialize();
-        }
-
-        TraceLoggingHProvider m_providerHandle;
-        bool m_ownsProviderHandle;
-        ErrorReportingType m_errorReportingType;
-    };
-
-    template<
-        typename TraceLoggingType,
-        UINT64 keyword = 0,
-        UINT8 level = WINEVENT_LEVEL_VERBOSE,
-        typename TlgReflectorTag = _TlgReflectorTag_Param0IsProviderType> // helps TlgReflector understand that this is a wrapper type
-        class BasicActivity
-        : public _TlgActivityBase<BasicActivity<TraceLoggingType, keyword, level, TlgReflectorTag>, keyword, level>
-    {
-        typedef
-            _TlgActivityBase<BasicActivity<TraceLoggingType, keyword, level, TlgReflectorTag>, keyword, level>
-            BaseTy;
-        friend class BaseTy;
-
-        void OnStarted()
-        {
-        }
-
-        void OnStopped()
-        {
-        }
-
-    public:
-
-        BasicActivity()
-        {
-        }
-
-        BasicActivity(BasicActivity&& rhs) :
-            BaseTy(wistd::move(rhs))
-        {
-        }
-
-        BasicActivity& operator=(BasicActivity&& rhs)
-        {
-            BaseTy::operator=(wistd::move(rhs));
-            return *this;
-        }
-
-        /*
-        Returns a handle to the TraceLogging provider associated with this activity.
-        */
-        TraceLoggingHProvider Provider() const
-        {
-            return TraceLoggingType::Provider();
-        }
-
-        /*
-        Sets the related (parent) activity.
-        May only be called once. If used, must be called before starting the activity.
-        */
-        template<typename ActivityTy>
-        void SetRelatedActivity(_In_ const ActivityTy& relatedActivity)
-        {
-            this->SetRelatedId(*relatedActivity.Id());
-        }
-
-        /*
-        Sets the related (parent) activity.
-        May only be called once. If used, must be called before starting the activity.
-        */
-        void SetRelatedActivityId(_In_ const GUID& relatedActivityId)
-        {
-            this->SetRelatedId(relatedActivityId);
-        }
-
-        /*
-        Sets the related (parent) activity.
-        May only be called once. If used, must be called before starting the activity.
-        */
-        void SetRelatedActivityId(_In_ const GUID* relatedActivityId)
-        {
-            __FAIL_FAST_IMMEDIATE_ASSERT__(relatedActivityId != NULL);
-            this->SetRelatedId(*relatedActivityId);
-        }
-    };
-
-    template<
-        typename TraceLoggingType,
-        UINT64 keyword = 0,
-        UINT8 level = WINEVENT_LEVEL_VERBOSE,
-        typename TlgReflectorTag = _TlgReflectorTag_Param0IsProviderType> // helps TlgReflector understand that this is a wrapper type
-        class BasicThreadActivity
-        : public _TlgActivityBase<BasicThreadActivity<TraceLoggingType, keyword, level, TlgReflectorTag>, keyword, level>
-    {
-        typedef
-            _TlgActivityBase<BasicThreadActivity<TraceLoggingType, keyword, level, TlgReflectorTag>, keyword, level>
-            BaseTy;
-        friend class BaseTy;
-
-        void OnStarted()
-        {
-            this->PushThreadActivityId();
-        }
-
-        void OnStopped()
-        {
-            this->PopThreadActivityId();
-        }
-
-    public:
-
-        BasicThreadActivity()
-        {
-        }
-
-        BasicThreadActivity(BasicThreadActivity&& rhs)
-            : BaseTy(wistd::move(rhs))
-        {
-        }
-
-        BasicThreadActivity& operator=(BasicThreadActivity&& rhs)
-        {
-            BaseTy::operator=(wistd::move(rhs));
-            return *this;
-        }
-
-        /*
-        Returns a handle to the TraceLogging provider associated with this activity.
-        */
-        TraceLoggingHProvider Provider() const
-        {
-            return TraceLoggingType::Provider();
-        }
-    };
-
-#define __WI_TraceLoggingWriteTagged(activity, name, ...) \
-    __pragma(warning(push)) __pragma(warning(disable:4127)) \
-    do { \
-        _tlgActivityDecl(activity) \
-        TraceLoggingWriteActivity( \
-            TraceLoggingType::Provider(), \
-            (name), \
-            _tlgActivityRef(activity).Id(), \
-            NULL, \
-            __VA_ARGS__); \
-    } while(0) \
-    __pragma(warning(pop)) \
-
-
-    // This is the ultimate base class implementation for all activities.  Activity classes are defined with
-    // DEFINE_TRACELOGGING_ACTIVITY, DEFINE_CALLCONTEXT_ACTIVITY, DEFINE_TELEMETRY_ACTIVITY and others
-
-
-    template <typename ActivityTraceLoggingType,
-        ActivityOptions options = ActivityOptions::None, UINT64 keyword = 0, UINT8 level = WINEVENT_LEVEL_VERBOSE, UINT64 privacyTag = 0,
-        typename TlgReflectorTag = _TlgReflectorTag_Param0IsProviderType>
-        class ActivityBase : public details::IFailureCallback
-    {
-    public:
-        typedef ActivityTraceLoggingType TraceLoggingType;
-
-        static UINT64 const Keyword = keyword;
-        static UINT8 const Level = level;
-        static UINT64 const PrivacyTag = privacyTag;
-
-        ActivityBase(PCSTR contextName, bool shouldWatchErrors = false) WI_NOEXCEPT :
-        m_activityData(contextName),
-            m_pActivityData(&m_activityData),
-            m_callbackHolder(this, m_activityData.GetCallContext(), shouldWatchErrors)
-        {
-        }
-
-        ActivityBase(ActivityBase &&other, bool shouldWatchErrors) WI_NOEXCEPT :
-        m_activityData(wistd::move(other.m_activityData)),
-            m_sharedActivityData(wistd::move(other.m_sharedActivityData)),
-            m_callbackHolder(this, nullptr, shouldWatchErrors)
-        {
-            m_pActivityData = m_sharedActivityData ? m_sharedActivityData.get() : &m_activityData;
-            m_callbackHolder.SetCallContext(m_pActivityData->GetCallContext());
-            other.m_pActivityData = &other.m_activityData;
-            if (other.m_callbackHolder.IsWatching())
-            {
-                other.m_callbackHolder.StopWatching();
-            }
-        }
-
-        ActivityBase(ActivityBase &&other) WI_NOEXCEPT :
-        ActivityBase(wistd::move(other), other.m_callbackHolder.IsWatching())
-        {
-        }
-
-        ActivityBase(ActivityBase const &other) WI_NOEXCEPT :
-            m_activityData(),
-            m_pActivityData(&m_activityData),
-            m_callbackHolder(this, nullptr, false)                  // false = do not automatically watch for failures
-        {
-            operator=(other);
-        }
-
-        ActivityBase& operator=(ActivityBase &&other) WI_NOEXCEPT
-        {
-            m_activityData = wistd::move(other.m_activityData);
-            m_sharedActivityData = wistd::move(other.m_sharedActivityData);
-            m_pActivityData = m_sharedActivityData ? m_sharedActivityData.get() : &m_activityData;
-            m_callbackHolder.SetCallContext(m_pActivityData->GetCallContext());
-            m_callbackHolder.SetWatching(other.m_callbackHolder.IsWatching());
-            other.m_pActivityData = &other.m_activityData;
-            if (other.m_callbackHolder.IsWatching())
-            {
-                other.m_callbackHolder.StopWatching();
-            }
-            return *this;
-        }
-
-        ActivityBase& operator=(ActivityBase const &other) WI_NOEXCEPT
-        {
-            if (m_callbackHolder.IsWatching())
-            {
-                m_callbackHolder.StopWatching();
-            }
-
-            if (other.m_sharedActivityData)
-            {
-                m_pActivityData = other.m_pActivityData;
-                m_sharedActivityData = other.m_sharedActivityData;
-            }
-            else if (m_sharedActivityData.create(wistd::move(other.m_activityData)))
-            {
-                // Locking should not be required as the first copy should always take place on the owning
-                // thread...
-                m_pActivityData = m_sharedActivityData.get();
-                other.m_sharedActivityData = m_sharedActivityData;
-                other.m_pActivityData = m_pActivityData;
-                other.m_callbackHolder.SetCallContext(m_pActivityData->GetCallContext());
-            }
-            m_callbackHolder.SetCallContext(m_pActivityData->GetCallContext());
-            return *this;
-        }
-
-        // These calls all result in setting a message to associate with any failures that might occur while
-        // running the activity.  For example, you could associate a filename with a call context activity
-        // so that the file name is only reported if the activity fails with the failure.
-
-        void SetMessage(_In_ _Printf_format_string_ PCSTR formatString, ...)
-        {
-            va_list argList;
-            va_start(argList, formatString);
-            auto lock = LockExclusive();
-            GetCallContext()->SetMessage(formatString, argList);
-        }
-
-        void SetMessage(_In_opt_ PCWSTR message)
-        {
-            auto lock = LockExclusive();
-            GetCallContext()->SetMessage(message);
-        }
-
-        void SetMessageCopy(_In_opt_ PCWSTR message)
-        {
-            auto lock = LockExclusive();
-            GetCallContext()->SetMessageCopy(message);
-        }
-
-        // This call stops watching for errors on the thread that the activity was originally
-        // created on.  Use it when moving the activity into a thread-agnostic class or moving
-        // an activity across threads.
-
-        void IgnoreCurrentThread() WI_NOEXCEPT
-        {
-            if (m_callbackHolder.IsWatching())
-            {
-                m_callbackHolder.StopWatching();
-            }
-        }
-
-        // Call this API to retrieve an RAII object to watch events on the current thread.  The returned
-        // object should only be used on the stack.
-
-        WI_NODISCARD ActivityThreadWatcher ContinueOnCurrentThread() WI_NOEXCEPT
-        {
-            if (IsRunning())
-            {
-                return ActivityThreadWatcher(this, *m_pActivityData->GetCallContext());
-            }
-            return ActivityThreadWatcher();
-        }
-
-        // This is the 'default' Stop routine that accepts an HRESULT and completes the activity...
-
-        void Stop(HRESULT hr = S_OK) WI_NOEXCEPT
-        {
-            bool stopActivity;
-            HRESULT hrLocal;
-            {
-                auto lock = LockExclusive();
-                stopActivity = m_pActivityData->SetStopResult(hr, &hrLocal);
-            }
-            if (stopActivity)
-            {
-                ReportStopActivity(hrLocal);
-            }
-            else
-            {
-                __WI_TraceLoggingWriteTagged(*this, "ActivityIntermediateStop", TraceLoggingKeyword(Keyword), TelemetryPrivacyDataTag(PDT_ProductAndServicePerformance), __ACTIVITY_STOP_PARAMS(hr));
-            }
-            IgnoreCurrentThread();
-        }
-
-        // IFailureCallback
-
-        bool NotifyFailure(FailureInfo const &failure) WI_NOEXCEPT override
-        {
-            // We always report errors to the ETW stream, but we hold-back the telemetry keyword if we've already reported this error to this
-            // particular telemetry provider.
-
-            __TRACELOGGING_TEST_HOOK_ACTIVITY_ERROR(failure);
-
-#pragma warning(push)
-#pragma warning(disable: 6319)
-            if (false, WI_IsFlagSet(options, ActivityOptions::TelemetryOnFailure) && !WasAlreadyReportedToTelemetry(failure.failureId))
-            {
-                __WI_TraceLoggingWriteTagged(*this, "ActivityError", TraceLoggingKeyword(Keyword | MICROSOFT_KEYWORD_TELEMETRY), TraceLoggingLevel(WINEVENT_LEVEL_ERROR), __ACTIVITY_ERROR_TELEMETRY_FAILURE_PARAMS(failure));
-            }
-            else if (false, WI_IsFlagSet(options, ActivityOptions::TraceLoggingOnFailure))
-            {
-                __WI_TraceLoggingWriteTagged(*this, "ActivityError", TraceLoggingKeyword(0), TraceLoggingLevel(WINEVENT_LEVEL_ERROR), __ACTIVITY_ERROR_TRACELOGGING_FAILURE_PARAMS(failure));
-            }
-            else
-            {
-                __WI_TraceLoggingWriteTagged(*this, "ActivityError", TraceLoggingKeyword(Keyword), TraceLoggingLevel(WINEVENT_LEVEL_ERROR), __ACTIVITY_ERROR_TRACELOGGING_FAILURE_PARAMS(failure));
-            }
-#pragma warning(pop)
-
-            auto lock = LockExclusive();
-            m_pActivityData->NotifyFailure(failure);
-            return true;
-        }
-
-        // This is the base TraceLoggingActivity<> contract...  we implement it so that this class
-        // can be used by all of the activity macros and we re-route the request as needed.
-        //
-        // The contract required by the TraceLogging Activity macros is:
-        // - activity.Keyword    // compile-time constant
-        // - activity.Level      // compile-time constant
-        // - activity.PrivacyTag // compile-time constant
-        // - activity.Provider()
-        // - activity.Id()
-        // - activity.zInternalRelatedId()
-        // - activity.zInternalStart()
-        // - activity.zInternalStop()
-        // In addition, for TlgReflector to work correctly, it must be possible for
-        // TlgReflector to statically map from typeof(activity) to hProvider.
-
-        GUID const* zInternalRelatedId() const WI_NOEXCEPT
-        {
-            return m_pActivityData->zInternalRelatedId();
-        }
-
-        void zInternalStart() WI_NOEXCEPT
-        {
-            auto lock = LockExclusive(); m_pActivityData->zInternalStart();
-        }
-
-        void zInternalStop() WI_NOEXCEPT
-        {
-            auto lock = LockExclusive(); m_pActivityData->zInternalStop();
-        }
-
-        static TraceLoggingHProvider const Provider() WI_NOEXCEPT
-        {
-            return ActivityTraceLoggingType::Provider();
-        }
-
-        GUID const* Id() const WI_NOEXCEPT
-        {
-            return m_pActivityData->Id();
-        }
-
-        GUID const* providerGuid() const WI_NOEXCEPT
-        {
-            return m_pActivityData->providerGuid();
-        }
-
-        template<class OtherTy>
-        void SetRelatedActivity(OtherTy const &relatedActivity) WI_NOEXCEPT
-        {
-            auto lock = LockExclusive(); m_pActivityData->SetRelatedActivityId(relatedActivity.Id());
-        }
-
-        void SetRelatedActivityId(_In_ const GUID& relatedActivityId) WI_NOEXCEPT
-        {
-            auto lock = LockExclusive(); m_pActivityData->SetRelatedActivityId(&relatedActivityId);
-        }
-
-        void SetRelatedActivityId(_In_ const GUID* relatedActivityId) WI_NOEXCEPT
-        {
-            auto lock = LockExclusive(); m_pActivityData->SetRelatedActivityId(relatedActivityId);
-        }
-        
-        inline bool IsRunning() const WI_NOEXCEPT
-        {
-            return m_pActivityData->NeedsStopped();
-        }
-    protected:
-        virtual void StopActivity() WI_NOEXCEPT = 0;
-        virtual bool WasAlreadyReportedToTelemetry(long failureId) WI_NOEXCEPT = 0;
-
-        void EnsureWatchingCurrentThread()
-        {
-            if (!m_callbackHolder.IsWatching())
-            {
-                m_callbackHolder.StartWatching();
-            }
-        }
-
-        void SetStopResult(HRESULT hr, _Out_opt_ HRESULT *phr = nullptr) WI_NOEXCEPT
-        {
-            auto lock = LockExclusive(); m_pActivityData->SetStopResult(hr, phr);
-        }
-
-        void IncrementExpectedStopCount() WI_NOEXCEPT
-        {
-            auto lock = LockExclusive(); m_pActivityData->IncrementExpectedStopCount();
-        }
-
-        // Locking should not be required on these accessors as we only use this at reporting (which will only happen from
-        // the final stop)
-
-        FailureInfo const * GetFailureInfo() WI_NOEXCEPT
-        {
-            return m_pActivityData->GetFailureInfo();
-        }
-
-        inline HRESULT GetResult() const WI_NOEXCEPT
-        {
-            return m_pActivityData->GetResult();
-        }
-
-        details::StoredCallContextInfo *GetCallContext() const WI_NOEXCEPT
-        {
-            return m_pActivityData->GetCallContext();
-        }
-
-        // Think of this routine as the destructor -- since we need to call virtual derived methods, we can't use it as
-        // a destructor without a pure virtual method call, so we have the derived class call it in its destructor...
-
-        void Destroy() WI_NOEXCEPT
-        {
-            bool fStop = true;
-            if (m_sharedActivityData)
-            {
-                // The lock unifies the 'unique()' check and the 'reset()' of any non-unique activity so that we
-                // can positively identify the final release of the internal data
-
-                auto lock = LockExclusive();
-                if (!m_sharedActivityData.unique())
-                {
-                    fStop = false;
-                    m_sharedActivityData.reset();
-                }
-            }
-
-            if (fStop && m_pActivityData->NeedsStopped())
-            {
-                ReportStopActivity(m_pActivityData->SetUnhandledException());
-            }
-        }
-
-    private:
-        void ReportStopActivity(HRESULT hr) WI_NOEXCEPT
-        {
-            if (FAILED(hr) && WI_AreAllFlagsClear(Keyword, (MICROSOFT_KEYWORD_TELEMETRY | MICROSOFT_KEYWORD_MEASURES | MICROSOFT_KEYWORD_CRITICAL_DATA)) && WI_IsFlagSet(options, ActivityOptions::TelemetryOnFailure))
-            {
-                wil::FailureInfo const* pFailure = GetFailureInfo();
-                if (pFailure != nullptr)
-                {
-                    __TRACELOGGING_TEST_HOOK_CALLCONTEXT_ERROR(pFailure, pFailure->hr);
-                    auto & failure = *pFailure;
-                    __WI_TraceLoggingWriteTagged(*this, "ActivityFailure", TraceLoggingKeyword(Keyword | MICROSOFT_KEYWORD_TELEMETRY), TraceLoggingLevel(WINEVENT_LEVEL_ERROR), __ACTIVITY_FAILURE_TELEMETRY_FAILURE_PARAMS(failure));
-                }
-                else
-                {
-                    __TRACELOGGING_TEST_HOOK_CALLCONTEXT_ERROR(nullptr, hr);
-                    __WI_TraceLoggingWriteTagged(*this, "ActivityFailure", TraceLoggingKeyword(Keyword | MICROSOFT_KEYWORD_TELEMETRY), TraceLoggingLevel(WINEVENT_LEVEL_ERROR),
-                        __ACTIVITY_FAILURE_TELEMETRY_PARAMS(hr, m_pActivityData->GetCallContext()->contextName, m_pActivityData->GetCallContext()->contextMessage));
-                }
-            }
-
-            StopActivity();
-        }
-
-        rwlock_release_exclusive_scope_exit LockExclusive() WI_NOEXCEPT
-        {
-            // We only need to lock when we're sharing....
-            return (m_sharedActivityData ? m_sharedActivityData->LockExclusive() : rwlock_release_exclusive_scope_exit());
-        }
-
-        template <typename ActivityTraceLoggingType,
-            typename TlgReflectorTag = _TlgReflectorTag_Param0IsProviderType>
-            class ActivityData :
-            public _TlgActivityBase<ActivityData<ActivityTraceLoggingType, TlgReflectorTag>, keyword, level>
-        {
-            typedef _TlgActivityBase<ActivityData<ActivityTraceLoggingType, TlgReflectorTag>, keyword, level> BaseTy;
-            friend class BaseTy;
-            void OnStarted() {}
-            void OnStopped() {}
-
-            // SFINAE dispatching on presence of ActivityTraceLoggingType::CreateActivityId(_Out_ GUID& childActivityId, _In_opt_ const GUID* relatedActivityId)
-            template<typename ProviderType>
-            auto CreateActivityIdByProviderType(int, _Out_ GUID& childActivityId) ->
-                decltype(ProviderType::CreateActivityId(childActivityId, this->GetRelatedId()), (void)0)
-            {
-                ProviderType::CreateActivityId(childActivityId, this->GetRelatedId());
-            }
-
-            template<typename ProviderType>
-            auto CreateActivityIdByProviderType(long, _Out_ GUID& childActivityId) ->
-                void
-            {
-                EventActivityIdControl(EVENT_ACTIVITY_CTRL_CREATE_ID, &childActivityId);
-            }
-
-            void CreateActivityId(_Out_ GUID& childActivityId)
-            {
-                CreateActivityIdByProviderType<ActivityTraceLoggingType>(0, childActivityId);
-            }
-
-        public:
-            ActivityData(_In_opt_ PCSTR contextName = nullptr) WI_NOEXCEPT :
-                BaseTy(),
-                m_callContext(contextName),
-                m_result(S_OK),
-                m_stopCountExpected(1)
-            {
-            }
-
-            ActivityData(ActivityData &&other) WI_NOEXCEPT :
-            BaseTy(wistd::move(other)),
-                m_callContext(wistd::move(other.m_callContext)),
-                m_result(other.m_result),
-                m_failure(wistd::move(other.m_failure)),
-                m_stopCountExpected(other.m_stopCountExpected)
-            {
-            }
-
-            ActivityData & operator=(ActivityData &&other) WI_NOEXCEPT
-            {
-                BaseTy::operator=(wistd::move(other));
-                m_callContext = wistd::move(other.m_callContext);
-                m_result = other.m_result;
-                m_failure = wistd::move(other.m_failure);
-                m_stopCountExpected = other.m_stopCountExpected;
-                return *this;
-            }
-
-            ActivityData(ActivityData const &other) = delete;
-            ActivityData & operator=(ActivityData const &other) = delete;
-
-            // returns true if the event was reported to telemetry
-            void NotifyFailure(FailureInfo const &failure) WI_NOEXCEPT
-            {
-                if ((failure.hr != m_failure.GetFailureInfo().hr) &&      // don't replace with the same error (likely propagation up the stack)
-                    ((failure.hr != m_result) || SUCCEEDED(m_result)))     // don't replace if we've already got the current explicitly supplied failure code
-                {
-                    m_failure.SetFailureInfo(failure);
-                }
-            }
-
-            rwlock_release_exclusive_scope_exit LockExclusive() WI_NOEXCEPT
-            {
-                return m_lock.lock_exclusive();
-            }
-
-            static TraceLoggingHProvider const Provider()
-            {
-                return ActivityTraceLoggingType::Provider();
-            }
-
-            bool NeedsStopped() const WI_NOEXCEPT
-            {
-                return BaseTy::IsStarted();
-            }
-
-            void SetRelatedActivityId(const GUID* relatedId)
-            {
-                this->SetRelatedId(*relatedId);
-            }
-
-            bool SetStopResult(HRESULT hr, _Out_opt_ HRESULT *phr) WI_NOEXCEPT
-            {
-                // We must be expecting at least one Stop -- otherwise the caller is calling Stop() more times
-                // than it can (normally once, or +1 for each call to Split())
-                __FAIL_FAST_IMMEDIATE_ASSERT__(m_stopCountExpected >= 1);
-                if (SUCCEEDED(m_result))
-                {
-                    m_result = hr;
-                }
-                if (phr != nullptr)
-                {
-                    *phr = m_result;
-                }
-                return ((--m_stopCountExpected) == 0);
-            }
-
-            HRESULT SetUnhandledException() WI_NOEXCEPT
-            {
-                HRESULT hr = m_failure.GetFailureInfo().hr;
-                SetStopResult(FAILED(hr) ? hr : HRESULT_FROM_WIN32(ERROR_UNHANDLED_EXCEPTION), &hr);
-                return hr;
-            }
-
-            void IncrementExpectedStopCount() WI_NOEXCEPT
-            {
-                m_stopCountExpected++;
-            }
-
-            FailureInfo const *GetFailureInfo() const WI_NOEXCEPT
-            {
-                return (FAILED(m_result) && (m_result == m_failure.GetFailureInfo().hr)) ? &m_failure.GetFailureInfo() : nullptr;
-            }
-
-            inline HRESULT GetResult() const WI_NOEXCEPT
-            {
-                return m_result;
-            }
-
-            details::StoredCallContextInfo *GetCallContext() WI_NOEXCEPT
-            {
-                return &m_callContext;
-            }
-
-        private:
-            details::StoredCallContextInfo m_callContext;
-            int m_stopCountExpected;
-            HRESULT m_result;
-            StoredFailureInfo m_failure;
-            wil::srwlock m_lock;
-        };
-
-        mutable details::ThreadFailureCallbackHolder m_callbackHolder;
-        mutable ActivityData<ActivityTraceLoggingType, TlgReflectorTag> *m_pActivityData;
-        mutable ActivityData<ActivityTraceLoggingType, TlgReflectorTag> m_activityData;
-        mutable details::shared_object<ActivityData<ActivityTraceLoggingType, TlgReflectorTag>> m_sharedActivityData;
-    };
-
-} // namespace wil
-
-
-// Internal MACRO implementation of Activities.
-// Do NOT use these macros directly.
-
-#define __WI_TraceLoggingWriteStart(activity, name, ...) \
-    __pragma(warning(push)) __pragma(warning(disable:4127)) \
-    do { \
-        _tlgActivityDecl(activity) \
-        static const UINT64 _tlgActivity_Keyword = _tlgActivityRef(activity).Keyword;\
-        static const UINT8 _tlgActivity_Level = _tlgActivityRef(activity).Level;\
-        static const UINT64 _tlgActivityPrivacyTag = _tlgActivityRef(activity).PrivacyTag;\
-        static_assert( \
-            _tlgActivity_Keyword == (_tlgActivity_Keyword _tlg_FOREACH(_tlgKeywordVal, __VA_ARGS__)), \
-            "Do not use TraceLoggingKeyword in TraceLoggingWriteStart. Keywords for START events are " \
-            "specified in the activity type, e.g. TraceLoggingActivity<Provider,Keyword,Level>."); \
-        static_assert( \
-            _tlgActivity_Level == (_tlgActivity_Level _tlg_FOREACH(_tlgLevelVal, __VA_ARGS__)), \
-            "Do not use TraceLoggingLevel in TraceLoggingWriteStart. The Level for START events is " \
-            "specified in the activity type, e.g. TraceLoggingActivity<Provider,Keyword,Level>."); \
-        _tlgActivityRef(activity).zInternalStart(); \
-        TraceLoggingWriteActivity( \
-            TraceLoggingType::Provider(), \
-            (name), \
-            _tlgActivityRef(activity).Id(), \
-            _tlgActivityRef(activity).zInternalRelatedId(), \
-            TraceLoggingOpcode(1 /* WINEVENT_OPCODE_START */), \
-            TraceLoggingKeyword(_tlgActivity_Keyword), \
-            TraceLoggingLevel(_tlgActivity_Level), \
-            TelemetryPrivacyDataTag(_tlgActivityPrivacyTag), \
-            TraceLoggingDescription("~^" _wiltlg_LSTRINGIZE(activity) L"^~"), \
-            __VA_ARGS__); \
-    } while(0) \
-    __pragma(warning(pop)) \
-
-#define __WRITE_ACTIVITY_START(EventId, ...) \
-    __TRACELOGGING_TEST_HOOK_ACTIVITY_START(); \
-    __WI_TraceLoggingWriteStart(*this, #EventId, __ACTIVITY_START_PARAMS(), __VA_ARGS__); \
-    EnsureWatchingCurrentThread()
-
-#define __WI_TraceLoggingWriteStop(activity, name, ...) \
-    __pragma(warning(push)) __pragma(warning(disable:4127)) \
-    do { \
-        _tlgActivityDecl(activity) \
-        static const UINT64 _tlgActivity_Keyword = _tlgActivityRef(activity).Keyword;\
-        static const UINT8 _tlgActivity_Level = _tlgActivityRef(activity).Level;\
-        static const UINT64 _tlgActivityPrivacyTag = _tlgActivityRef(activity).PrivacyTag;\
-        static_assert( \
-            _tlgActivity_Keyword == (_tlgActivity_Keyword _tlg_FOREACH(_tlgKeywordVal, __VA_ARGS__)), \
-            "Do not use TraceLoggingKeyword in TraceLoggingWriteStop. Keywords for STOP events are " \
-            "specified in the activity type, e.g. TraceLoggingActivity<Provider,Keyword,Level>."); \
-        static_assert( \
-            _tlgActivity_Level == (_tlgActivity_Level _tlg_FOREACH(_tlgLevelVal, __VA_ARGS__)), \
-            "Do not use TraceLoggingLevel in TraceLoggingWriteStop. The Level for STOP events is " \
-            "specified in the activity type, e.g. TraceLoggingActivity<Provider,Keyword,Level>."); \
-        _tlgActivityRef(activity).zInternalStop(); \
-        TraceLoggingWriteActivity( \
-            TraceLoggingType::Provider(), \
-            (name), \
-            _tlgActivityRef(activity).Id(), \
-            NULL, \
-            TraceLoggingOpcode(2 /* WINEVENT_OPCODE_STOP */),\
-            TraceLoggingKeyword(_tlgActivity_Keyword),\
-            TraceLoggingLevel(_tlgActivity_Level),\
-            TelemetryPrivacyDataTag(_tlgActivityPrivacyTag), \
-            TraceLoggingDescription("~^" _wiltlg_LSTRINGIZE(activity) L"^~"),\
-            __VA_ARGS__); \
-    } while(0) \
-    __pragma(warning(pop)) \
-
-#define __WRITE_ACTIVITY_STOP(EventId, ...) \
-    wil::FailureInfo const* pFailure = GetFailureInfo(); \
-    if (pFailure != nullptr) \
-        { \
-        __TRACELOGGING_TEST_HOOK_ACTIVITY_STOP(pFailure, pFailure->hr); \
-        auto &failure = *pFailure; \
-        if (false, WI_IsAnyFlagSet(Keyword, (MICROSOFT_KEYWORD_TELEMETRY | MICROSOFT_KEYWORD_MEASURES | MICROSOFT_KEYWORD_CRITICAL_DATA))) \
-        { \
-            __WI_TraceLoggingWriteStop(*this, #EventId, __ACTIVITY_STOP_TELEMETRY_FAILURE_PARAMS(failure), __VA_ARGS__); \
-        } \
-        else \
-        { \
-            __WI_TraceLoggingWriteStop(*this, #EventId, __ACTIVITY_STOP_TRACELOGGING_FAILURE_PARAMS(failure), __VA_ARGS__); \
-        } \
-    } \
-    else \
-    { \
-        __TRACELOGGING_TEST_HOOK_ACTIVITY_STOP(nullptr, GetResult()); \
-        __WI_TraceLoggingWriteStop(*this, #EventId, __ACTIVITY_STOP_PARAMS(GetResult()), __VA_ARGS__); \
-    } \
-    IgnoreCurrentThread();
-
-// optional params are:  KeyWord, Level, PrivacyTags, Options
-#define __BEGIN_TRACELOGGING_ACTIVITY_CLASS(ActivityClassName, ...) \
-    class ActivityClassName final : public wil::ActivityBase<TraceLoggingType, __VA_ARGS__> \
-    { \
-    protected: \
-        void StopActivity() WI_NOEXCEPT override \
-            { __WRITE_ACTIVITY_STOP(ActivityClassName); } \
-        bool WasAlreadyReportedToTelemetry(long failureId) WI_NOEXCEPT override \
-            { return TraceLoggingType::WasAlreadyReportedToTelemetry(failureId); } \
-    public: \
-        static bool IsEnabled() WI_NOEXCEPT \
-            { return TraceLoggingType::IsEnabled(); } \
-        ~ActivityClassName() WI_NOEXCEPT { ActivityBase::Destroy(); } \
-        ActivityClassName(ActivityClassName const &other) WI_NOEXCEPT : ActivityBase(other) {} \
-        ActivityClassName(ActivityClassName &&other) WI_NOEXCEPT : ActivityBase(wistd::move(other)) {} \
-        ActivityClassName(ActivityClassName &&other, bool shouldWatchErrors) WI_NOEXCEPT : ActivityBase(wistd::move(other), shouldWatchErrors) {} \
-        ActivityClassName& operator=(ActivityClassName const &other) WI_NOEXCEPT \
-            { ActivityBase::operator=(other); return *this; } \
-        ActivityClassName& operator=(ActivityClassName &&other) WI_NOEXCEPT \
-            { auto localActivity(wistd::move(*this)); ActivityBase::operator=(wistd::move(other)); return *this; } \
-        explicit operator bool() const WI_NOEXCEPT \
-            { return IsRunning(); } \
-        void StopWithResult(HRESULT hr) \
-            { ActivityBase::Stop(hr); } \
-        template<typename... TArgs> \
-        void StopWithResult(HRESULT hr, TArgs&&... args) \
-            { SetStopResult(hr); Stop(wistd::forward<TArgs>(args)...); } \
-        void Stop(HRESULT hr = S_OK) WI_NOEXCEPT \
-            { ActivityBase::Stop(hr); } \
-        void StartActivity() WI_NOEXCEPT \
-            { __WRITE_ACTIVITY_START(ActivityClassName); } \
-        void StartRelatedActivity() WI_NOEXCEPT \
-            { wil::details::SetRelatedActivityId(*this); StartActivity(); } \
-        void StartActivityWithCorrelationVector(PCSTR correlationVector) WI_NOEXCEPT \
-            { __WRITE_ACTIVITY_START(ActivityClassName, TraceLoggingString(correlationVector, "__TlgCV__")); } \
-        WI_NODISCARD ActivityClassName Split() WI_NOEXCEPT \
-            { __FAIL_FAST_IMMEDIATE_ASSERT__(IsRunning()); IncrementExpectedStopCount(); return ActivityClassName(*this); } \
-        WI_NODISCARD ActivityClassName TransferToCurrentThread() WI_NOEXCEPT \
-            { return ActivityClassName(wistd::move(*this), IsRunning()); } \
-        WI_NODISCARD ActivityClassName TransferToMember() WI_NOEXCEPT \
-            { return ActivityClassName(wistd::move(*this), false); }
-
-#define __IMPLEMENT_ACTIVITY_CLASS(ActivityClassName) \
-    private: \
-        template<typename... TArgs> \
-        ActivityClassName(wil::details::tag_start, TArgs&&... args) WI_NOEXCEPT : ActivityBase(#ActivityClassName) \
-            { StartActivity(wistd::forward<TArgs>(args)...); \
-              __TRACELOGGING_DEFINE_PROVIDER_STORAGE_LINK("this", ActivityClassName); } \
-        template<typename... TArgs> \
-        ActivityClassName(wil::details::tag_start_cv, _In_opt_ PCSTR correlationVector, TArgs&&... args) WI_NOEXCEPT : ActivityBase(#ActivityClassName) \
-            { StartActivityWithCorrelationVector(correlationVector, wistd::forward<TArgs>(args)...); \
-              __TRACELOGGING_DEFINE_PROVIDER_STORAGE_LINK("this", ActivityClassName); } \
-    public: \
-        ActivityClassName() WI_NOEXCEPT : ActivityBase(#ActivityClassName, false) {} \
-        template<typename... TArgs> \
-        WI_NODISCARD static ActivityClassName Start(TArgs&&... args) \
-            { return ActivityClassName(wil::details::tag_start(), wistd::forward<TArgs>(args)...); } \
-        template<typename... TArgs> \
-        WI_NODISCARD static ActivityClassName StartWithCorrelationVector(_In_ PCSTR correlationVector, TArgs&&... args) \
-            { return ActivityClassName(wil::details::tag_start_cv(), correlationVector, wistd::forward<TArgs>(args)...); }
-
-#define __IMPLEMENT_CALLCONTEXT_CLASS(ActivityClassName) \
-    protected: \
-        ActivityClassName(_In_ void **, PCSTR contextName, _In_opt_ _Printf_format_string_ PCSTR formatString, _In_opt_ va_list argList) : \
-            ActivityBase(contextName) \
-            { GetCallContext()->SetMessage(formatString, argList); StartActivity(); } \
-        ActivityClassName(_In_ void **, PCSTR contextName) : \
-            ActivityBase(contextName) \
-            { StartActivity(); } \
-    public: \
-        ActivityClassName(PCSTR contextName) : ActivityBase(contextName, false) {} \
-        ActivityClassName(PCSTR contextName, _Printf_format_string_ PCSTR formatString, ...) WI_NOEXCEPT : ActivityClassName(contextName) \
-            { va_list argList; va_start(argList, formatString); GetCallContext()->SetMessage(formatString, argList); } \
-        WI_NODISCARD static ActivityClassName Start(PCSTR contextName) WI_NOEXCEPT \
-            { return ActivityClassName(static_cast<void **>(__nullptr), contextName); } \
-        WI_NODISCARD static ActivityClassName Start(PCSTR contextName, _Printf_format_string_ PCSTR formatString, ...) WI_NOEXCEPT \
-            { va_list argList; va_start(argList, formatString); return ActivityClassName(static_cast<void **>(__nullptr), contextName, formatString, argList); }
-
-#define __END_TRACELOGGING_ACTIVITY_CLASS() \
-    };
-
-#define DEFINE_TAGGED_TRACELOGGING_EVENT(EventId, ...) \
-    void EventId() { __WI_TraceLoggingWriteTagged(*this, #EventId, __VA_ARGS__); }
-
-#define DEFINE_TAGGED_TRACELOGGING_EVENT_CV(EventId, ...) \
-    void EventId(PCSTR correlationVector) \
-    { __WI_TraceLoggingWriteTagged(*this, #EventId, TraceLoggingString(correlationVector, "__TlgCV__"), __VA_ARGS__); }
-
-#define DEFINE_TAGGED_TRACELOGGING_EVENT_PARAM1(EventId, VarType1, varName1, ...) \
-    template<typename T1> void EventId(T1 &&varName1) \
-    { __WI_TraceLoggingWriteTagged(*this, #EventId,  TraceLoggingValue(static_cast<VarType1>(wistd::forward<T1>(varName1)), _wiltlg_STRINGIZE(varName1)), __VA_ARGS__); }
-
-#define DEFINE_TAGGED_TRACELOGGING_EVENT_PARAM1_CV(EventId, VarType1, varName1, ...) \
-    template<typename T1> void EventId(T1 &&varName1, PCSTR correlationVector) \
-    { __WI_TraceLoggingWriteTagged(*this, #EventId,  TraceLoggingValue(static_cast<VarType1>(wistd::forward<T1>(varName1)), _wiltlg_STRINGIZE(varName1)), \
-                                                TraceLoggingString(correlationVector, "__TlgCV__"), __VA_ARGS__); }
-
-#define DEFINE_TAGGED_TRACELOGGING_EVENT_PARAM2(EventId, VarType1, varName1, VarType2, varName2, ...) \
-    template<typename T1, typename T2> void EventId(T1 &&varName1, T2 &&varName2) \
-    { __WI_TraceLoggingWriteTagged(*this, #EventId,  TraceLoggingValue(static_cast<VarType1>(wistd::forward<T1>(varName1)), _wiltlg_STRINGIZE(varName1)), \
-                                                TraceLoggingValue(static_cast<VarType2>(wistd::forward<T2>(varName2)), _wiltlg_STRINGIZE(varName2)), __VA_ARGS__); }
-
-#define DEFINE_TAGGED_TRACELOGGING_EVENT_PARAM2_CV(EventId, VarType1, varName1, VarType2, varName2, ...) \
-    template<typename T1, typename T2> void EventId(T1 &&varName1, T2 &&varName2, PCSTR correlationVector) \
-    { __WI_TraceLoggingWriteTagged(*this, #EventId,  TraceLoggingValue(static_cast<VarType1>(wistd::forward<T1>(varName1)), _wiltlg_STRINGIZE(varName1)), \
-                                                TraceLoggingValue(static_cast<VarType2>(wistd::forward<T2>(varName2)), _wiltlg_STRINGIZE(varName2)), \
-                                                TraceLoggingString(correlationVector, "__TlgCV__"), __VA_ARGS__); }
-
-#define DEFINE_TAGGED_TRACELOGGING_EVENT_PARAM3(EventId, VarType1, varName1, VarType2, varName2, VarType3, varName3, ...) \
-    template<typename T1, typename T2, typename T3> void EventId(T1 &&varName1, T2 &&varName2, T3 &&varName3) \
-    { __WI_TraceLoggingWriteTagged(*this, #EventId,  TraceLoggingValue(static_cast<VarType1>(wistd::forward<T1>(varName1)), _wiltlg_STRINGIZE(varName1)), \
-                                                TraceLoggingValue(static_cast<VarType2>(wistd::forward<T2>(varName2)), _wiltlg_STRINGIZE(varName2)), \
-                                                TraceLoggingValue(static_cast<VarType3>(wistd::forward<T3>(varName3)), _wiltlg_STRINGIZE(varName3)), __VA_ARGS__); }
-
-#define DEFINE_TAGGED_TRACELOGGING_EVENT_PARAM3_CV(EventId, VarType1, varName1, VarType2, varName2, VarType3, varName3, ...) \
-    template<typename T1, typename T2, typename T3> void EventId(T1 &&varName1, T2 &&varName2, T3 &&varName3, PCSTR correlationVector) \
-    { __WI_TraceLoggingWriteTagged(*this, #EventId,  TraceLoggingValue(static_cast<VarType1>(wistd::forward<T1>(varName1)), _wiltlg_STRINGIZE(varName1)), \
-                                                TraceLoggingValue(static_cast<VarType2>(wistd::forward<T2>(varName2)), _wiltlg_STRINGIZE(varName2)), \
-                                                TraceLoggingValue(static_cast<VarType3>(wistd::forward<T3>(varName3)), _wiltlg_STRINGIZE(varName3)), \
-                                                TraceLoggingString(correlationVector, "__TlgCV__"), __VA_ARGS__); }
-
-#define DEFINE_TAGGED_TRACELOGGING_EVENT_PARAM4(EventId, VarType1, varName1, VarType2, varName2, VarType3, varName3, VarType4, varName4, ...) \
-    template<typename T1, typename T2, typename T3, typename T4> void EventId(T1 &&varName1, T2 &&varName2, T3 &&varName3, T4 &&varName4) \
-    { __WI_TraceLoggingWriteTagged(*this, #EventId,  TraceLoggingValue(static_cast<VarType1>(wistd::forward<T1>(varName1)), _wiltlg_STRINGIZE(varName1)), \
-                                                TraceLoggingValue(static_cast<VarType2>(wistd::forward<T2>(varName2)), _wiltlg_STRINGIZE(varName2)), \
-                                                TraceLoggingValue(static_cast<VarType3>(wistd::forward<T3>(varName3)), _wiltlg_STRINGIZE(varName3)), \
-                                                TraceLoggingValue(static_cast<VarType4>(wistd::forward<T4>(varName4)), _wiltlg_STRINGIZE(varName4)), __VA_ARGS__); }
-
-#define DEFINE_TAGGED_TRACELOGGING_EVENT_PARAM4_CV(EventId, VarType1, varName1, VarType2, varName2, VarType3, varName3, VarType4, varName4, ...) \
-    template<typename T1, typename T2, typename T3, typename T4> void EventId(T1 &&varName1, T2 &&varName2, T3 &&varName3, T4 &&varName4, PCSTR correlationVector) \
-    { __WI_TraceLoggingWriteTagged(*this, #EventId,  TraceLoggingValue(static_cast<VarType1>(wistd::forward<T1>(varName1)), _wiltlg_STRINGIZE(varName1)), \
-                                                TraceLoggingValue(static_cast<VarType2>(wistd::forward<T2>(varName2)), _wiltlg_STRINGIZE(varName2)), \
-                                                TraceLoggingValue(static_cast<VarType3>(wistd::forward<T3>(varName3)), _wiltlg_STRINGIZE(varName3)), \
-                                                TraceLoggingValue(static_cast<VarType4>(wistd::forward<T4>(varName4)), _wiltlg_STRINGIZE(varName4)), \
-                                                TraceLoggingString(correlationVector, "__TlgCV__"), __VA_ARGS__); }
-
-#define DEFINE_TAGGED_TRACELOGGING_EVENT_PARAM5(EventId, VarType1, varName1, VarType2, varName2, VarType3, varName3, VarType4, varName4, VarType5, varName5, ...) \
-    template<typename T1, typename T2, typename T3, typename T4, typename T5> void EventId(T1 &&varName1, T2 &&varName2, T3 &&varName3, T4 &&varName4, T5 &&varName5) \
-    { __WI_TraceLoggingWriteTagged(*this, #EventId,  TraceLoggingValue(static_cast<VarType1>(wistd::forward<T1>(varName1)), _wiltlg_STRINGIZE(varName1)), \
-                                                TraceLoggingValue(static_cast<VarType2>(wistd::forward<T2>(varName2)), _wiltlg_STRINGIZE(varName2)), \
-                                                TraceLoggingValue(static_cast<VarType3>(wistd::forward<T3>(varName3)), _wiltlg_STRINGIZE(varName3)), \
-                                                TraceLoggingValue(static_cast<VarType4>(wistd::forward<T4>(varName4)), _wiltlg_STRINGIZE(varName4)), \
-                                                TraceLoggingValue(static_cast<VarType5>(wistd::forward<T5>(varName5)), _wiltlg_STRINGIZE(varName5)), __VA_ARGS__); }
-
-#define DEFINE_TAGGED_TRACELOGGING_EVENT_PARAM5_CV(EventId, VarType1, varName1, VarType2, varName2, VarType3, varName3, VarType4, varName4, VarType5, varName5, ...) \
-    template<typename T1, typename T2, typename T3, typename T4, typename T5> void EventId(T1 &&varName1, T2 &&varName2, T3 &&varName3, T4 &&varName4, T5 &&varName5, PCSTR correlationVector) \
-    { __WI_TraceLoggingWriteTagged(*this, #EventId,  TraceLoggingValue(static_cast<VarType1>(wistd::forward<T1>(varName1)), _wiltlg_STRINGIZE(varName1)), \
-                                                TraceLoggingValue(static_cast<VarType2>(wistd::forward<T2>(varName2)), _wiltlg_STRINGIZE(varName2)), \
-                                                TraceLoggingValue(static_cast<VarType3>(wistd::forward<T3>(varName3)), _wiltlg_STRINGIZE(varName3)), \
-                                                TraceLoggingValue(static_cast<VarType4>(wistd::forward<T4>(varName4)), _wiltlg_STRINGIZE(varName4)), \
-                                                TraceLoggingValue(static_cast<VarType5>(wistd::forward<T5>(varName5)), _wiltlg_STRINGIZE(varName5)), \
-                                                TraceLoggingString(correlationVector, "__TlgCV__"), __VA_ARGS__); }
-
-#define DEFINE_TAGGED_TRACELOGGING_EVENT_PARAM6(EventId, VarType1, varName1, VarType2, varName2, VarType3, varName3, VarType4, varName4, VarType5, varName5, VarType6, varName6, ...) \
-    template<typename T1, typename T2, typename T3, typename T4, typename T5, typename T6> void EventId(T1 &&varName1, T2 &&varName2, T3 &&varName3, T4 &&varName4, T5 &&varName5, T6 &&varName6) \
-    { __WI_TraceLoggingWriteTagged(*this, #EventId,  TraceLoggingValue(static_cast<VarType1>(wistd::forward<T1>(varName1)), _wiltlg_STRINGIZE(varName1)), \
-                                                TraceLoggingValue(static_cast<VarType2>(wistd::forward<T2>(varName2)), _wiltlg_STRINGIZE(varName2)), \
-                                                TraceLoggingValue(static_cast<VarType3>(wistd::forward<T3>(varName3)), _wiltlg_STRINGIZE(varName3)), \
-                                                TraceLoggingValue(static_cast<VarType4>(wistd::forward<T4>(varName4)), _wiltlg_STRINGIZE(varName4)), \
-                                                TraceLoggingValue(static_cast<VarType5>(wistd::forward<T5>(varName5)), _wiltlg_STRINGIZE(varName5)), \
-                                                TraceLoggingValue(static_cast<VarType6>(wistd::forward<T6>(varName6)), _wiltlg_STRINGIZE(varName6)), __VA_ARGS__); }
-
-#define DEFINE_TAGGED_TRACELOGGING_EVENT_PARAM6_CV(EventId, VarType1, varName1, VarType2, varName2, VarType3, varName3, VarType4, varName4, VarType5, varName5, VarType6, varName6, ...) \
-    template<typename T1, typename T2, typename T3, typename T4, typename T5, typename T6> void EventId(T1 &&varName1, T2 &&varName2, T3 &&varName3, T4 &&varName4, T5 &&varName5, T6 &&varName6, PCSTR correlationVector) \
-    { __WI_TraceLoggingWriteTagged(*this, #EventId,  TraceLoggingValue(static_cast<VarType1>(wistd::forward<T1>(varName1)), _wiltlg_STRINGIZE(varName1)), \
-                                                TraceLoggingValue(static_cast<VarType2>(wistd::forward<T2>(varName2)), _wiltlg_STRINGIZE(varName2)), \
-                                                TraceLoggingValue(static_cast<VarType3>(wistd::forward<T3>(varName3)), _wiltlg_STRINGIZE(varName3)), \
-                                                TraceLoggingValue(static_cast<VarType4>(wistd::forward<T4>(varName4)), _wiltlg_STRINGIZE(varName4)), \
-                                                TraceLoggingValue(static_cast<VarType5>(wistd::forward<T5>(varName5)), _wiltlg_STRINGIZE(varName5)), \
-                                                TraceLoggingValue(static_cast<VarType6>(wistd::forward<T6>(varName6)), _wiltlg_STRINGIZE(varName6)), \
-                                                TraceLoggingString(correlationVector, "__TlgCV__"), __VA_ARGS__); }
-
-#define DEFINE_TAGGED_TRACELOGGING_EVENT_PARAM7(EventId, VarType1, varName1, VarType2, varName2, VarType3, varName3, VarType4, varName4, VarType5, varName5, VarType6, varName6, VarType7, varName7, ...) \
-    template<typename T1, typename T2, typename T3, typename T4, typename T5, typename T6, typename T7> void EventId(T1 &&varName1, T2 &&varName2, T3 &&varName3, T4 &&varName4, T5 &&varName5, T6 &&varName6, T7 &&varName7) \
-    { __WI_TraceLoggingWriteTagged(*this, #EventId,  TraceLoggingValue(static_cast<VarType1>(wistd::forward<T1>(varName1)), _wiltlg_STRINGIZE(varName1)), \
-                                                TraceLoggingValue(static_cast<VarType2>(wistd::forward<T2>(varName2)), _wiltlg_STRINGIZE(varName2)), \
-                                                TraceLoggingValue(static_cast<VarType3>(wistd::forward<T3>(varName3)), _wiltlg_STRINGIZE(varName3)), \
-                                                TraceLoggingValue(static_cast<VarType4>(wistd::forward<T4>(varName4)), _wiltlg_STRINGIZE(varName4)), \
-                                                TraceLoggingValue(static_cast<VarType5>(wistd::forward<T5>(varName5)), _wiltlg_STRINGIZE(varName5)), \
-                                                TraceLoggingValue(static_cast<VarType6>(wistd::forward<T6>(varName6)), _wiltlg_STRINGIZE(varName6)), \
-                                                TraceLoggingValue(static_cast<VarType7>(wistd::forward<T7>(varName7)), _wiltlg_STRINGIZE(varName7)), __VA_ARGS__); }
-
-#define DEFINE_TAGGED_TRACELOGGING_EVENT_PARAM7_CV(EventId, VarType1, varName1, VarType2, varName2, VarType3, varName3, VarType4, varName4, VarType5, varName5, VarType6, varName6, VarType7, varName7, ...) \
-    template<typename T1, typename T2, typename T3, typename T4, typename T5, typename T6, typename T7> void EventId(T1 &&varName1, T2 &&varName2, T3 &&varName3, T4 &&varName4, T5 &&varName5, T6 &&varName6, T7 &&varName7, PCSTR correlationVector) \
-    { __WI_TraceLoggingWriteTagged(*this, #EventId,  TraceLoggingValue(static_cast<VarType1>(wistd::forward<T1>(varName1)), _wiltlg_STRINGIZE(varName1)), \
-                                                TraceLoggingValue(static_cast<VarType2>(wistd::forward<T2>(varName2)), _wiltlg_STRINGIZE(varName2)), \
-                                                TraceLoggingValue(static_cast<VarType3>(wistd::forward<T3>(varName3)), _wiltlg_STRINGIZE(varName3)), \
-                                                TraceLoggingValue(static_cast<VarType4>(wistd::forward<T4>(varName4)), _wiltlg_STRINGIZE(varName4)), \
-                                                TraceLoggingValue(static_cast<VarType5>(wistd::forward<T5>(varName5)), _wiltlg_STRINGIZE(varName5)), \
-                                                TraceLoggingValue(static_cast<VarType6>(wistd::forward<T6>(varName6)), _wiltlg_STRINGIZE(varName6)), \
-                                                TraceLoggingValue(static_cast<VarType7>(wistd::forward<T7>(varName7)), _wiltlg_STRINGIZE(varName7)), \
-                                                TraceLoggingString(correlationVector, "__TlgCV__"), __VA_ARGS__); }
-
-#define DEFINE_TAGGED_TRACELOGGING_EVENT_PARAM8(EventId, VarType1, varName1, VarType2, varName2, VarType3, varName3, VarType4, varName4, VarType5, varName5, VarType6, varName6, VarType7, varName7, VarType8, varName8, ...) \
-    template<typename T1, typename T2, typename T3, typename T4, typename T5, typename T6, typename T7, typename T8> void EventId(T1 &&varName1, T2 &&varName2, T3 &&varName3, T4 &&varName4, T5 &&varName5, T6 &&varName6, T7 &&varName7, T8 &&varName8) \
-    { __WI_TraceLoggingWriteTagged(*this, #EventId,  TraceLoggingValue(static_cast<VarType1>(wistd::forward<T1>(varName1)), _wiltlg_STRINGIZE(varName1)), \
-                                                TraceLoggingValue(static_cast<VarType2>(wistd::forward<T2>(varName2)), _wiltlg_STRINGIZE(varName2)), \
-                                                TraceLoggingValue(static_cast<VarType3>(wistd::forward<T3>(varName3)), _wiltlg_STRINGIZE(varName3)), \
-                                                TraceLoggingValue(static_cast<VarType4>(wistd::forward<T4>(varName4)), _wiltlg_STRINGIZE(varName4)), \
-                                                TraceLoggingValue(static_cast<VarType5>(wistd::forward<T5>(varName5)), _wiltlg_STRINGIZE(varName5)), \
-                                                TraceLoggingValue(static_cast<VarType6>(wistd::forward<T6>(varName6)), _wiltlg_STRINGIZE(varName6)), \
-                                                TraceLoggingValue(static_cast<VarType7>(wistd::forward<T7>(varName7)), _wiltlg_STRINGIZE(varName7)), \
-                                                TraceLoggingValue(static_cast<VarType8>(wistd::forward<T8>(varName8)), _wiltlg_STRINGIZE(varName8)), __VA_ARGS__); }
-
-#define DEFINE_TAGGED_TRACELOGGING_EVENT_PARAM8_CV(EventId, VarType1, varName1, VarType2, varName2, VarType3, varName3, VarType4, varName4, VarType5, varName5, VarType6, varName6, VarType7, varName7, VarType8, varName8, ...) \
-    template<typename T1, typename T2, typename T3, typename T4, typename T5, typename T6, typename T7, typename T8> void EventId(T1 &&varName1, T2 &&varName2, T3 &&varName3, T4 &&varName4, T5 &&varName5, T6 &&varName6, T7 &&varName7, T8 &&varName8, PCSTR correlationVector) \
-    { __WI_TraceLoggingWriteTagged(*this, #EventId,  TraceLoggingValue(static_cast<VarType1>(wistd::forward<T1>(varName1)), _wiltlg_STRINGIZE(varName1)), \
-                                                TraceLoggingValue(static_cast<VarType2>(wistd::forward<T2>(varName2)), _wiltlg_STRINGIZE(varName2)), \
-                                                TraceLoggingValue(static_cast<VarType3>(wistd::forward<T3>(varName3)), _wiltlg_STRINGIZE(varName3)), \
-                                                TraceLoggingValue(static_cast<VarType4>(wistd::forward<T4>(varName4)), _wiltlg_STRINGIZE(varName4)), \
-                                                TraceLoggingValue(static_cast<VarType5>(wistd::forward<T5>(varName5)), _wiltlg_STRINGIZE(varName5)), \
-                                                TraceLoggingValue(static_cast<VarType6>(wistd::forward<T6>(varName6)), _wiltlg_STRINGIZE(varName6)), \
-                                                TraceLoggingValue(static_cast<VarType7>(wistd::forward<T7>(varName7)), _wiltlg_STRINGIZE(varName7)), \
-                                                TraceLoggingValue(static_cast<VarType8>(wistd::forward<T8>(varName8)), _wiltlg_STRINGIZE(varName8)), \
-                                                TraceLoggingString(correlationVector, "__TlgCV__"), __VA_ARGS__); }
-
-#define DEFINE_TAGGED_TRACELOGGING_EVENT_PARAM9(EventId, VarType1, varName1, VarType2, varName2, VarType3, varName3, VarType4, varName4, VarType5, varName5, VarType6, varName6, VarType7, varName7, VarType8, varName8, VarType9, varName9, ...) \
-    template<typename T1, typename T2, typename T3, typename T4, typename T5, typename T6, typename T7, typename T8, typename T9> void EventId(T1 &&varName1, T2 &&varName2, T3 &&varName3, T4 &&varName4, T5 &&varName5, T6 &&varName6, T7 &&varName7, T8 &&varName8, T9 &&varName9) \
-    { __WI_TraceLoggingWriteTagged(*this, #EventId,  TraceLoggingValue(static_cast<VarType1>(wistd::forward<T1>(varName1)), _wiltlg_STRINGIZE(varName1)), \
-                                                TraceLoggingValue(static_cast<VarType2>(wistd::forward<T2>(varName2)), _wiltlg_STRINGIZE(varName2)), \
-                                                TraceLoggingValue(static_cast<VarType3>(wistd::forward<T3>(varName3)), _wiltlg_STRINGIZE(varName3)), \
-                                                TraceLoggingValue(static_cast<VarType4>(wistd::forward<T4>(varName4)), _wiltlg_STRINGIZE(varName4)), \
-                                                TraceLoggingValue(static_cast<VarType5>(wistd::forward<T5>(varName5)), _wiltlg_STRINGIZE(varName5)), \
-                                                TraceLoggingValue(static_cast<VarType6>(wistd::forward<T6>(varName6)), _wiltlg_STRINGIZE(varName6)), \
-                                                TraceLoggingValue(static_cast<VarType7>(wistd::forward<T7>(varName7)), _wiltlg_STRINGIZE(varName7)), \
-                                                TraceLoggingValue(static_cast<VarType8>(wistd::forward<T8>(varName8)), _wiltlg_STRINGIZE(varName8)), \
-                                                TraceLoggingValue(static_cast<VarType9>(wistd::forward<T9>(varName9)), _wiltlg_STRINGIZE(varName9)), __VA_ARGS__); }
-
-#define DEFINE_TAGGED_TRACELOGGING_EVENT_UINT32(EventId, varName, ...)  DEFINE_TAGGED_TRACELOGGING_EVENT_PARAM1(EventId, UINT32, varName, __VA_ARGS__)
-#define DEFINE_TAGGED_TRACELOGGING_EVENT_BOOL(EventId, varName, ...)    DEFINE_TAGGED_TRACELOGGING_EVENT_PARAM1(EventId, bool, varName, __VA_ARGS__)
-#define DEFINE_TAGGED_TRACELOGGING_EVENT_STRING(EventId, varName, ...)  DEFINE_TAGGED_TRACELOGGING_EVENT_PARAM1(EventId, PCWSTR, varName, __VA_ARGS__)
-
-
-// Internal MACRO implementation of TraceLogging classes.
-// Do NOT use these macros directly.
-
-#define __IMPLEMENT_TRACELOGGING_CLASS_BASE(TraceLoggingClassName, TraceLoggingProviderOwnerClassName) \
-    public: \
-        typedef TraceLoggingProviderOwnerClassName TraceLoggingType; \
-        static bool IsEnabled(UCHAR eventLevel = 0 /* WINEVENT_LEVEL_XXX, e.g. WINEVENT_LEVEL_VERBOSE */, ULONGLONG eventKeywords = 0 /* MICROSOFT_KEYWORD_XXX */) WI_NOEXCEPT \
-            { return Instance()->IsEnabled_(eventLevel, eventKeywords); } \
-        static TraceLoggingHProvider const Provider() WI_NOEXCEPT \
-            { return static_cast<TraceLoggingProvider *>(Instance())->Provider_(); } \
-        static void SetTelemetryEnabled(bool) WI_NOEXCEPT {} \
-        static void SetErrorReportingType(wil::ErrorReportingType type) WI_NOEXCEPT \
-            { return Instance()->SetErrorReportingType_(type); } \
-        static void __stdcall FallbackTelemetryCallback(bool alreadyReported, wil::FailureInfo const &failure) WI_NOEXCEPT \
-            { return Instance()->OnErrorReported(alreadyReported, failure); } \
-        WI_NODISCARD static wil::ActivityThreadWatcher WatchCurrentThread(PCSTR contextName) WI_NOEXCEPT \
-            { return wil::ActivityThreadWatcher(Instance(), contextName); } \
-        WI_NODISCARD static wil::ActivityThreadWatcher WatchCurrentThread(PCSTR contextName, _Printf_format_string_ PCSTR formatString, ...) WI_NOEXCEPT \
-            { va_list argList; va_start(argList, formatString); return wil::ActivityThreadWatcher(Instance(), contextName, formatString, argList); } \
-        __BEGIN_TRACELOGGING_ACTIVITY_CLASS(CallContext, wil::ActivityOptions::TelemetryOnFailure) \
-            __IMPLEMENT_CALLCONTEXT_CLASS(CallContext); \
-        __END_TRACELOGGING_ACTIVITY_CLASS(); \
-        static CallContext Start(PCSTR contextName) WI_NOEXCEPT \
-            { return CallContext(contextName, __nullptr, __nullptr); } \
-        static CallContext Start(PCSTR contextName, _Printf_format_string_ PCSTR formatString, ...) WI_NOEXCEPT \
-            { va_list argList; va_start(argList, formatString); return CallContext(contextName, formatString, argList); } \
-        static void TraceLoggingInfo(_Printf_format_string_ PCSTR formatString, ...) WI_NOEXCEPT \
-            { va_list argList; va_start(argList, formatString); return Instance()->ReportTraceLoggingMessage(false, formatString, argList); } \
-        static void TraceLoggingError(_Printf_format_string_ PCSTR formatString, ...) WI_NOEXCEPT \
-            { va_list argList; va_start(argList, formatString); return Instance()->ReportTraceLoggingMessage(true, formatString, argList); } \
-    private: \
-        TraceLoggingHProvider const Provider_() const WI_NOEXCEPT = delete; \
-        TraceLoggingClassName() WI_NOEXCEPT {}; \
-    protected: \
-        static TraceLoggingClassName* Instance() WI_NOEXCEPT \
-            { static wil::details::static_lazy<TraceLoggingClassName> wrapper; return wrapper.get([](){wrapper.cleanup();}); } \
-        friend class wil::details::static_lazy<TraceLoggingClassName>; \
-
-
-#define __IMPLEMENT_TRACELOGGING_CLASS_WITH_GROUP(TraceLoggingClassName, ProviderName, ProviderId, TraceLoggingOption) \
-    __IMPLEMENT_TRACELOGGING_CLASS_BASE(TraceLoggingClassName, TraceLoggingClassName) \
-    private: \
-        struct StaticHandle \
-        { \
-            TraceLoggingHProvider handle; \
-            StaticHandle() WI_NOEXCEPT \
-            { \
-               TRACELOGGING_DEFINE_PROVIDER_STORAGE(__hInner, ProviderName, ProviderId, TraceLoggingOption); \
-               _tlg_DefineProvider_annotation(TraceLoggingClassName, _Tlg##TraceLoggingClassName##Prov, 0, ProviderName); \
-               handle = &__hInner; \
-            } \
-        } m_staticHandle; \
-    protected: \
-        void Create() WI_NOEXCEPT \
-            { Register(m_staticHandle.handle); } \
-    public:
-
-#define __IMPLEMENT_TRACELOGGING_CLASS(TraceLoggingClassName, ProviderName, ProviderId) \
-    __IMPLEMENT_TRACELOGGING_CLASS_WITH_GROUP(TraceLoggingClassName, ProviderName, ProviderId, TraceLoggingOptionMicrosoftTelemetry())
-
-#define __IMPLEMENT_TRACELOGGING_CLASS_WITH_GROUP_CB(TraceLoggingClassName, ProviderName, ProviderId, TraceLoggingOption) \
-    __IMPLEMENT_TRACELOGGING_CLASS_BASE(TraceLoggingClassName, TraceLoggingClassName) \
-    private: \
-        struct StaticHandle \
-        { \
-            TraceLoggingHProvider handle; \
-            StaticHandle() WI_NOEXCEPT \
-            { \
-               TRACELOGGING_DEFINE_PROVIDER_STORAGE(__hInner, ProviderName, ProviderId, TraceLoggingOption); \
-               _tlg_DefineProvider_annotation(TraceLoggingClassName, _Tlg##TraceLoggingClassName##Prov, 0, ProviderName); \
-               handle = &__hInner; \
-            } \
-        } m_staticHandle; \
-        static VOID NTAPI Callback( _In_ const GUID* SourceId, \
-                ULONG ControlCode, \
-                UCHAR Level, \
-                ULONGLONG MatchAnyKeyword, \
-                ULONGLONG MatchAllKeyword, \
-                _In_opt_ EVENT_FILTER_DESCRIPTOR* FilterData, \
-                void* CallbackContext ); \
-    protected: \
-        void Create() WI_NOEXCEPT \
-            { Register(m_staticHandle.handle, &##TraceLoggingClassName##::Callback); } \
-    public:
-
-
-#define __IMPLEMENT_TRACELOGGING_CLASS_WITHOUT_TELEMETRY(TraceLoggingClassName, ProviderName, ProviderId) \
-    __IMPLEMENT_TRACELOGGING_CLASS_BASE(TraceLoggingClassName, TraceLoggingClassName) \
-    private: \
-        struct StaticHandle \
-        { \
-            TraceLoggingHProvider handle; \
-            StaticHandle() WI_NOEXCEPT \
-            { \
-               TRACELOGGING_DEFINE_PROVIDER_STORAGE(__hInner, ProviderName, ProviderId); \
-               _tlg_DefineProvider_annotation(TraceLoggingClassName, _Tlg##TraceLoggingClassName##Prov, 0, ProviderName); \
-               handle = &__hInner; \
-            } \
-        } m_staticHandle; \
-    protected: \
-        void Create() WI_NOEXCEPT \
-            { Register(m_staticHandle.handle); } \
-    public:
-
-#define DEFINE_TRACELOGGING_EVENT(EventId, ...) \
-    static void EventId() { TraceLoggingWrite(TraceLoggingType::Provider(), #EventId, __VA_ARGS__); }
-
-#define DEFINE_TRACELOGGING_EVENT_CV(EventId, ...) \
-    static void EventId(PCSTR correlationVector) \
-    { TraceLoggingWrite(TraceLoggingType::Provider(), #EventId, TraceLoggingString(correlationVector, "__TlgCV__"), __VA_ARGS__); }
-
-#ifdef _GENERIC_PARTB_FIELDS_ENABLED
-    #define DEFINE_TRACELOGGING_EVENT_PARAM1(EventId, VarType1, varName1, ...) \
-        template<typename T1> static void EventId(T1 &&varName1) \
-        { \
-            TraceLoggingWrite(TraceLoggingType::Provider(), #EventId, _GENERIC_PARTB_FIELDS_ENABLED, \
-                TraceLoggingValue(static_cast<VarType1>(wistd::forward<T1>(varName1)), _wiltlg_STRINGIZE(varName1)), __VA_ARGS__); \
-        }
-#else
-    #define DEFINE_TRACELOGGING_EVENT_PARAM1(EventId, VarType1, varName1, ...) \
-        template<typename T1> static void EventId(T1 &&varName1) \
-        { \
-            TraceLoggingWrite(TraceLoggingType::Provider(), #EventId, \
-                TraceLoggingValue(static_cast<VarType1>(wistd::forward<T1>(varName1)), _wiltlg_STRINGIZE(varName1)), __VA_ARGS__); \
-        }
-#endif
-
-#ifdef _GENERIC_PARTB_FIELDS_ENABLED
-    #define DEFINE_TRACELOGGING_EVENT_PARAM1_CV(EventId, VarType1, varName1, ...) \
-        template<typename T1> static void EventId(T1 &&varName1, PCSTR correlationVector) \
-        { \
-            TraceLoggingWrite(TraceLoggingType::Provider(), #EventId, _GENERIC_PARTB_FIELDS_ENABLED, \
-            TraceLoggingValue(static_cast<VarType1>(wistd::forward<T1>(varName1)), _wiltlg_STRINGIZE(varName1)), \
-            TraceLoggingString(correlationVector, "__TlgCV__"), __VA_ARGS__); \
-        }
-#else
-    #define DEFINE_TRACELOGGING_EVENT_PARAM1_CV(EventId, VarType1, varName1, ...) \
-        template<typename T1> static void EventId(T1 &&varName1, PCSTR correlationVector) \
-        { \
-            TraceLoggingWrite(TraceLoggingType::Provider(), #EventId, \
-            TraceLoggingValue(static_cast<VarType1>(wistd::forward<T1>(varName1)), _wiltlg_STRINGIZE(varName1)), \
-            TraceLoggingString(correlationVector, "__TlgCV__"), __VA_ARGS__); \
-        }
-#endif
-
-#ifdef _GENERIC_PARTB_FIELDS_ENABLED
-    #define DEFINE_TRACELOGGING_EVENT_PARAM2(EventId, VarType1, varName1, VarType2, varName2, ...) \
-        template<typename T1, typename T2> static void EventId(T1 &&varName1, T2 &&varName2) \
-        { \
-            TraceLoggingWrite(TraceLoggingType::Provider(), #EventId, _GENERIC_PARTB_FIELDS_ENABLED, \
-                TraceLoggingValue(static_cast<VarType1>(wistd::forward<T1>(varName1)), _wiltlg_STRINGIZE(varName1)), \
-                TraceLoggingValue(static_cast<VarType2>(wistd::forward<T2>(varName2)), _wiltlg_STRINGIZE(varName2)), __VA_ARGS__); \
-        }
-#else
-    #define DEFINE_TRACELOGGING_EVENT_PARAM2(EventId, VarType1, varName1, VarType2, varName2, ...) \
-        template<typename T1, typename T2> static void EventId(T1 &&varName1, T2 &&varName2) \
-        { \
-            TraceLoggingWrite(TraceLoggingType::Provider(), #EventId, \
-                TraceLoggingValue(static_cast<VarType1>(wistd::forward<T1>(varName1)), _wiltlg_STRINGIZE(varName1)), \
-                TraceLoggingValue(static_cast<VarType2>(wistd::forward<T2>(varName2)), _wiltlg_STRINGIZE(varName2)), __VA_ARGS__); \
-        }
-#endif
-
-#ifdef _GENERIC_PARTB_FIELDS_ENABLED
-    #define DEFINE_TRACELOGGING_EVENT_PARAM2_CV(EventId, VarType1, varName1, VarType2, varName2, ...) \
-        template<typename T1, typename T2> static void EventId(T1 &&varName1, T2 &&varName2, PCSTR correlationVector) \
-        { \
-            TraceLoggingWrite(TraceLoggingType::Provider(), #EventId, _GENERIC_PARTB_FIELDS_ENABLED, \
-                TraceLoggingValue(static_cast<VarType1>(wistd::forward<T1>(varName1)), _wiltlg_STRINGIZE(varName1)), \
-                TraceLoggingValue(static_cast<VarType2>(wistd::forward<T2>(varName2)), _wiltlg_STRINGIZE(varName2)), \
-                TraceLoggingString(correlationVector, "__TlgCV__"), __VA_ARGS__); \
-        }
-#else
-    #define DEFINE_TRACELOGGING_EVENT_PARAM2_CV(EventId, VarType1, varName1, VarType2, varName2, ...) \
-    template<typename T1, typename T2> static void EventId(T1 &&varName1, T2 &&varName2, PCSTR correlationVector) \
-    { \
-        TraceLoggingWrite(TraceLoggingType::Provider(), #EventId, \
-            TraceLoggingValue(static_cast<VarType1>(wistd::forward<T1>(varName1)), _wiltlg_STRINGIZE(varName1)), \
-            TraceLoggingValue(static_cast<VarType2>(wistd::forward<T2>(varName2)), _wiltlg_STRINGIZE(varName2)), \
-            TraceLoggingString(correlationVector, "__TlgCV__"), __VA_ARGS__); \
-    }
-#endif
-
-#ifdef _GENERIC_PARTB_FIELDS_ENABLED
-    #define DEFINE_TRACELOGGING_EVENT_PARAM3(EventId, VarType1, varName1, VarType2, varName2, VarType3, varName3, ...) \
-    template<typename T1, typename T2, typename T3> static void EventId(T1 &&varName1, T2 &&varName2, T3 &&varName3) \
-    { \
-        TraceLoggingWrite(TraceLoggingType::Provider(), #EventId, _GENERIC_PARTB_FIELDS_ENABLED, \
-            TraceLoggingValue(static_cast<VarType1>(wistd::forward<T1>(varName1)), _wiltlg_STRINGIZE(varName1)), \
-            TraceLoggingValue(static_cast<VarType2>(wistd::forward<T2>(varName2)), _wiltlg_STRINGIZE(varName2)), \
-            TraceLoggingValue(static_cast<VarType3>(wistd::forward<T3>(varName3)), _wiltlg_STRINGIZE(varName3)), __VA_ARGS__); \
-    }
-#else
-    #define DEFINE_TRACELOGGING_EVENT_PARAM3(EventId, VarType1, varName1, VarType2, varName2, VarType3, varName3, ...) \
-        template<typename T1, typename T2, typename T3> static void EventId(T1 &&varName1, T2 &&varName2, T3 &&varName3) \
-        { \
-            TraceLoggingWrite(TraceLoggingType::Provider(), #EventId, \
-                TraceLoggingValue(static_cast<VarType1>(wistd::forward<T1>(varName1)), _wiltlg_STRINGIZE(varName1)), \
-                TraceLoggingValue(static_cast<VarType2>(wistd::forward<T2>(varName2)), _wiltlg_STRINGIZE(varName2)), \
-                TraceLoggingValue(static_cast<VarType3>(wistd::forward<T3>(varName3)), _wiltlg_STRINGIZE(varName3)), __VA_ARGS__); \
-        }
-#endif
-
-#ifdef _GENERIC_PARTB_FIELDS_ENABLED
-    #define DEFINE_TRACELOGGING_EVENT_PARAM3_CV(EventId, VarType1, varName1, VarType2, varName2, VarType3, varName3, ...) \
-        template<typename T1, typename T2, typename T3> static void EventId(T1 &&varName1, T2 &&varName2, T3 &&varName3, PCSTR correlationVector) \
-        { \
-            TraceLoggingWrite(TraceLoggingType::Provider(), #EventId, _GENERIC_PARTB_FIELDS_ENABLED, \
-                TraceLoggingValue(static_cast<VarType1>(wistd::forward<T1>(varName1)), _wiltlg_STRINGIZE(varName1)), \
-                TraceLoggingValue(static_cast<VarType2>(wistd::forward<T2>(varName2)), _wiltlg_STRINGIZE(varName2)), \
-                TraceLoggingValue(static_cast<VarType3>(wistd::forward<T3>(varName3)), _wiltlg_STRINGIZE(varName3)), \
-                TraceLoggingString(correlationVector, "__TlgCV__"), __VA_ARGS__); \
-        }
-#else
-    #define DEFINE_TRACELOGGING_EVENT_PARAM3_CV(EventId, VarType1, varName1, VarType2, varName2, VarType3, varName3, ...) \
-        template<typename T1, typename T2, typename T3> static void EventId(T1 &&varName1, T2 &&varName2, T3 &&varName3, PCSTR correlationVector) \
-        { \
-            TraceLoggingWrite(TraceLoggingType::Provider(), #EventId, \
-                TraceLoggingValue(static_cast<VarType1>(wistd::forward<T1>(varName1)), _wiltlg_STRINGIZE(varName1)), \
-                TraceLoggingValue(static_cast<VarType2>(wistd::forward<T2>(varName2)), _wiltlg_STRINGIZE(varName2)), \
-                TraceLoggingValue(static_cast<VarType3>(wistd::forward<T3>(varName3)), _wiltlg_STRINGIZE(varName3)), \
-                TraceLoggingString(correlationVector, "__TlgCV__"), __VA_ARGS__); \
-        }
-#endif
-
-#ifdef _GENERIC_PARTB_FIELDS_ENABLED
-    #define DEFINE_TRACELOGGING_EVENT_PARAM4(EventId, VarType1, varName1, VarType2, varName2, VarType3, varName3, VarType4, varName4, ...) \
-        template<typename T1, typename T2, typename T3, typename T4> static void EventId(T1 &&varName1, T2 &&varName2, T3 &&varName3, T4 &&varName4) \
-        { \
-            TraceLoggingWrite(TraceLoggingType::Provider(), #EventId, _GENERIC_PARTB_FIELDS_ENABLED, \
-                TraceLoggingValue(static_cast<VarType1>(wistd::forward<T1>(varName1)), _wiltlg_STRINGIZE(varName1)), \
-                TraceLoggingValue(static_cast<VarType2>(wistd::forward<T2>(varName2)), _wiltlg_STRINGIZE(varName2)), \
-                TraceLoggingValue(static_cast<VarType3>(wistd::forward<T3>(varName3)), _wiltlg_STRINGIZE(varName3)), \
-                TraceLoggingValue(static_cast<VarType4>(wistd::forward<T4>(varName4)), _wiltlg_STRINGIZE(varName4)), __VA_ARGS__); \
-        }
-#else
-    #define DEFINE_TRACELOGGING_EVENT_PARAM4(EventId, VarType1, varName1, VarType2, varName2, VarType3, varName3, VarType4, varName4, ...) \
-        template<typename T1, typename T2, typename T3, typename T4> static void EventId(T1 &&varName1, T2 &&varName2, T3 &&varName3, T4 &&varName4) \
-        { TraceLoggingWrite(TraceLoggingType::Provider(), #EventId,   TraceLoggingValue(static_cast<VarType1>(wistd::forward<T1>(varName1)), _wiltlg_STRINGIZE(varName1)), \
-                                                    TraceLoggingValue(static_cast<VarType2>(wistd::forward<T2>(varName2)), _wiltlg_STRINGIZE(varName2)), \
-                                                    TraceLoggingValue(static_cast<VarType3>(wistd::forward<T3>(varName3)), _wiltlg_STRINGIZE(varName3)), \
-                                                    TraceLoggingValue(static_cast<VarType4>(wistd::forward<T4>(varName4)), _wiltlg_STRINGIZE(varName4)), __VA_ARGS__); }
-
-#endif
-
-#ifdef _GENERIC_PARTB_FIELDS_ENABLED
-    #define DEFINE_TRACELOGGING_EVENT_PARAM4_CV(EventId, VarType1, varName1, VarType2, varName2, VarType3, varName3, VarType4, varName4, ...) \
-        template<typename T1, typename T2, typename T3, typename T4> static void EventId(T1 &&varName1, T2 &&varName2, T3 &&varName3, T4 &&varName4, PCSTR correlationVector) \
-        { \
-            TraceLoggingWrite(TraceLoggingType::Provider(), #EventId, _GENERIC_PARTB_FIELDS_ENABLED, \
-                TraceLoggingValue(static_cast<VarType1>(wistd::forward<T1>(varName1)), _wiltlg_STRINGIZE(varName1)), \
-                TraceLoggingValue(static_cast<VarType2>(wistd::forward<T2>(varName2)), _wiltlg_STRINGIZE(varName2)), \
-                TraceLoggingValue(static_cast<VarType3>(wistd::forward<T3>(varName3)), _wiltlg_STRINGIZE(varName3)), \
-                TraceLoggingValue(static_cast<VarType4>(wistd::forward<T4>(varName4)), _wiltlg_STRINGIZE(varName4)), \
-                TraceLoggingString(correlationVector, "__TlgCV__"), __VA_ARGS__); \
-        }
-#else
-    #define DEFINE_TRACELOGGING_EVENT_PARAM4_CV(EventId, VarType1, varName1, VarType2, varName2, VarType3, varName3, VarType4, varName4, ...) \
-        template<typename T1, typename T2, typename T3, typename T4> static void EventId(T1 &&varName1, T2 &&varName2, T3 &&varName3, T4 &&varName4, PCSTR correlationVector) \
-        { TraceLoggingWrite(TraceLoggingType::Provider(), #EventId,   TraceLoggingValue(static_cast<VarType1>(wistd::forward<T1>(varName1)), _wiltlg_STRINGIZE(varName1)), \
-                                                    TraceLoggingValue(static_cast<VarType2>(wistd::forward<T2>(varName2)), _wiltlg_STRINGIZE(varName2)), \
-                                                    TraceLoggingValue(static_cast<VarType3>(wistd::forward<T3>(varName3)), _wiltlg_STRINGIZE(varName3)), \
-                                                    TraceLoggingValue(static_cast<VarType4>(wistd::forward<T4>(varName4)), _wiltlg_STRINGIZE(varName4)), \
-                                                    TraceLoggingString(correlationVector, "__TlgCV__"), __VA_ARGS__); \
-        }
-#endif
-
-#ifdef _GENERIC_PARTB_FIELDS_ENABLED
-    #define DEFINE_TRACELOGGING_EVENT_PARAM5(EventId, VarType1, varName1, VarType2, varName2, VarType3, varName3, VarType4, varName4, VarType5, varName5, ...) \
-        template<typename T1, typename T2, typename T3, typename T4, typename T5> static void EventId(T1 &&varName1, T2 &&varName2, T3 &&varName3, T4 &&varName4, T5 &&varName5) \
-        { \
-            TraceLoggingWrite(TraceLoggingType::Provider(), #EventId, _GENERIC_PARTB_FIELDS_ENABLED, \
-                TraceLoggingValue(static_cast<VarType1>(wistd::forward<T1>(varName1)), _wiltlg_STRINGIZE(varName1)), \
-                TraceLoggingValue(static_cast<VarType2>(wistd::forward<T2>(varName2)), _wiltlg_STRINGIZE(varName2)), \
-                TraceLoggingValue(static_cast<VarType3>(wistd::forward<T3>(varName3)), _wiltlg_STRINGIZE(varName3)), \
-                TraceLoggingValue(static_cast<VarType4>(wistd::forward<T4>(varName4)), _wiltlg_STRINGIZE(varName4)), \
-                TraceLoggingValue(static_cast<VarType5>(wistd::forward<T5>(varName5)), _wiltlg_STRINGIZE(varName5)), __VA_ARGS__); \
-        }
-#else
-    #define DEFINE_TRACELOGGING_EVENT_PARAM5(EventId, VarType1, varName1, VarType2, varName2, VarType3, varName3, VarType4, varName4, VarType5, varName5, ...) \
-        template<typename T1, typename T2, typename T3, typename T4, typename T5> static void EventId(T1 &&varName1, T2 &&varName2, T3 &&varName3, T4 &&varName4, T5 &&varName5) \
-        { \
-            TraceLoggingWrite(TraceLoggingType::Provider(), #EventId, \
-                TraceLoggingValue(static_cast<VarType1>(wistd::forward<T1>(varName1)), _wiltlg_STRINGIZE(varName1)), \
-                TraceLoggingValue(static_cast<VarType2>(wistd::forward<T2>(varName2)), _wiltlg_STRINGIZE(varName2)), \
-                TraceLoggingValue(static_cast<VarType3>(wistd::forward<T3>(varName3)), _wiltlg_STRINGIZE(varName3)), \
-                TraceLoggingValue(static_cast<VarType4>(wistd::forward<T4>(varName4)), _wiltlg_STRINGIZE(varName4)), \
-                TraceLoggingValue(static_cast<VarType5>(wistd::forward<T5>(varName5)), _wiltlg_STRINGIZE(varName5)), __VA_ARGS__); \
-        }
-#endif
-
-#ifdef _GENERIC_PARTB_FIELDS_ENABLED
-    #define DEFINE_TRACELOGGING_EVENT_PARAM5_CV(EventId, VarType1, varName1, VarType2, varName2, VarType3, varName3, VarType4, varName4, VarType5, varName5, ...) \
-        template<typename T1, typename T2, typename T3, typename T4, typename T5> static void EventId(T1 &&varName1, T2 &&varName2, T3 &&varName3, T4 &&varName4, T5 &&varName5, PCSTR correlationVector) \
-        { \
-            TraceLoggingWrite(TraceLoggingType::Provider(), #EventId, _GENERIC_PARTB_FIELDS_ENABLED, \
-                TraceLoggingValue(static_cast<VarType1>(wistd::forward<T1>(varName1)), _wiltlg_STRINGIZE(varName1)), \
-                TraceLoggingValue(static_cast<VarType2>(wistd::forward<T2>(varName2)), _wiltlg_STRINGIZE(varName2)), \
-                TraceLoggingValue(static_cast<VarType3>(wistd::forward<T3>(varName3)), _wiltlg_STRINGIZE(varName3)), \
-                TraceLoggingValue(static_cast<VarType4>(wistd::forward<T4>(varName4)), _wiltlg_STRINGIZE(varName4)), \
-                TraceLoggingValue(static_cast<VarType5>(wistd::forward<T5>(varName5)), _wiltlg_STRINGIZE(varName5)), \
-                TraceLoggingString(correlationVector, "__TlgCV__"), __VA_ARGS__); \
-        }
-#else
-    #define DEFINE_TRACELOGGING_EVENT_PARAM5_CV(EventId, VarType1, varName1, VarType2, varName2, VarType3, varName3, VarType4, varName4, VarType5, varName5, ...) \
-        template<typename T1, typename T2, typename T3, typename T4, typename T5> static void EventId(T1 &&varName1, T2 &&varName2, T3 &&varName3, T4 &&varName4, T5 &&varName5, PCSTR correlationVector) \
-        { TraceLoggingWrite(TraceLoggingType::Provider(), #EventId,   TraceLoggingValue(static_cast<VarType1>(wistd::forward<T1>(varName1)), _wiltlg_STRINGIZE(varName1)), \
-                                                    TraceLoggingValue(static_cast<VarType2>(wistd::forward<T2>(varName2)), _wiltlg_STRINGIZE(varName2)), \
-                                                    TraceLoggingValue(static_cast<VarType3>(wistd::forward<T3>(varName3)), _wiltlg_STRINGIZE(varName3)), \
-                                                    TraceLoggingValue(static_cast<VarType4>(wistd::forward<T4>(varName4)), _wiltlg_STRINGIZE(varName4)), \
-                                                    TraceLoggingValue(static_cast<VarType5>(wistd::forward<T5>(varName5)), _wiltlg_STRINGIZE(varName5)), \
-                                                    TraceLoggingString(correlationVector, "__TlgCV__"), __VA_ARGS__); }
-#endif
-
-#ifdef _GENERIC_PARTB_FIELDS_ENABLED
-    #define DEFINE_TRACELOGGING_EVENT_PARAM6(EventId, VarType1, varName1, VarType2, varName2, VarType3, varName3, VarType4, varName4, VarType5, varName5, VarType6, varName6, ...) \
-        template<typename T1, typename T2, typename T3, typename T4, typename T5, typename T6> static void EventId(T1 &&varName1, T2 &&varName2, T3 &&varName3, T4 &&varName4, T5 &&varName5, T6 &&varName6) \
-        { \
-            TraceLoggingWrite(TraceLoggingType::Provider(), #EventId, _GENERIC_PARTB_FIELDS_ENABLED, \
-                TraceLoggingValue(static_cast<VarType1>(wistd::forward<T1>(varName1)), _wiltlg_STRINGIZE(varName1)), \
-                TraceLoggingValue(static_cast<VarType2>(wistd::forward<T2>(varName2)), _wiltlg_STRINGIZE(varName2)), \
-                TraceLoggingValue(static_cast<VarType3>(wistd::forward<T3>(varName3)), _wiltlg_STRINGIZE(varName3)), \
-                TraceLoggingValue(static_cast<VarType4>(wistd::forward<T4>(varName4)), _wiltlg_STRINGIZE(varName4)), \
-                TraceLoggingValue(static_cast<VarType5>(wistd::forward<T5>(varName5)), _wiltlg_STRINGIZE(varName5)), \
-                TraceLoggingValue(static_cast<VarType6>(wistd::forward<T6>(varName6)), _wiltlg_STRINGIZE(varName6)), \
-                __VA_ARGS__); \
-        }
-#else
-    #define DEFINE_TRACELOGGING_EVENT_PARAM6(EventId, VarType1, varName1, VarType2, varName2, VarType3, varName3, VarType4, varName4, VarType5, varName5, VarType6, varName6, ...) \
-        template<typename T1, typename T2, typename T3, typename T4, typename T5, typename T6> static void EventId(T1 &&varName1, T2 &&varName2, T3 &&varName3, T4 &&varName4, T5 &&varName5, T6 &&varName6) \
-        { TraceLoggingWrite(TraceLoggingType::Provider(), #EventId,   TraceLoggingValue(static_cast<VarType1>(wistd::forward<T1>(varName1)), _wiltlg_STRINGIZE(varName1)), \
-                                                    TraceLoggingValue(static_cast<VarType2>(wistd::forward<T2>(varName2)), _wiltlg_STRINGIZE(varName2)), \
-                                                    TraceLoggingValue(static_cast<VarType3>(wistd::forward<T3>(varName3)), _wiltlg_STRINGIZE(varName3)), \
-                                                    TraceLoggingValue(static_cast<VarType4>(wistd::forward<T4>(varName4)), _wiltlg_STRINGIZE(varName4)), \
-                                                    TraceLoggingValue(static_cast<VarType5>(wistd::forward<T5>(varName5)), _wiltlg_STRINGIZE(varName5)), \
-                                                    TraceLoggingValue(static_cast<VarType6>(wistd::forward<T6>(varName6)), _wiltlg_STRINGIZE(varName6)), __VA_ARGS__); }
-#endif
-
-#ifdef _GENERIC_PARTB_FIELDS_ENABLED
-    #define DEFINE_TRACELOGGING_EVENT_PARAM6_CV(EventId, VarType1, varName1, VarType2, varName2, VarType3, varName3, VarType4, varName4, VarType5, varName5, VarType6, varName6, ...) \
-        template<typename T1, typename T2, typename T3, typename T4, typename T5, typename T6> static void EventId(T1 &&varName1, T2 &&varName2, T3 &&varName3, T4 &&varName4, T5 &&varName5, T6 &&varName6, PCSTR correlationVector) \
-        { \
-            TraceLoggingWrite(TraceLoggingType::Provider(), #EventId, _GENERIC_PARTB_FIELDS_ENABLED, \
-                TraceLoggingValue(static_cast<VarType1>(wistd::forward<T1>(varName1)), _wiltlg_STRINGIZE(varName1)), \
-                TraceLoggingValue(static_cast<VarType2>(wistd::forward<T2>(varName2)), _wiltlg_STRINGIZE(varName2)), \
-                TraceLoggingValue(static_cast<VarType3>(wistd::forward<T3>(varName3)), _wiltlg_STRINGIZE(varName3)), \
-                TraceLoggingValue(static_cast<VarType4>(wistd::forward<T4>(varName4)), _wiltlg_STRINGIZE(varName4)), \
-                TraceLoggingValue(static_cast<VarType5>(wistd::forward<T5>(varName5)), _wiltlg_STRINGIZE(varName5)), \
-                TraceLoggingValue(static_cast<VarType6>(wistd::forward<T6>(varName6)), _wiltlg_STRINGIZE(varName6)), \
-                TraceLoggingString(correlationVector, "__TlgCV__"), __VA_ARGS__); \
-        }
-#else
-    #define DEFINE_TRACELOGGING_EVENT_PARAM6_CV(EventId, VarType1, varName1, VarType2, varName2, VarType3, varName3, VarType4, varName4, VarType5, varName5, VarType6, varName6, ...) \
-        template<typename T1, typename T2, typename T3, typename T4, typename T5, typename T6> static void EventId(T1 &&varName1, T2 &&varName2, T3 &&varName3, T4 &&varName4, T5 &&varName5, T6 &&varName6, PCSTR correlationVector) \
-        { TraceLoggingWrite(TraceLoggingType::Provider(), #EventId,   TraceLoggingValue(static_cast<VarType1>(wistd::forward<T1>(varName1)), _wiltlg_STRINGIZE(varName1)), \
-                                                    TraceLoggingValue(static_cast<VarType2>(wistd::forward<T2>(varName2)), _wiltlg_STRINGIZE(varName2)), \
-                                                    TraceLoggingValue(static_cast<VarType3>(wistd::forward<T3>(varName3)), _wiltlg_STRINGIZE(varName3)), \
-                                                    TraceLoggingValue(static_cast<VarType4>(wistd::forward<T4>(varName4)), _wiltlg_STRINGIZE(varName4)), \
-                                                    TraceLoggingValue(static_cast<VarType5>(wistd::forward<T5>(varName5)), _wiltlg_STRINGIZE(varName5)), \
-                                                    TraceLoggingValue(static_cast<VarType6>(wistd::forward<T6>(varName6)), _wiltlg_STRINGIZE(varName6)), \
-                                                    TraceLoggingString(correlationVector, "__TlgCV__"), __VA_ARGS__); }
-#endif
-
-#ifdef _GENERIC_PARTB_FIELDS_ENABLED
-    #define DEFINE_TRACELOGGING_EVENT_PARAM7(EventId, VarType1, varName1, VarType2, varName2, VarType3, varName3, VarType4, varName4, VarType5, varName5, VarType6, varName6, VarType7, varName7, ...) \
-        template<typename T1, typename T2, typename T3, typename T4, typename T5, typename T6, typename T7> static void EventId(T1 &&varName1, T2 &&varName2, T3 &&varName3, T4 &&varName4, T5 &&varName5, T6 &&varName6, T7 &&varName7) \
-        { \
-            TraceLoggingWrite(TraceLoggingType::Provider(), #EventId, _GENERIC_PARTB_FIELDS_ENABLED, \
-                TraceLoggingValue(static_cast<VarType1>(wistd::forward<T1>(varName1)), _wiltlg_STRINGIZE(varName1)), \
-                TraceLoggingValue(static_cast<VarType2>(wistd::forward<T2>(varName2)), _wiltlg_STRINGIZE(varName2)), \
-                TraceLoggingValue(static_cast<VarType3>(wistd::forward<T3>(varName3)), _wiltlg_STRINGIZE(varName3)), \
-                TraceLoggingValue(static_cast<VarType4>(wistd::forward<T4>(varName4)), _wiltlg_STRINGIZE(varName4)), \
-                TraceLoggingValue(static_cast<VarType5>(wistd::forward<T5>(varName5)), _wiltlg_STRINGIZE(varName5)), \
-                TraceLoggingValue(static_cast<VarType6>(wistd::forward<T6>(varName6)), _wiltlg_STRINGIZE(varName6)), \
-                TraceLoggingValue(static_cast<VarType7>(wistd::forward<T7>(varName7)), _wiltlg_STRINGIZE(varName7)), __VA_ARGS__); \
-        }
-#else
-    #define DEFINE_TRACELOGGING_EVENT_PARAM7(EventId, VarType1, varName1, VarType2, varName2, VarType3, varName3, VarType4, varName4, VarType5, varName5, VarType6, varName6, VarType7, varName7, ...) \
-        template<typename T1, typename T2, typename T3, typename T4, typename T5, typename T6, typename T7> static void EventId(T1 &&varName1, T2 &&varName2, T3 &&varName3, T4 &&varName4, T5 &&varName5, T6 &&varName6, T7 &&varName7) \
-        { TraceLoggingWrite(TraceLoggingType::Provider(), #EventId,   TraceLoggingValue(static_cast<VarType1>(wistd::forward<T1>(varName1)), _wiltlg_STRINGIZE(varName1)), \
-                                                    TraceLoggingValue(static_cast<VarType2>(wistd::forward<T2>(varName2)), _wiltlg_STRINGIZE(varName2)), \
-                                                    TraceLoggingValue(static_cast<VarType3>(wistd::forward<T3>(varName3)), _wiltlg_STRINGIZE(varName3)), \
-                                                    TraceLoggingValue(static_cast<VarType4>(wistd::forward<T4>(varName4)), _wiltlg_STRINGIZE(varName4)), \
-                                                    TraceLoggingValue(static_cast<VarType5>(wistd::forward<T5>(varName5)), _wiltlg_STRINGIZE(varName5)), \
-                                                    TraceLoggingValue(static_cast<VarType6>(wistd::forward<T6>(varName6)), _wiltlg_STRINGIZE(varName6)), \
-                                                    TraceLoggingValue(static_cast<VarType7>(wistd::forward<T7>(varName7)), _wiltlg_STRINGIZE(varName7)), __VA_ARGS__); }
-#endif
-
-#ifdef _GENERIC_PARTB_FIELDS_ENABLED
-    #define DEFINE_TRACELOGGING_EVENT_PARAM7_CV(EventId, VarType1, varName1, VarType2, varName2, VarType3, varName3, VarType4, varName4, VarType5, varName5, VarType6, varName6, VarType7, varName7, ...) \
-        template<typename T1, typename T2, typename T3, typename T4, typename T5, typename T6, typename T7> static void EventId(T1 &&varName1, T2 &&varName2, T3 &&varName3, T4 &&varName4, T5 &&varName5, T6 &&varName6, T7 &&varName7, PCSTR correlationVector) \
-        { \
-            TraceLoggingWrite(TraceLoggingType::Provider(), #EventId, _GENERIC_PARTB_FIELDS_ENABLED, \
-                TraceLoggingValue(static_cast<VarType1>(wistd::forward<T1>(varName1)), _wiltlg_STRINGIZE(varName1)), \
-                TraceLoggingValue(static_cast<VarType2>(wistd::forward<T2>(varName2)), _wiltlg_STRINGIZE(varName2)), \
-                TraceLoggingValue(static_cast<VarType3>(wistd::forward<T3>(varName3)), _wiltlg_STRINGIZE(varName3)), \
-                TraceLoggingValue(static_cast<VarType4>(wistd::forward<T4>(varName4)), _wiltlg_STRINGIZE(varName4)), \
-                TraceLoggingValue(static_cast<VarType5>(wistd::forward<T5>(varName5)), _wiltlg_STRINGIZE(varName5)), \
-                TraceLoggingValue(static_cast<VarType6>(wistd::forward<T6>(varName6)), _wiltlg_STRINGIZE(varName6)), \
-                TraceLoggingValue(static_cast<VarType7>(wistd::forward<T7>(varName7)), _wiltlg_STRINGIZE(varName7)), \
-                TraceLoggingString(correlationVector, "__TlgCV__"), __VA_ARGS__); \
-        }
-#else
-    #define DEFINE_TRACELOGGING_EVENT_PARAM7_CV(EventId, VarType1, varName1, VarType2, varName2, VarType3, varName3, VarType4, varName4, VarType5, varName5, VarType6, varName6, VarType7, varName7, ...) \
-        template<typename T1, typename T2, typename T3, typename T4, typename T5, typename T6, typename T7> static void EventId(T1 &&varName1, T2 &&varName2, T3 &&varName3, T4 &&varName4, T5 &&varName5, T6 &&varName6, T7 &&varName7, PCSTR correlationVector) \
-        { TraceLoggingWrite(TraceLoggingType::Provider(), #EventId,   TraceLoggingValue(static_cast<VarType1>(wistd::forward<T1>(varName1)), _wiltlg_STRINGIZE(varName1)), \
-                                                    TraceLoggingValue(static_cast<VarType2>(wistd::forward<T2>(varName2)), _wiltlg_STRINGIZE(varName2)), \
-                                                    TraceLoggingValue(static_cast<VarType3>(wistd::forward<T3>(varName3)), _wiltlg_STRINGIZE(varName3)), \
-                                                    TraceLoggingValue(static_cast<VarType4>(wistd::forward<T4>(varName4)), _wiltlg_STRINGIZE(varName4)), \
-                                                    TraceLoggingValue(static_cast<VarType5>(wistd::forward<T5>(varName5)), _wiltlg_STRINGIZE(varName5)), \
-                                                    TraceLoggingValue(static_cast<VarType6>(wistd::forward<T6>(varName6)), _wiltlg_STRINGIZE(varName6)), \
-                                                    TraceLoggingValue(static_cast<VarType7>(wistd::forward<T7>(varName7)), _wiltlg_STRINGIZE(varName7)), \
-                                                    TraceLoggingString(correlationVector, "__TlgCV__"), __VA_ARGS__); }
-#endif
-
-#ifdef _GENERIC_PARTB_FIELDS_ENABLED
-    #define DEFINE_TRACELOGGING_EVENT_PARAM8(EventId, VarType1, varName1, VarType2, varName2, VarType3, varName3, VarType4, varName4, VarType5, varName5, VarType6, varName6, VarType7, varName7, VarType8, varName8, ...) \
-        template<typename T1, typename T2, typename T3, typename T4, typename T5, typename T6, typename T7, typename T8> static void EventId(T1 &&varName1, T2 &&varName2, T3 &&varName3, T4 &&varName4, T5 &&varName5, T6 &&varName6, T7 &&varName7, T8 &&varName8) \
-        { \
-            TraceLoggingWrite(TraceLoggingType::Provider(), #EventId, _GENERIC_PARTB_FIELDS_ENABLED, \
-                TraceLoggingValue(static_cast<VarType1>(wistd::forward<T1>(varName1)), _wiltlg_STRINGIZE(varName1)), \
-                TraceLoggingValue(static_cast<VarType2>(wistd::forward<T2>(varName2)), _wiltlg_STRINGIZE(varName2)), \
-                TraceLoggingValue(static_cast<VarType3>(wistd::forward<T3>(varName3)), _wiltlg_STRINGIZE(varName3)), \
-                TraceLoggingValue(static_cast<VarType4>(wistd::forward<T4>(varName4)), _wiltlg_STRINGIZE(varName4)), \
-                TraceLoggingValue(static_cast<VarType5>(wistd::forward<T5>(varName5)), _wiltlg_STRINGIZE(varName5)), \
-                TraceLoggingValue(static_cast<VarType6>(wistd::forward<T6>(varName6)), _wiltlg_STRINGIZE(varName6)), \
-                TraceLoggingValue(static_cast<VarType7>(wistd::forward<T7>(varName7)), _wiltlg_STRINGIZE(varName7)), \
-                TraceLoggingValue(static_cast<VarType8>(wistd::forward<T8>(varName8)), _wiltlg_STRINGIZE(varName8)), __VA_ARGS__); \
-        }
-#else
-    #define DEFINE_TRACELOGGING_EVENT_PARAM8(EventId, VarType1, varName1, VarType2, varName2, VarType3, varName3, VarType4, varName4, VarType5, varName5, VarType6, varName6, VarType7, varName7, VarType8, varName8, ...) \
-        template<typename T1, typename T2, typename T3, typename T4, typename T5, typename T6, typename T7, typename T8> static void EventId(T1 &&varName1, T2 &&varName2, T3 &&varName3, T4 &&varName4, T5 &&varName5, T6 &&varName6, T7 &&varName7, T8 &&varName8) \
-        { TraceLoggingWrite(TraceLoggingType::Provider(), #EventId,   TraceLoggingValue(static_cast<VarType1>(wistd::forward<T1>(varName1)), _wiltlg_STRINGIZE(varName1)), \
-                                                    TraceLoggingValue(static_cast<VarType2>(wistd::forward<T2>(varName2)), _wiltlg_STRINGIZE(varName2)), \
-                                                    TraceLoggingValue(static_cast<VarType3>(wistd::forward<T3>(varName3)), _wiltlg_STRINGIZE(varName3)), \
-                                                    TraceLoggingValue(static_cast<VarType4>(wistd::forward<T4>(varName4)), _wiltlg_STRINGIZE(varName4)), \
-                                                    TraceLoggingValue(static_cast<VarType5>(wistd::forward<T5>(varName5)), _wiltlg_STRINGIZE(varName5)), \
-                                                    TraceLoggingValue(static_cast<VarType6>(wistd::forward<T6>(varName6)), _wiltlg_STRINGIZE(varName6)), \
-                                                    TraceLoggingValue(static_cast<VarType7>(wistd::forward<T7>(varName7)), _wiltlg_STRINGIZE(varName7)), \
-                                                    TraceLoggingValue(static_cast<VarType8>(wistd::forward<T8>(varName8)), _wiltlg_STRINGIZE(varName8)), __VA_ARGS__); }
-#endif
-
-#ifdef _GENERIC_PARTB_FIELDS_ENABLED
-    #define DEFINE_TRACELOGGING_EVENT_PARAM8_CV(EventId, VarType1, varName1, VarType2, varName2, VarType3, varName3, VarType4, varName4, VarType5, varName5, VarType6, varName6, VarType7, varName7, VarType8, varName8, ...) \
-        template<typename T1, typename T2, typename T3, typename T4, typename T5, typename T6, typename T7, typename T8> static void EventId(T1 &&varName1, T2 &&varName2, T3 &&varName3, T4 &&varName4, T5 &&varName5, T6 &&varName6, T7 &&varName7, T8 &&varName8, PCSTR correlationVector) \
-        { \
-            TraceLoggingWrite(TraceLoggingType::Provider(), #EventId, _GENERIC_PARTB_FIELDS_ENABLED, \
-                TraceLoggingValue(static_cast<VarType1>(wistd::forward<T1>(varName1)), _wiltlg_STRINGIZE(varName1)), \
-                TraceLoggingValue(static_cast<VarType2>(wistd::forward<T2>(varName2)), _wiltlg_STRINGIZE(varName2)), \
-                TraceLoggingValue(static_cast<VarType3>(wistd::forward<T3>(varName3)), _wiltlg_STRINGIZE(varName3)), \
-                TraceLoggingValue(static_cast<VarType4>(wistd::forward<T4>(varName4)), _wiltlg_STRINGIZE(varName4)), \
-                TraceLoggingValue(static_cast<VarType5>(wistd::forward<T5>(varName5)), _wiltlg_STRINGIZE(varName5)), \
-                TraceLoggingValue(static_cast<VarType6>(wistd::forward<T6>(varName6)), _wiltlg_STRINGIZE(varName6)), \
-                TraceLoggingValue(static_cast<VarType7>(wistd::forward<T7>(varName7)), _wiltlg_STRINGIZE(varName7)), \
-                TraceLoggingValue(static_cast<VarType8>(wistd::forward<T8>(varName8)), _wiltlg_STRINGIZE(varName8)), \
-                TraceLoggingString(correlationVector, "__TlgCV__"), __VA_ARGS__); \
-        }
-#else
-    #define DEFINE_TRACELOGGING_EVENT_PARAM8_CV(EventId, VarType1, varName1, VarType2, varName2, VarType3, varName3, VarType4, varName4, VarType5, varName5, VarType6, varName6, VarType7, varName7, VarType8, varName8, ...) \
-        template<typename T1, typename T2, typename T3, typename T4, typename T5, typename T6, typename T7, typename T8> static void EventId(T1 &&varName1, T2 &&varName2, T3 &&varName3, T4 &&varName4, T5 &&varName5, T6 &&varName6, T7 &&varName7, T8 &&varName8, PCSTR correlationVector) \
-        { TraceLoggingWrite(TraceLoggingType::Provider(), #EventId,   TraceLoggingValue(static_cast<VarType1>(wistd::forward<T1>(varName1)), _wiltlg_STRINGIZE(varName1)), \
-                                                    TraceLoggingValue(static_cast<VarType2>(wistd::forward<T2>(varName2)), _wiltlg_STRINGIZE(varName2)), \
-                                                    TraceLoggingValue(static_cast<VarType3>(wistd::forward<T3>(varName3)), _wiltlg_STRINGIZE(varName3)), \
-                                                    TraceLoggingValue(static_cast<VarType4>(wistd::forward<T4>(varName4)), _wiltlg_STRINGIZE(varName4)), \
-                                                    TraceLoggingValue(static_cast<VarType5>(wistd::forward<T5>(varName5)), _wiltlg_STRINGIZE(varName5)), \
-                                                    TraceLoggingValue(static_cast<VarType6>(wistd::forward<T6>(varName6)), _wiltlg_STRINGIZE(varName6)), \
-                                                    TraceLoggingValue(static_cast<VarType7>(wistd::forward<T7>(varName7)), _wiltlg_STRINGIZE(varName7)), \
-                                                    TraceLoggingValue(static_cast<VarType8>(wistd::forward<T8>(varName8)), _wiltlg_STRINGIZE(varName8)), \
-                                                    TraceLoggingString(correlationVector, "__TlgCV__"), __VA_ARGS__); }
-#endif
-
-#ifdef _GENERIC_PARTB_FIELDS_ENABLED
-    #define DEFINE_TRACELOGGING_EVENT_PARAM9_CV(EventId, VarType1, varName1, VarType2, varName2, VarType3, varName3, VarType4, varName4, VarType5, varName5, VarType6, varName6, VarType7, varName7, VarType8, varName8, VarType9, varName9, ...) \
-        template<typename T1, typename T2, typename T3, typename T4, typename T5, typename T6, typename T7, typename T8, typename T9> static void EventId(T1 &&varName1, T2 &&varName2, T3 &&varName3, T4 &&varName4, T5 &&varName5, T6 &&varName6, T7 &&varName7, T8 &&varName8, T9 &&varName9, PCSTR correlationVector) \
-        { \
-            TraceLoggingWrite(TraceLoggingType::Provider(), #EventId, _GENERIC_PARTB_FIELDS_ENABLED,\
-                TraceLoggingValue(static_cast<VarType1>(wistd::forward<T1>(varName1)), _wiltlg_STRINGIZE(varName1)), \
-                TraceLoggingValue(static_cast<VarType2>(wistd::forward<T2>(varName2)), _wiltlg_STRINGIZE(varName2)), \
-                TraceLoggingValue(static_cast<VarType3>(wistd::forward<T3>(varName3)), _wiltlg_STRINGIZE(varName3)), \
-                TraceLoggingValue(static_cast<VarType4>(wistd::forward<T4>(varName4)), _wiltlg_STRINGIZE(varName4)), \
-                TraceLoggingValue(static_cast<VarType5>(wistd::forward<T5>(varName5)), _wiltlg_STRINGIZE(varName5)), \
-                TraceLoggingValue(static_cast<VarType6>(wistd::forward<T6>(varName6)), _wiltlg_STRINGIZE(varName6)), \
-                TraceLoggingValue(static_cast<VarType7>(wistd::forward<T7>(varName7)), _wiltlg_STRINGIZE(varName7)), \
-                TraceLoggingValue(static_cast<VarType8>(wistd::forward<T8>(varName8)), _wiltlg_STRINGIZE(varName8)), \
-                TraceLoggingValue(static_cast<VarType9>(wistd::forward<T9>(varName9)), _wiltlg_STRINGIZE(varName9)), \
-                TraceLoggingString(correlationVector, "__TlgCV__"), __VA_ARGS__); \
-        }
-#else
-    #define DEFINE_TRACELOGGING_EVENT_PARAM9_CV(EventId, VarType1, varName1, VarType2, varName2, VarType3, varName3, VarType4, varName4, VarType5, varName5, VarType6, varName6, VarType7, varName7, VarType8, varName8, VarType9, varName9, ...) \
-        template<typename T1, typename T2, typename T3, typename T4, typename T5, typename T6, typename T7, typename T8, typename T9> static void EventId(T1 &&varName1, T2 &&varName2, T3 &&varName3, T4 &&varName4, T5 &&varName5, T6 &&varName6, T7 &&varName7, T8 &&varName8, T9 &&varName9, PCSTR correlationVector) \
-        { TraceLoggingWrite(TraceLoggingType::Provider(), #EventId, \
-                                                    TraceLoggingValue(static_cast<VarType1>(wistd::forward<T1>(varName1)), _wiltlg_STRINGIZE(varName1)), \
-                                                    TraceLoggingValue(static_cast<VarType2>(wistd::forward<T2>(varName2)), _wiltlg_STRINGIZE(varName2)), \
-                                                    TraceLoggingValue(static_cast<VarType3>(wistd::forward<T3>(varName3)), _wiltlg_STRINGIZE(varName3)), \
-                                                    TraceLoggingValue(static_cast<VarType4>(wistd::forward<T4>(varName4)), _wiltlg_STRINGIZE(varName4)), \
-                                                    TraceLoggingValue(static_cast<VarType5>(wistd::forward<T5>(varName5)), _wiltlg_STRINGIZE(varName5)), \
-                                                    TraceLoggingValue(static_cast<VarType6>(wistd::forward<T6>(varName6)), _wiltlg_STRINGIZE(varName6)), \
-                                                    TraceLoggingValue(static_cast<VarType7>(wistd::forward<T7>(varName7)), _wiltlg_STRINGIZE(varName7)), \
-                                                    TraceLoggingValue(static_cast<VarType8>(wistd::forward<T8>(varName8)), _wiltlg_STRINGIZE(varName8)), \
-                                                    TraceLoggingValue(static_cast<VarType9>(wistd::forward<T9>(varName9)), _wiltlg_STRINGIZE(varName9)), \
-                                                    TraceLoggingString(correlationVector, "__TlgCV__"), __VA_ARGS__); }
-#endif
-
-#ifdef _GENERIC_PARTB_FIELDS_ENABLED
-    #define DEFINE_TRACELOGGING_EVENT_PARAM10(EventId, VarType1, varName1, VarType2, varName2, VarType3, varName3, VarType4, varName4, VarType5, varName5, VarType6, varName6, VarType7, varName7, VarType8, varName8, VarType9, varName9, VarType10, varName10, ...) \
-        template<typename T1, typename T2, typename T3, typename T4, typename T5, typename T6, typename T7, typename T8, typename T9, typename T10> static void EventId(T1 &&varName1, T2 &&varName2, T3 &&varName3, T4 &&varName4, T5 &&varName5, T6 &&varName6, T7 &&varName7, T8 &&varName8, T9 &&varName9, T10 &&varName10) \
-        { \
-            TraceLoggingWrite(TraceLoggingType::Provider(), #EventId, _GENERIC_PARTB_FIELDS_ENABLED, \
-                TraceLoggingValue(static_cast<VarType1>(wistd::forward<T1>(varName1)), _wiltlg_STRINGIZE(varName1)), \
-                TraceLoggingValue(static_cast<VarType2>(wistd::forward<T2>(varName2)), _wiltlg_STRINGIZE(varName2)), \
-                TraceLoggingValue(static_cast<VarType3>(wistd::forward<T3>(varName3)), _wiltlg_STRINGIZE(varName3)), \
-                TraceLoggingValue(static_cast<VarType4>(wistd::forward<T4>(varName4)), _wiltlg_STRINGIZE(varName4)), \
-                TraceLoggingValue(static_cast<VarType5>(wistd::forward<T5>(varName5)), _wiltlg_STRINGIZE(varName5)), \
-                TraceLoggingValue(static_cast<VarType6>(wistd::forward<T6>(varName6)), _wiltlg_STRINGIZE(varName6)), \
-                TraceLoggingValue(static_cast<VarType7>(wistd::forward<T7>(varName7)), _wiltlg_STRINGIZE(varName7)), \
-                TraceLoggingValue(static_cast<VarType8>(wistd::forward<T8>(varName8)), _wiltlg_STRINGIZE(varName8)), \
-                TraceLoggingValue(static_cast<VarType9>(wistd::forward<T9>(varName9)), _wiltlg_STRINGIZE(varName9)), \
-                TraceLoggingValue(static_cast<VarType10>(wistd::forward<T10>(varName10)), _wiltlg_STRINGIZE(varName10)), __VA_ARGS__); \
-        }
-#else
-    #define DEFINE_TRACELOGGING_EVENT_PARAM10(EventId, VarType1, varName1, VarType2, varName2, VarType3, varName3, VarType4, varName4, VarType5, varName5, VarType6, varName6, VarType7, varName7, VarType8, varName8, VarType9, varName9, VarType10, varName10, ...) \
-        template<typename T1, typename T2, typename T3, typename T4, typename T5, typename T6, typename T7, typename T8, typename T9, typename T10> static void EventId(T1 &&varName1, T2 &&varName2, T3 &&varName3, T4 &&varName4, T5 &&varName5, T6 &&varName6, T7 &&varName7, T8 &&varName8, T9 &&varName9, T10 &&varName10) \
-        { TraceLoggingWrite(TraceLoggingType::Provider(), #EventId,   TraceLoggingValue(static_cast<VarType1>(wistd::forward<T1>(varName1)), _wiltlg_STRINGIZE(varName1)), \
-                                                    TraceLoggingValue(static_cast<VarType2>(wistd::forward<T2>(varName2)), _wiltlg_STRINGIZE(varName2)), \
-                                                    TraceLoggingValue(static_cast<VarType3>(wistd::forward<T3>(varName3)), _wiltlg_STRINGIZE(varName3)), \
-                                                    TraceLoggingValue(static_cast<VarType4>(wistd::forward<T4>(varName4)), _wiltlg_STRINGIZE(varName4)), \
-                                                    TraceLoggingValue(static_cast<VarType5>(wistd::forward<T5>(varName5)), _wiltlg_STRINGIZE(varName5)), \
-                                                    TraceLoggingValue(static_cast<VarType6>(wistd::forward<T6>(varName6)), _wiltlg_STRINGIZE(varName6)), \
-                                                    TraceLoggingValue(static_cast<VarType7>(wistd::forward<T7>(varName7)), _wiltlg_STRINGIZE(varName7)), \
-                                                    TraceLoggingValue(static_cast<VarType8>(wistd::forward<T8>(varName8)), _wiltlg_STRINGIZE(varName8)), \
-                                                    TraceLoggingValue(static_cast<VarType9>(wistd::forward<T9>(varName9)), _wiltlg_STRINGIZE(varName9)), \
-                                                    TraceLoggingValue(static_cast<VarType10>(wistd::forward<T10>(varName10)), _wiltlg_STRINGIZE(varName10)), __VA_ARGS__); }
-#endif
-
-#define DEFINE_TRACELOGGING_EVENT_UINT32(EventId, varName, ...)  DEFINE_TRACELOGGING_EVENT_PARAM1(EventId, UINT32, varName, __VA_ARGS__)
-#define DEFINE_TRACELOGGING_EVENT_BOOL(EventId, varName, ...)    DEFINE_TRACELOGGING_EVENT_PARAM1(EventId, bool, varName, __VA_ARGS__)
-#define DEFINE_TRACELOGGING_EVENT_STRING(EventId, varName, ...)  DEFINE_TRACELOGGING_EVENT_PARAM1(EventId, PCWSTR, varName, __VA_ARGS__)
-
-
-// Declaring a pure TraceLogging class
-// To declare a tracelogging class, declare your class derived from wil::TraceLoggingProvider, populate the uuid
-// attribute of the class with the GUID of your provider, and then include the IMPLEMENT_TRACELOGGING_CLASS_WITH_MICROSOFT_TELEMETRY
-// macro within your class.
-//
-// If you want to register a provider using a callback to log events, you can instead use the IMPLEMENT_TRACELOGGING_CLASS_WITH_MICROSOFT_TELEMETRY_AND_CALLBACK
-// Additionally your tracelogging class will have to implement a static Callback method. See the declaration within __IMPLEMENT_TRACELOGGING_CLASS_WITH_GROUP_CB.
-//
-// If you don't need or use telemetry, you can instead use the IMPLEMENT_TRACELOGGING_CLASS_WITHOUT_TELEMETRY.
-// This prevents telemetry from enabling your provider even if you're not using telemetry.
-
-#define IMPLEMENT_TRACELOGGING_CLASS_WITH_GROUP(TraceLoggingClassName, ProviderName, ProviderId, GroupName) \
-    __IMPLEMENT_TRACELOGGING_CLASS_WITH_GROUP(TraceLoggingClassName, ProviderName, ProviderId, GroupName)
-
-#define IMPLEMENT_TRACELOGGING_CLASS_WITH_GROUP_CB(TraceLoggingClassName, ProviderName, ProviderId, GroupName) \
-    __IMPLEMENT_TRACELOGGING_CLASS_WITH_GROUP_CB(TraceLoggingClassName, ProviderName, ProviderId, GroupName)
-
-#define IMPLEMENT_TRACELOGGING_CLASS_WITH_MICROSOFT_TELEMETRY(TraceLoggingClassName, ProviderName, ProviderId) \
-    IMPLEMENT_TRACELOGGING_CLASS_WITH_GROUP(TraceLoggingClassName, ProviderName, ProviderId, TraceLoggingOptionMicrosoftTelemetry())
-#define IMPLEMENT_TRACELOGGING_CLASS_WITH_MICROSOFT_TELEMETRY_AND_CALLBACK(TraceLoggingClassName, ProviderName, ProviderId) \
-    IMPLEMENT_TRACELOGGING_CLASS_WITH_GROUP_CB(TraceLoggingClassName, ProviderName, ProviderId, TraceLoggingOptionMicrosoftTelemetry())
-#define IMPLEMENT_TRACELOGGING_CLASS_WITH_WINDOWS_CORE_TELEMETRY(TraceLoggingClassName, ProviderName, ProviderId) \
-    IMPLEMENT_TRACELOGGING_CLASS_WITH_GROUP(TraceLoggingClassName, ProviderName, ProviderId, TraceLoggingOptionWindowsCoreTelemetry())
-#define IMPLEMENT_TRACELOGGING_CLASS_WITHOUT_TELEMETRY(TraceLoggingClassName, ProviderName, ProviderId) \
-    __IMPLEMENT_TRACELOGGING_CLASS_WITHOUT_TELEMETRY(TraceLoggingClassName, ProviderName, ProviderId)
-
-#ifndef WIL_HIDE_DEPRECATED_1612
-WIL_WARN_DEPRECATED_1612_PRAGMA("IMPLEMENT_TRACELOGGING_CLASS")
-// DEPRECATED: Use IMPLEMENT_TRACELOGGING_CLASS_WITH_MICROSOFT_TELEMETRY
-#define IMPLEMENT_TRACELOGGING_CLASS IMPLEMENT_TRACELOGGING_CLASS_WITH_MICROSOFT_TELEMETRY
-#endif
-
-// [Optional] Externally using a Tracelogging class
-// Use TraceLoggingProviderWrite to directly use the trace logging provider externally from the class in code.
-// This is recommended only for simple TraceLogging events.  Telemetry events and activities are better defined
-// within your Tracelogging class using one of the macros below.
-
-#define TraceLoggingProviderWrite(TraceLoggingClassName, EventId, ...) \
-    TraceLoggingWrite(TraceLoggingClassName::TraceLoggingType::Provider(), EventId, __VA_ARGS__)
-
-#define TraceLoggingProviderWriteTelemetry(TraceLoggingClassName, EventId, ...) \
-    TraceLoggingWrite(TraceLoggingClassName::TraceLoggingType::Provider(), EventId, TraceLoggingKeyword(MICROSOFT_KEYWORD_TELEMETRY), __VA_ARGS__)
-
-#define TraceLoggingProviderWriteMeasure(TraceLoggingClassName, EventId, ...) \
-    TraceLoggingWrite(TraceLoggingClassName::TraceLoggingType::Provider(), EventId, TraceLoggingKeyword(MICROSOFT_KEYWORD_MEASURES), __VA_ARGS__)
-
-#define TraceLoggingProviderWriteCriticalData(TraceLoggingClassName, EventId, ...) \
-    TraceLoggingWrite(TraceLoggingClassName::TraceLoggingType::Provider(), EventId, TraceLoggingKeyword(MICROSOFT_KEYWORD_CRITICAL_DATA), __VA_ARGS__)
-
-
-// [Optional] Custom Events
-// Use these macros to define a Custom Event for a Provider.  Use the TraceLoggingClassWrite or TraceLoggingClassWriteTelemetry
-// from within a cusotm event to issue the event.  Methods will be a no-op (and not be called) if the provider is not
-// enabled.
-
-#define TraceLoggingClassWrite(EventId, ...) \
-    TraceLoggingWrite(TraceLoggingType::Provider(), EventId, __VA_ARGS__)
-
-#define TraceLoggingClassWriteTelemetry(EventId, ...) \
-    TraceLoggingWrite(TraceLoggingType::Provider(), EventId, TraceLoggingKeyword(MICROSOFT_KEYWORD_TELEMETRY), __VA_ARGS__)
-
-#define TraceLoggingClassWriteMeasure(EventId, ...) \
-    TraceLoggingWrite(TraceLoggingType::Provider(), EventId, TraceLoggingKeyword(MICROSOFT_KEYWORD_MEASURES), __VA_ARGS__)
-
-#define TraceLoggingClassWriteCriticalData(EventId, ...) \
-    TraceLoggingWrite(TraceLoggingType::Provider(), EventId, TraceLoggingKeyword(MICROSOFT_KEYWORD_CRITICAL_DATA), __VA_ARGS__)
-
-#define DEFINE_EVENT_METHOD(MethodName) \
-    template<typename... TArgs> \
-    static void MethodName(TArgs&&... args) WI_NOEXCEPT \
-    { \
-        if (IsEnabled()) \
-        { Instance()->MethodName##_(wistd::forward<TArgs>(args)...); } \
-    } \
-    void MethodName##_
-
-
-// [Optional] Simple Events
-// Use these macros to define very simple telemetry events for a Provider.  The events can
-// be TELEMETRY events or TRACELOGGING events.
-
-#define DEFINE_TELEMETRY_EVENT(EventId) \
-    DEFINE_TRACELOGGING_EVENT(EventId, TraceLoggingKeyword(MICROSOFT_KEYWORD_TELEMETRY))
-#define DEFINE_TELEMETRY_EVENT_PARAM1(EventId, VarType1, varName1) \
-    DEFINE_TRACELOGGING_EVENT_PARAM1(EventId, VarType1, varName1, TraceLoggingKeyword(MICROSOFT_KEYWORD_TELEMETRY))
-#define DEFINE_TELEMETRY_EVENT_PARAM2(EventId, VarType1, varName1, VarType2, varName2) \
-    DEFINE_TRACELOGGING_EVENT_PARAM2(EventId, VarType1, varName1, VarType2, varName2, TraceLoggingKeyword(MICROSOFT_KEYWORD_TELEMETRY))
-#define DEFINE_TELEMETRY_EVENT_PARAM3(EventId, VarType1, varName1, VarType2, varName2, VarType3, varName3) \
-    DEFINE_TRACELOGGING_EVENT_PARAM3(EventId, VarType1, varName1, VarType2, varName2, VarType3, varName3, TraceLoggingKeyword(MICROSOFT_KEYWORD_TELEMETRY))
-#define DEFINE_TELEMETRY_EVENT_PARAM4(EventId, VarType1, varName1, VarType2, varName2, VarType3, varName3, VarType4, varName4) \
-    DEFINE_TRACELOGGING_EVENT_PARAM4(EventId, VarType1, varName1, VarType2, varName2, VarType3, varName3, VarType4, varName4, TraceLoggingKeyword(MICROSOFT_KEYWORD_TELEMETRY))
-#define DEFINE_TELEMETRY_EVENT_PARAM5(EventId, VarType1, varName1, VarType2, varName2, VarType3, varName3, VarType4, varName4, VarType5, varName5) \
-    DEFINE_TRACELOGGING_EVENT_PARAM5(EventId, VarType1, varName1, VarType2, varName2, VarType3, varName3, VarType4, varName4, VarType5, varName5, TraceLoggingKeyword(MICROSOFT_KEYWORD_TELEMETRY))
-#define DEFINE_TELEMETRY_EVENT_PARAM6(EventId, VarType1, varName1, VarType2, varName2, VarType3, varName3, VarType4, varName4, VarType5, varName5, VarType6, varName6) \
-    DEFINE_TRACELOGGING_EVENT_PARAM6(EventId, VarType1, varName1, VarType2, varName2, VarType3, varName3, VarType4, varName4, VarType5, varName5, VarType6, varName6, TraceLoggingKeyword(MICROSOFT_KEYWORD_TELEMETRY))
-#define DEFINE_TELEMETRY_EVENT_PARAM7(EventId, VarType1, varName1, VarType2, varName2, VarType3, varName3, VarType4, varName4, VarType5, varName5, VarType6, varName6, VarType7, varName7) \
-    DEFINE_TRACELOGGING_EVENT_PARAM7(EventId, VarType1, varName1, VarType2, varName2, VarType3, varName3, VarType4, varName4, VarType5, varName5, VarType6, varName6, VarType7, varName7, TraceLoggingKeyword(MICROSOFT_KEYWORD_TELEMETRY))
-#define DEFINE_TELEMETRY_EVENT_PARAM8(EventId, VarType1, varName1, VarType2, varName2, VarType3, varName3, VarType4, varName4, VarType5, varName5, VarType6, varName6, VarType7, varName7, VarType8, varName8) \
-    DEFINE_TRACELOGGING_EVENT_PARAM8(EventId, VarType1, varName1, VarType2, varName2, VarType3, varName3, VarType4, varName4, VarType5, varName5, VarType6, varName6, VarType7, varName7, VarType8, varName8, TraceLoggingKeyword(MICROSOFT_KEYWORD_TELEMETRY))
-
-#define DEFINE_TELEMETRY_EVENT_CV(EventId) \
-    DEFINE_TRACELOGGING_EVENT_CV(EventId, TraceLoggingKeyword(MICROSOFT_KEYWORD_TELEMETRY))
-#define DEFINE_TELEMETRY_EVENT_PARAM1_CV(EventId, VarType1, varName1) \
-    DEFINE_TRACELOGGING_EVENT_PARAM1_CV(EventId, VarType1, varName1, TraceLoggingKeyword(MICROSOFT_KEYWORD_TELEMETRY))
-#define DEFINE_TELEMETRY_EVENT_PARAM2_CV(EventId, VarType1, varName1, VarType2, varName2) \
-    DEFINE_TRACELOGGING_EVENT_PARAM2_CV(EventId, VarType1, varName1, VarType2, varName2, TraceLoggingKeyword(MICROSOFT_KEYWORD_TELEMETRY))
-#define DEFINE_TELEMETRY_EVENT_PARAM3_CV(EventId, VarType1, varName1, VarType2, varName2, VarType3, varName3) \
-    DEFINE_TRACELOGGING_EVENT_PARAM3_CV(EventId, VarType1, varName1, VarType2, varName2, VarType3, varName3, TraceLoggingKeyword(MICROSOFT_KEYWORD_TELEMETRY))
-#define DEFINE_TELEMETRY_EVENT_PARAM4_CV(EventId, VarType1, varName1, VarType2, varName2, VarType3, varName3, VarType4, varName4) \
-    DEFINE_TRACELOGGING_EVENT_PARAM4_CV(EventId, VarType1, varName1, VarType2, varName2, VarType3, varName3, VarType4, varName4, TraceLoggingKeyword(MICROSOFT_KEYWORD_TELEMETRY))
-#define DEFINE_TELEMETRY_EVENT_PARAM5_CV(EventId, VarType1, varName1, VarType2, varName2, VarType3, varName3, VarType4, varName4, VarType5, varName5) \
-    DEFINE_TRACELOGGING_EVENT_PARAM5_CV(EventId, VarType1, varName1, VarType2, varName2, VarType3, varName3, VarType4, varName4, VarType5, varName5, TraceLoggingKeyword(MICROSOFT_KEYWORD_TELEMETRY))
-#define DEFINE_TELEMETRY_EVENT_PARAM6_CV(EventId, VarType1, varName1, VarType2, varName2, VarType3, varName3, VarType4, varName4, VarType5, varName5, VarType6, varName6) \
-    DEFINE_TRACELOGGING_EVENT_PARAM6_CV(EventId, VarType1, varName1, VarType2, varName2, VarType3, varName3, VarType4, varName4, VarType5, varName5, VarType6, varName6, TraceLoggingKeyword(MICROSOFT_KEYWORD_TELEMETRY))
-#define DEFINE_TELEMETRY_EVENT_PARAM7_CV(EventId, VarType1, varName1, VarType2, varName2, VarType3, varName3, VarType4, varName4, VarType5, varName5, VarType6, varName6, VarType7, varName7) \
-    DEFINE_TRACELOGGING_EVENT_PARAM7_CV(EventId, VarType1, varName1, VarType2, varName2, VarType3, varName3, VarType4, varName4, VarType5, varName5, VarType6, varName6, VarType7, varName7, TraceLoggingKeyword(MICROSOFT_KEYWORD_TELEMETRY))
-#define DEFINE_TELEMETRY_EVENT_PARAM8_CV(EventId, VarType1, varName1, VarType2, varName2, VarType3, varName3, VarType4, varName4, VarType5, varName5, VarType6, varName6, VarType7, varName7, VarType8, varName8) \
-    DEFINE_TRACELOGGING_EVENT_PARAM8_CV(EventId, VarType1, varName1, VarType2, varName2, VarType3, varName3, VarType4, varName4, VarType5, varName5, VarType6, varName6, VarType7, varName7, VarType8, varName8, TraceLoggingKeyword(MICROSOFT_KEYWORD_TELEMETRY))
-
-#define DEFINE_TELEMETRY_EVENT_UINT32(EventId, varName)  DEFINE_TELEMETRY_EVENT_PARAM1(EventId, UINT32, varName)
-#define DEFINE_TELEMETRY_EVENT_BOOL(EventId, varName)    DEFINE_TELEMETRY_EVENT_PARAM1(EventId, bool, varName)
-#define DEFINE_TELEMETRY_EVENT_STRING(EventId, varName)  DEFINE_TELEMETRY_EVENT_PARAM1(EventId, PCWSTR, varName)
-
-#define DEFINE_COMPLIANT_TELEMETRY_EVENT(EventId, PrivacyTag) \
-    DEFINE_TRACELOGGING_EVENT(EventId, TraceLoggingKeyword(MICROSOFT_KEYWORD_TELEMETRY), TelemetryPrivacyDataTag(PrivacyTag))
-#define DEFINE_COMPLIANT_TELEMETRY_EVENT_PARAM1(EventId, PrivacyTag, VarType1, varName1) \
-    DEFINE_TRACELOGGING_EVENT_PARAM1(EventId, VarType1, varName1, TraceLoggingKeyword(MICROSOFT_KEYWORD_TELEMETRY), TelemetryPrivacyDataTag(PrivacyTag))
-#define DEFINE_COMPLIANT_TELEMETRY_EVENT_PARAM2(EventId, PrivacyTag, VarType1, varName1, VarType2, varName2) \
-    DEFINE_TRACELOGGING_EVENT_PARAM2(EventId, VarType1, varName1, VarType2, varName2, TraceLoggingKeyword(MICROSOFT_KEYWORD_TELEMETRY), TelemetryPrivacyDataTag(PrivacyTag))
-#define DEFINE_COMPLIANT_TELEMETRY_EVENT_PARAM3(EventId, PrivacyTag, VarType1, varName1, VarType2, varName2, VarType3, varName3) \
-    DEFINE_TRACELOGGING_EVENT_PARAM3(EventId, VarType1, varName1, VarType2, varName2, VarType3, varName3, TraceLoggingKeyword(MICROSOFT_KEYWORD_TELEMETRY), TelemetryPrivacyDataTag(PrivacyTag))
-#define DEFINE_COMPLIANT_TELEMETRY_EVENT_PARAM4(EventId, PrivacyTag, VarType1, varName1, VarType2, varName2, VarType3, varName3, VarType4, varName4) \
-    DEFINE_TRACELOGGING_EVENT_PARAM4(EventId, VarType1, varName1, VarType2, varName2, VarType3, varName3, VarType4, varName4, TraceLoggingKeyword(MICROSOFT_KEYWORD_TELEMETRY), TelemetryPrivacyDataTag(PrivacyTag))
-#define DEFINE_COMPLIANT_TELEMETRY_EVENT_PARAM5(EventId, PrivacyTag, VarType1, varName1, VarType2, varName2, VarType3, varName3, VarType4, varName4, VarType5, varName5) \
-    DEFINE_TRACELOGGING_EVENT_PARAM5(EventId, VarType1, varName1, VarType2, varName2, VarType3, varName3, VarType4, varName4, VarType5, varName5, TraceLoggingKeyword(MICROSOFT_KEYWORD_TELEMETRY), TelemetryPrivacyDataTag(PrivacyTag))
-#define DEFINE_COMPLIANT_TELEMETRY_EVENT_PARAM6(EventId, PrivacyTag, VarType1, varName1, VarType2, varName2, VarType3, varName3, VarType4, varName4, VarType5, varName5, VarType6, varName6) \
-    DEFINE_TRACELOGGING_EVENT_PARAM6(EventId, VarType1, varName1, VarType2, varName2, VarType3, varName3, VarType4, varName4, VarType5, varName5, VarType6, varName6, TraceLoggingKeyword(MICROSOFT_KEYWORD_TELEMETRY), TelemetryPrivacyDataTag(PrivacyTag))
-#define DEFINE_COMPLIANT_TELEMETRY_EVENT_PARAM7(EventId, PrivacyTag, VarType1, varName1, VarType2, varName2, VarType3, varName3, VarType4, varName4, VarType5, varName5, VarType6, varName6, VarType7, varName7) \
-    DEFINE_TRACELOGGING_EVENT_PARAM7(EventId, VarType1, varName1, VarType2, varName2, VarType3, varName3, VarType4, varName4, VarType5, varName5, VarType6, varName6, VarType7, varName7, TraceLoggingKeyword(MICROSOFT_KEYWORD_TELEMETRY), TelemetryPrivacyDataTag(PrivacyTag))
-#define DEFINE_COMPLIANT_TELEMETRY_EVENT_PARAM8(EventId, PrivacyTag, VarType1, varName1, VarType2, varName2, VarType3, varName3, VarType4, varName4, VarType5, varName5, VarType6, varName6, VarType7, varName7, VarType8, varName8) \
-    DEFINE_TRACELOGGING_EVENT_PARAM8(EventId, VarType1, varName1, VarType2, varName2, VarType3, varName3, VarType4, varName4, VarType5, varName5, VarType6, varName6, VarType7, varName7, VarType8, varName8, TraceLoggingKeyword(MICROSOFT_KEYWORD_TELEMETRY), TelemetryPrivacyDataTag(PrivacyTag))
-
-#define DEFINE_COMPLIANT_TELEMETRY_EVENT_CV(EventId, PrivacyTag) \
-    DEFINE_TRACELOGGING_EVENT_CV(EventId, TraceLoggingKeyword(MICROSOFT_KEYWORD_TELEMETRY), TelemetryPrivacyDataTag(PrivacyTag))
-#define DEFINE_COMPLIANT_TELEMETRY_EVENT_PARAM1_CV(EventId, PrivacyTag, VarType1, varName1) \
-    DEFINE_TRACELOGGING_EVENT_PARAM1_CV(EventId, VarType1, varName1, TraceLoggingKeyword(MICROSOFT_KEYWORD_TELEMETRY), TelemetryPrivacyDataTag(PrivacyTag))
-#define DEFINE_COMPLIANT_TELEMETRY_EVENT_PARAM2_CV(EventId, PrivacyTag, VarType1, varName1, VarType2, varName2) \
-    DEFINE_TRACELOGGING_EVENT_PARAM2_CV(EventId, VarType1, varName1, VarType2, varName2, TraceLoggingKeyword(MICROSOFT_KEYWORD_TELEMETRY), TelemetryPrivacyDataTag(PrivacyTag))
-#define DEFINE_COMPLIANT_TELEMETRY_EVENT_PARAM3_CV(EventId, PrivacyTag, VarType1, varName1, VarType2, varName2, VarType3, varName3) \
-    DEFINE_TRACELOGGING_EVENT_PARAM3_CV(EventId, VarType1, varName1, VarType2, varName2, VarType3, varName3, TraceLoggingKeyword(MICROSOFT_KEYWORD_TELEMETRY), TelemetryPrivacyDataTag(PrivacyTag))
-#define DEFINE_COMPLIANT_TELEMETRY_EVENT_PARAM4_CV(EventId, PrivacyTag, VarType1, varName1, VarType2, varName2, VarType3, varName3, VarType4, varName4) \
-    DEFINE_TRACELOGGING_EVENT_PARAM4_CV(EventId, VarType1, varName1, VarType2, varName2, VarType3, varName3, VarType4, varName4, TraceLoggingKeyword(MICROSOFT_KEYWORD_TELEMETRY), TelemetryPrivacyDataTag(PrivacyTag))
-#define DEFINE_COMPLIANT_TELEMETRY_EVENT_PARAM5_CV(EventId, PrivacyTag, VarType1, varName1, VarType2, varName2, VarType3, varName3, VarType4, varName4, VarType5, varName5) \
-    DEFINE_TRACELOGGING_EVENT_PARAM5_CV(EventId, VarType1, varName1, VarType2, varName2, VarType3, varName3, VarType4, varName4, VarType5, varName5, TraceLoggingKeyword(MICROSOFT_KEYWORD_TELEMETRY), TelemetryPrivacyDataTag(PrivacyTag))
-#define DEFINE_COMPLIANT_TELEMETRY_EVENT_PARAM6_CV(EventId, PrivacyTag, VarType1, varName1, VarType2, varName2, VarType3, varName3, VarType4, varName4, VarType5, varName5, VarType6, varName6) \
-    DEFINE_TRACELOGGING_EVENT_PARAM6_CV(EventId, VarType1, varName1, VarType2, varName2, VarType3, varName3, VarType4, varName4, VarType5, varName5, VarType6, varName6, TraceLoggingKeyword(MICROSOFT_KEYWORD_TELEMETRY), TelemetryPrivacyDataTag(PrivacyTag))
-#define DEFINE_COMPLIANT_TELEMETRY_EVENT_PARAM7_CV(EventId, PrivacyTag, VarType1, varName1, VarType2, varName2, VarType3, varName3, VarType4, varName4, VarType5, varName5, VarType6, varName6, VarType7, varName7) \
-    DEFINE_TRACELOGGING_EVENT_PARAM7_CV(EventId, VarType1, varName1, VarType2, varName2, VarType3, varName3, VarType4, varName4, VarType5, varName5, VarType6, varName6, VarType7, varName7, TraceLoggingKeyword(MICROSOFT_KEYWORD_TELEMETRY), TelemetryPrivacyDataTag(PrivacyTag))
-#define DEFINE_COMPLIANT_TELEMETRY_EVENT_PARAM8_CV(EventId, PrivacyTag, VarType1, varName1, VarType2, varName2, VarType3, varName3, VarType4, varName4, VarType5, varName5, VarType6, varName6, VarType7, varName7, VarType8, varName8) \
-    DEFINE_TRACELOGGING_EVENT_PARAM8_CV(EventId, VarType1, varName1, VarType2, varName2, VarType3, varName3, VarType4, varName4, VarType5, varName5, VarType6, varName6, VarType7, varName7, VarType8, varName8, TraceLoggingKeyword(MICROSOFT_KEYWORD_TELEMETRY), TelemetryPrivacyDataTag(PrivacyTag))
-
-#define DEFINE_COMPLIANT_EVENTTAGGED_TELEMETRY_EVENT_CV(EventId, PrivacyTag, EventTag) \
-    DEFINE_TRACELOGGING_EVENT_CV(EventId, TraceLoggingKeyword(MICROSOFT_KEYWORD_TELEMETRY), TelemetryPrivacyDataTag(PrivacyTag), TraceLoggingEventTag(EventTag))
-#define DEFINE_COMPLIANT_EVENTTAGGED_TELEMETRY_EVENT_PARAM1_CV(EventId, PrivacyTag, EventTag, VarType1, varName1) \
-    DEFINE_TRACELOGGING_EVENT_PARAM1_CV(EventId, VarType1, varName1, TraceLoggingKeyword(MICROSOFT_KEYWORD_TELEMETRY), TelemetryPrivacyDataTag(PrivacyTag), TraceLoggingEventTag(EventTag))
-#define DEFINE_COMPLIANT_EVENTTAGGED_TELEMETRY_EVENT_PARAM2_CV(EventId, PrivacyTag, EventTag, VarType1, varName1, VarType2, varName2) \
-    DEFINE_TRACELOGGING_EVENT_PARAM2_CV(EventId, VarType1, varName1, VarType2, varName2, TraceLoggingKeyword(MICROSOFT_KEYWORD_TELEMETRY), TelemetryPrivacyDataTag(PrivacyTag), TraceLoggingEventTag(EventTag))
-#define DEFINE_COMPLIANT_EVENTTAGGED_TELEMETRY_EVENT_PARAM3_CV(EventId, PrivacyTag, EventTag, VarType1, varName1, VarType2, varName2, VarType3, varName3) \
-    DEFINE_TRACELOGGING_EVENT_PARAM3_CV(EventId, VarType1, varName1, VarType2, varName2, VarType3, varName3, TraceLoggingKeyword(MICROSOFT_KEYWORD_TELEMETRY), TelemetryPrivacyDataTag(PrivacyTag), TraceLoggingEventTag(EventTag))
-#define DEFINE_COMPLIANT_EVENTTAGGED_TELEMETRY_EVENT_PARAM4_CV(EventId, PrivacyTag, EventTag, VarType1, varName1, VarType2, varName2, VarType3, varName3, VarType4, varName4) \
-    DEFINE_TRACELOGGING_EVENT_PARAM4_CV(EventId, VarType1, varName1, VarType2, varName2, VarType3, varName3, VarType4, varName4, TraceLoggingKeyword(MICROSOFT_KEYWORD_TELEMETRY), TelemetryPrivacyDataTag(PrivacyTag), TraceLoggingEventTag(EventTag))
-#define DEFINE_COMPLIANT_EVENTTAGGED_TELEMETRY_EVENT_PARAM5_CV(EventId, PrivacyTag, EventTag, VarType1, varName1, VarType2, varName2, VarType3, varName3, VarType4, varName4, VarType5, varName5) \
-    DEFINE_TRACELOGGING_EVENT_PARAM5_CV(EventId, VarType1, varName1, VarType2, varName2, VarType3, varName3, VarType4, varName4, VarType5, varName5, TraceLoggingKeyword(MICROSOFT_KEYWORD_TELEMETRY), TelemetryPrivacyDataTag(PrivacyTag), TraceLoggingEventTag(EventTag))
-#define DEFINE_COMPLIANT_EVENTTAGGED_TELEMETRY_EVENT_PARAM6_CV(EventId, PrivacyTag, EventTag, VarType1, varName1, VarType2, varName2, VarType3, varName3, VarType4, varName4, VarType5, varName5, VarType6, varName6) \
-    DEFINE_TRACELOGGING_EVENT_PARAM6_CV(EventId, VarType1, varName1, VarType2, varName2, VarType3, varName3, VarType4, varName4, VarType5, varName5, VarType6, varName6, TraceLoggingKeyword(MICROSOFT_KEYWORD_TELEMETRY), TelemetryPrivacyDataTag(PrivacyTag), TraceLoggingEventTag(EventTag))
-#define DEFINE_COMPLIANT_EVENTTAGGED_TELEMETRY_EVENT_PARAM7_CV(EventId, PrivacyTag, EventTag, VarType1, varName1, VarType2, varName2, VarType3, varName3, VarType4, varName4, VarType5, varName5, VarType6, varName6, VarType7, varName7) \
-    DEFINE_TRACELOGGING_EVENT_PARAM7_CV(EventId, VarType1, varName1, VarType2, varName2, VarType3, varName3, VarType4, varName4, VarType5, varName5, VarType6, varName6, VarType7, varName7, TraceLoggingKeyword(MICROSOFT_KEYWORD_TELEMETRY), TelemetryPrivacyDataTag(PrivacyTag), TraceLoggingEventTag(EventTag))
-#define DEFINE_COMPLIANT_EVENTTAGGED_TELEMETRY_EVENT_PARAM8_CV(EventId, PrivacyTag, EventTag, VarType1, varName1, VarType2, varName2, VarType3, varName3, VarType4, varName4, VarType5, varName5, VarType6, varName6, VarType7, varName7, VarType8, varName8) \
-    DEFINE_TRACELOGGING_EVENT_PARAM8_CV(EventId, VarType1, varName1, VarType2, varName2, VarType3, varName3, VarType4, varName4, VarType5, varName5, VarType6, varName6, VarType7, varName7, VarType8, varName8, TraceLoggingKeyword(MICROSOFT_KEYWORD_TELEMETRY), TelemetryPrivacyDataTag(PrivacyTag), TraceLoggingEventTag(EventTag))
-
-#define DEFINE_COMPLIANT_TELEMETRY_EVENT_UINT32(EventId, PrivacyTag, varName)  DEFINE_COMPLIANT_TELEMETRY_EVENT_PARAM1(EventId, PrivacyTag, UINT32, varName)
-#define DEFINE_COMPLIANT_TELEMETRY_EVENT_BOOL(EventId, PrivacyTag, varName)    DEFINE_COMPLIANT_TELEMETRY_EVENT_PARAM1(EventId, PrivacyTag, bool, varName)
-#define DEFINE_COMPLIANT_TELEMETRY_EVENT_STRING(EventId, PrivacyTag, varName)  DEFINE_COMPLIANT_TELEMETRY_EVENT_PARAM1(EventId, PrivacyTag, PCWSTR, varName)
-
-// [Optional] Simple Events
-// Use these macros to define very simple measure events for a Provider.
-
-#define DEFINE_MEASURES_EVENT(EventId) \
-    DEFINE_TRACELOGGING_EVENT(EventId, TraceLoggingKeyword(MICROSOFT_KEYWORD_MEASURES))
-#define DEFINE_MEASURES_EVENT_PARAM1(EventId, VarType1, varName1) \
-    DEFINE_TRACELOGGING_EVENT_PARAM1(EventId, VarType1, varName1, TraceLoggingKeyword(MICROSOFT_KEYWORD_MEASURES))
-#define DEFINE_MEASURES_EVENT_PARAM2(EventId, VarType1, varName1, VarType2, varName2) \
-    DEFINE_TRACELOGGING_EVENT_PARAM2(EventId, VarType1, varName1, VarType2, varName2, TraceLoggingKeyword(MICROSOFT_KEYWORD_MEASURES))
-#define DEFINE_MEASURES_EVENT_PARAM3(EventId, VarType1, varName1, VarType2, varName2, VarType3, varName3) \
-    DEFINE_TRACELOGGING_EVENT_PARAM3(EventId, VarType1, varName1, VarType2, varName2, VarType3, varName3, TraceLoggingKeyword(MICROSOFT_KEYWORD_MEASURES))
-#define DEFINE_MEASURES_EVENT_PARAM4(EventId, VarType1, varName1, VarType2, varName2, VarType3, varName3, VarType4, varName4) \
-    DEFINE_TRACELOGGING_EVENT_PARAM4(EventId, VarType1, varName1, VarType2, varName2, VarType3, varName3, VarType4, varName4, TraceLoggingKeyword(MICROSOFT_KEYWORD_MEASURES))
-#define DEFINE_MEASURES_EVENT_PARAM5(EventId, VarType1, varName1, VarType2, varName2, VarType3, varName3, VarType4, varName4, VarType5, varName5) \
-    DEFINE_TRACELOGGING_EVENT_PARAM5(EventId, VarType1, varName1, VarType2, varName2, VarType3, varName3, VarType4, varName4, VarType5, varName5, TraceLoggingKeyword(MICROSOFT_KEYWORD_MEASURES))
-#define DEFINE_MEASURES_EVENT_PARAM6(EventId, VarType1, varName1, VarType2, varName2, VarType3, varName3, VarType4, varName4, VarType5, varName5, VarType6, varName6) \
-    DEFINE_TRACELOGGING_EVENT_PARAM6(EventId, VarType1, varName1, VarType2, varName2, VarType3, varName3, VarType4, varName4, VarType5, varName5, VarType6, varName6, TraceLoggingKeyword(MICROSOFT_KEYWORD_MEASURES))
-#define DEFINE_MEASURES_EVENT_PARAM7(EventId, VarType1, varName1, VarType2, varName2, VarType3, varName3, VarType4, varName4, VarType5, varName5, VarType6, varName6, VarType7, varName7) \
-    DEFINE_TRACELOGGING_EVENT_PARAM7(EventId, VarType1, varName1, VarType2, varName2, VarType3, varName3, VarType4, varName4, VarType5, varName5, VarType6, varName6, VarType7, varName7, TraceLoggingKeyword(MICROSOFT_KEYWORD_MEASURES))
-#define DEFINE_MEASURES_EVENT_PARAM8(EventId, VarType1, varName1, VarType2, varName2, VarType3, varName3, VarType4, varName4, VarType5, varName5, VarType6, varName6, VarType7, varName7, VarType8, varName8) \
-    DEFINE_TRACELOGGING_EVENT_PARAM8(EventId, VarType1, varName1, VarType2, varName2, VarType3, varName3, VarType4, varName4, VarType5, varName5, VarType6, varName6, VarType7, varName7, VarType8, varName8, TraceLoggingKeyword(MICROSOFT_KEYWORD_MEASURES))
-
-#define DEFINE_MEASURES_EVENT_CV(EventId) \
-    DEFINE_TRACELOGGING_EVENT_CV(EventId, TraceLoggingKeyword(MICROSOFT_KEYWORD_MEASURES))
-#define DEFINE_MEASURES_EVENT_PARAM1_CV(EventId, VarType1, varName1) \
-    DEFINE_TRACELOGGING_EVENT_PARAM1_CV(EventId, VarType1, varName1, TraceLoggingKeyword(MICROSOFT_KEYWORD_MEASURES))
-#define DEFINE_MEASURES_EVENT_PARAM2_CV(EventId, VarType1, varName1, VarType2, varName2) \
-    DEFINE_TRACELOGGING_EVENT_PARAM2_CV(EventId, VarType1, varName1, VarType2, varName2, TraceLoggingKeyword(MICROSOFT_KEYWORD_MEASURES))
-#define DEFINE_MEASURES_EVENT_PARAM3_CV(EventId, VarType1, varName1, VarType2, varName2, VarType3, varName3) \
-    DEFINE_TRACELOGGING_EVENT_PARAM3_CV(EventId, VarType1, varName1, VarType2, varName2, VarType3, varName3, TraceLoggingKeyword(MICROSOFT_KEYWORD_MEASURES))
-#define DEFINE_MEASURES_EVENT_PARAM4_CV(EventId, VarType1, varName1, VarType2, varName2, VarType3, varName3, VarType4, varName4) \
-    DEFINE_TRACELOGGING_EVENT_PARAM4_CV(EventId, VarType1, varName1, VarType2, varName2, VarType3, varName3, VarType4, varName4, TraceLoggingKeyword(MICROSOFT_KEYWORD_MEASURES))
-#define DEFINE_MEASURES_EVENT_PARAM5_CV(EventId, VarType1, varName1, VarType2, varName2, VarType3, varName3, VarType4, varName4, VarType5, varName5) \
-    DEFINE_TRACELOGGING_EVENT_PARAM5_CV(EventId, VarType1, varName1, VarType2, varName2, VarType3, varName3, VarType4, varName4, VarType5, varName5, TraceLoggingKeyword(MICROSOFT_KEYWORD_MEASURES))
-#define DEFINE_MEASURES_EVENT_PARAM6_CV(EventId, VarType1, varName1, VarType2, varName2, VarType3, varName3, VarType4, varName4, VarType5, varName5, VarType6, varName6) \
-    DEFINE_TRACELOGGING_EVENT_PARAM6_CV(EventId, VarType1, varName1, VarType2, varName2, VarType3, varName3, VarType4, varName4, VarType5, varName5, VarType6, varName6, TraceLoggingKeyword(MICROSOFT_KEYWORD_MEASURES))
-#define DEFINE_MEASURES_EVENT_PARAM7_CV(EventId, VarType1, varName1, VarType2, varName2, VarType3, varName3, VarType4, varName4, VarType5, varName5, VarType6, varName6, VarType7, varName7) \
-    DEFINE_TRACELOGGING_EVENT_PARAM7_CV(EventId, VarType1, varName1, VarType2, varName2, VarType3, varName3, VarType4, varName4, VarType5, varName5, VarType6, varName6, VarType7, varName7, TraceLoggingKeyword(MICROSOFT_KEYWORD_MEASURES))
-#define DEFINE_MEASURES_EVENT_PARAM8_CV(EventId, VarType1, varName1, VarType2, varName2, VarType3, varName3, VarType4, varName4, VarType5, varName5, VarType6, varName6, VarType7, varName7, VarType8, varName8) \
-    DEFINE_TRACELOGGING_EVENT_PARAM8_CV(EventId, VarType1, varName1, VarType2, varName2, VarType3, varName3, VarType4, varName4, VarType5, varName5, VarType6, varName6, VarType7, varName7, VarType8, varName8, TraceLoggingKeyword(MICROSOFT_KEYWORD_MEASURES))
-
-#define DEFINE_MEASURES_EVENT_UINT32(EventId, varName)  DEFINE_MEASURES_EVENT_PARAM1(EventId, UINT32, varName)
-#define DEFINE_MEASURES_EVENT_BOOL(EventId, varName)    DEFINE_MEASURES_EVENT_PARAM1(EventId, bool, varName)
-#define DEFINE_MEASURES_EVENT_STRING(EventId, varName)  DEFINE_MEASURES_EVENT_PARAM1(EventId, PCWSTR, varName)
-
-#define DEFINE_COMPLIANT_MEASURES_EVENT(EventId, PrivacyTag) \
-    DEFINE_TRACELOGGING_EVENT(EventId, TraceLoggingKeyword(MICROSOFT_KEYWORD_MEASURES), TelemetryPrivacyDataTag(PrivacyTag))
-#define DEFINE_COMPLIANT_MEASURES_EVENT_PARAM1(EventId, PrivacyTag, VarType1, varName1) \
-    DEFINE_TRACELOGGING_EVENT_PARAM1(EventId, VarType1, varName1, TraceLoggingKeyword(MICROSOFT_KEYWORD_MEASURES), TelemetryPrivacyDataTag(PrivacyTag))
-#define DEFINE_COMPLIANT_MEASURES_EVENT_PARAM2(EventId, PrivacyTag, VarType1, varName1, VarType2, varName2) \
-    DEFINE_TRACELOGGING_EVENT_PARAM2(EventId, VarType1, varName1, VarType2, varName2, TraceLoggingKeyword(MICROSOFT_KEYWORD_MEASURES), TelemetryPrivacyDataTag(PrivacyTag))
-#define DEFINE_COMPLIANT_MEASURES_EVENT_PARAM3(EventId, PrivacyTag, VarType1, varName1, VarType2, varName2, VarType3, varName3) \
-    DEFINE_TRACELOGGING_EVENT_PARAM3(EventId, VarType1, varName1, VarType2, varName2, VarType3, varName3, TraceLoggingKeyword(MICROSOFT_KEYWORD_MEASURES), TelemetryPrivacyDataTag(PrivacyTag))
-#define DEFINE_COMPLIANT_MEASURES_EVENT_PARAM4(EventId, PrivacyTag, VarType1, varName1, VarType2, varName2, VarType3, varName3, VarType4, varName4) \
-    DEFINE_TRACELOGGING_EVENT_PARAM4(EventId, VarType1, varName1, VarType2, varName2, VarType3, varName3, VarType4, varName4, TraceLoggingKeyword(MICROSOFT_KEYWORD_MEASURES), TelemetryPrivacyDataTag(PrivacyTag))
-#define DEFINE_COMPLIANT_MEASURES_EVENT_PARAM5(EventId, PrivacyTag, VarType1, varName1, VarType2, varName2, VarType3, varName3, VarType4, varName4, VarType5, varName5) \
-    DEFINE_TRACELOGGING_EVENT_PARAM5(EventId, VarType1, varName1, VarType2, varName2, VarType3, varName3, VarType4, varName4, VarType5, varName5, TraceLoggingKeyword(MICROSOFT_KEYWORD_MEASURES), TelemetryPrivacyDataTag(PrivacyTag))
-#define DEFINE_COMPLIANT_MEASURES_EVENT_PARAM6(EventId, PrivacyTag, VarType1, varName1, VarType2, varName2, VarType3, varName3, VarType4, varName4, VarType5, varName5, VarType6, varName6) \
-    DEFINE_TRACELOGGING_EVENT_PARAM6(EventId, VarType1, varName1, VarType2, varName2, VarType3, varName3, VarType4, varName4, VarType5, varName5, VarType6, varName6, TraceLoggingKeyword(MICROSOFT_KEYWORD_MEASURES), TelemetryPrivacyDataTag(PrivacyTag))
-#define DEFINE_COMPLIANT_MEASURES_EVENT_PARAM7(EventId, PrivacyTag, VarType1, varName1, VarType2, varName2, VarType3, varName3, VarType4, varName4, VarType5, varName5, VarType6, varName6, VarType7, varName7) \
-    DEFINE_TRACELOGGING_EVENT_PARAM7(EventId, VarType1, varName1, VarType2, varName2, VarType3, varName3, VarType4, varName4, VarType5, varName5, VarType6, varName6, VarType7, varName7, TraceLoggingKeyword(MICROSOFT_KEYWORD_MEASURES), TelemetryPrivacyDataTag(PrivacyTag))
-#define DEFINE_COMPLIANT_MEASURES_EVENT_PARAM8(EventId, PrivacyTag, VarType1, varName1, VarType2, varName2, VarType3, varName3, VarType4, varName4, VarType5, varName5, VarType6, varName6, VarType7, varName7, VarType8, varName8) \
-    DEFINE_TRACELOGGING_EVENT_PARAM8(EventId, VarType1, varName1, VarType2, varName2, VarType3, varName3, VarType4, varName4, VarType5, varName5, VarType6, varName6, VarType7, varName7, VarType8, varName8, TraceLoggingKeyword(MICROSOFT_KEYWORD_MEASURES), TelemetryPrivacyDataTag(PrivacyTag))
-#define DEFINE_COMPLIANT_MEASURES_EVENT_PARAM10(EventId, PrivacyTag, VarType1, varName1, VarType2, varName2, VarType3, varName3, VarType4, varName4, VarType5, varName5, VarType6, varName6, VarType7, varName7, VarType8, varName8, VarType9, varName9, VarType10, varName10) \
-    DEFINE_TRACELOGGING_EVENT_PARAM10(EventId, VarType1, varName1, VarType2, varName2, VarType3, varName3, VarType4, varName4, VarType5, varName5, VarType6, varName6, VarType7, varName7, VarType8, varName8, VarType9, varName9, VarType10, varName10, TraceLoggingKeyword(MICROSOFT_KEYWORD_MEASURES), TelemetryPrivacyDataTag(PrivacyTag))
-
-#define DEFINE_COMPLIANT_MEASURES_EVENT_CV(EventId, PrivacyTag) \
-    DEFINE_TRACELOGGING_EVENT_CV(EventId, TraceLoggingKeyword(MICROSOFT_KEYWORD_MEASURES), TelemetryPrivacyDataTag(PrivacyTag))
-#define DEFINE_COMPLIANT_MEASURES_EVENT_PARAM1_CV(EventId, PrivacyTag, VarType1, varName1) \
-    DEFINE_TRACELOGGING_EVENT_PARAM1_CV(EventId, VarType1, varName1, TraceLoggingKeyword(MICROSOFT_KEYWORD_MEASURES), TelemetryPrivacyDataTag(PrivacyTag))
-#define DEFINE_COMPLIANT_MEASURES_EVENT_PARAM2_CV(EventId, PrivacyTag, VarType1, varName1, VarType2, varName2) \
-    DEFINE_TRACELOGGING_EVENT_PARAM2_CV(EventId, VarType1, varName1, VarType2, varName2, TraceLoggingKeyword(MICROSOFT_KEYWORD_MEASURES), TelemetryPrivacyDataTag(PrivacyTag))
-#define DEFINE_COMPLIANT_MEASURES_EVENT_PARAM3_CV(EventId, PrivacyTag, VarType1, varName1, VarType2, varName2, VarType3, varName3) \
-    DEFINE_TRACELOGGING_EVENT_PARAM3_CV(EventId, VarType1, varName1, VarType2, varName2, VarType3, varName3, TraceLoggingKeyword(MICROSOFT_KEYWORD_MEASURES), TelemetryPrivacyDataTag(PrivacyTag))
-#define DEFINE_COMPLIANT_MEASURES_EVENT_PARAM4_CV(EventId, PrivacyTag, VarType1, varName1, VarType2, varName2, VarType3, varName3, VarType4, varName4) \
-    DEFINE_TRACELOGGING_EVENT_PARAM4_CV(EventId, VarType1, varName1, VarType2, varName2, VarType3, varName3, VarType4, varName4, TraceLoggingKeyword(MICROSOFT_KEYWORD_MEASURES), TelemetryPrivacyDataTag(PrivacyTag))
-#define DEFINE_COMPLIANT_MEASURES_EVENT_PARAM5_CV(EventId, PrivacyTag, VarType1, varName1, VarType2, varName2, VarType3, varName3, VarType4, varName4, VarType5, varName5) \
-    DEFINE_TRACELOGGING_EVENT_PARAM5_CV(EventId, VarType1, varName1, VarType2, varName2, VarType3, varName3, VarType4, varName4, VarType5, varName5, TraceLoggingKeyword(MICROSOFT_KEYWORD_MEASURES), TelemetryPrivacyDataTag(PrivacyTag))
-#define DEFINE_COMPLIANT_MEASURES_EVENT_PARAM6_CV(EventId, PrivacyTag, VarType1, varName1, VarType2, varName2, VarType3, varName3, VarType4, varName4, VarType5, varName5, VarType6, varName6) \
-    DEFINE_TRACELOGGING_EVENT_PARAM6_CV(EventId, VarType1, varName1, VarType2, varName2, VarType3, varName3, VarType4, varName4, VarType5, varName5, VarType6, varName6, TraceLoggingKeyword(MICROSOFT_KEYWORD_MEASURES), TelemetryPrivacyDataTag(PrivacyTag))
-#define DEFINE_COMPLIANT_MEASURES_EVENT_PARAM7_CV(EventId, PrivacyTag, VarType1, varName1, VarType2, varName2, VarType3, varName3, VarType4, varName4, VarType5, varName5, VarType6, varName6, VarType7, varName7) \
-    DEFINE_TRACELOGGING_EVENT_PARAM7_CV(EventId, VarType1, varName1, VarType2, varName2, VarType3, varName3, VarType4, varName4, VarType5, varName5, VarType6, varName6, VarType7, varName7, TraceLoggingKeyword(MICROSOFT_KEYWORD_MEASURES), TelemetryPrivacyDataTag(PrivacyTag))
-#define DEFINE_COMPLIANT_MEASURES_EVENT_PARAM8_CV(EventId, PrivacyTag, VarType1, varName1, VarType2, varName2, VarType3, varName3, VarType4, varName4, VarType5, varName5, VarType6, varName6, VarType7, varName7, VarType8, varName8) \
-    DEFINE_TRACELOGGING_EVENT_PARAM8_CV(EventId, VarType1, varName1, VarType2, varName2, VarType3, varName3, VarType4, varName4, VarType5, varName5, VarType6, varName6, VarType7, varName7, VarType8, varName8, TraceLoggingKeyword(MICROSOFT_KEYWORD_MEASURES), TelemetryPrivacyDataTag(PrivacyTag))
-
-#define DEFINE_COMPLIANT_EVENTTAGGED_MEASURES_EVENT_CV(EventId, PrivacyTag, EventTag) \
-    DEFINE_TRACELOGGING_EVENT_CV(EventId, TraceLoggingKeyword(MICROSOFT_KEYWORD_MEASURES), TelemetryPrivacyDataTag(PrivacyTag), TraceLoggingEventTag(EventTag))
-#define DEFINE_COMPLIANT_EVENTTAGGED_MEASURES_EVENT_PARAM1_CV(EventId, PrivacyTag, EventTag, VarType1, varName1) \
-    DEFINE_TRACELOGGING_EVENT_PARAM1_CV(EventId, VarType1, varName1, TraceLoggingKeyword(MICROSOFT_KEYWORD_MEASURES), TelemetryPrivacyDataTag(PrivacyTag), TraceLoggingEventTag(EventTag))
-#define DEFINE_COMPLIANT_EVENTTAGGED_MEASURES_EVENT_PARAM2_CV(EventId, PrivacyTag, EventTag, VarType1, varName1, VarType2, varName2) \
-    DEFINE_TRACELOGGING_EVENT_PARAM2_CV(EventId, VarType1, varName1, VarType2, varName2, TraceLoggingKeyword(MICROSOFT_KEYWORD_MEASURES), TelemetryPrivacyDataTag(PrivacyTag), TraceLoggingEventTag(EventTag))
-#define DEFINE_COMPLIANT_EVENTTAGGED_MEASURES_EVENT_PARAM3_CV(EventId, PrivacyTag, EventTag, VarType1, varName1, VarType2, varName2, VarType3, varName3) \
-    DEFINE_TRACELOGGING_EVENT_PARAM3_CV(EventId, VarType1, varName1, VarType2, varName2, VarType3, varName3, TraceLoggingKeyword(MICROSOFT_KEYWORD_MEASURES), TelemetryPrivacyDataTag(PrivacyTag), TraceLoggingEventTag(EventTag))
-#define DEFINE_COMPLIANT_EVENTTAGGED_MEASURES_EVENT_PARAM4_CV(EventId, PrivacyTag, EventTag, VarType1, varName1, VarType2, varName2, VarType3, varName3, VarType4, varName4) \
-    DEFINE_TRACELOGGING_EVENT_PARAM4_CV(EventId, VarType1, varName1, VarType2, varName2, VarType3, varName3, VarType4, varName4, TraceLoggingKeyword(MICROSOFT_KEYWORD_MEASURES), TelemetryPrivacyDataTag(PrivacyTag), TraceLoggingEventTag(EventTag))
-#define DEFINE_COMPLIANT_EVENTTAGGED_MEASURES_EVENT_PARAM5_CV(EventId, PrivacyTag, EventTag, VarType1, varName1, VarType2, varName2, VarType3, varName3, VarType4, varName4, VarType5, varName5) \
-    DEFINE_TRACELOGGING_EVENT_PARAM5_CV(EventId, VarType1, varName1, VarType2, varName2, VarType3, varName3, VarType4, varName4, VarType5, varName5, TraceLoggingKeyword(MICROSOFT_KEYWORD_MEASURES), TelemetryPrivacyDataTag(PrivacyTag), TraceLoggingEventTag(EventTag))
-#define DEFINE_COMPLIANT_EVENTTAGGED_MEASURES_EVENT_PARAM6_CV(EventId, PrivacyTag, EventTag, VarType1, varName1, VarType2, varName2, VarType3, varName3, VarType4, varName4, VarType5, varName5, VarType6, varName6) \
-    DEFINE_TRACELOGGING_EVENT_PARAM6_CV(EventId, VarType1, varName1, VarType2, varName2, VarType3, varName3, VarType4, varName4, VarType5, varName5, VarType6, varName6, TraceLoggingKeyword(MICROSOFT_KEYWORD_MEASURES), TelemetryPrivacyDataTag(PrivacyTag), TraceLoggingEventTag(EventTag))
-#define DEFINE_COMPLIANT_EVENTTAGGED_MEASURES_EVENT_PARAM7_CV(EventId, PrivacyTag, EventTag, VarType1, varName1, VarType2, varName2, VarType3, varName3, VarType4, varName4, VarType5, varName5, VarType6, varName6, VarType7, varName7) \
-    DEFINE_TRACELOGGING_EVENT_PARAM7_CV(EventId, VarType1, varName1, VarType2, varName2, VarType3, varName3, VarType4, varName4, VarType5, varName5, VarType6, varName6, VarType7, varName7, TraceLoggingKeyword(MICROSOFT_KEYWORD_MEASURES), TelemetryPrivacyDataTag(PrivacyTag), TraceLoggingEventTag(EventTag))
-#define DEFINE_COMPLIANT_EVENTTAGGED_MEASURES_EVENT_PARAM8_CV(EventId, PrivacyTag, EventTag, VarType1, varName1, VarType2, varName2, VarType3, varName3, VarType4, varName4, VarType5, varName5, VarType6, varName6, VarType7, varName7, VarType8, varName8) \
-    DEFINE_TRACELOGGING_EVENT_PARAM8_CV(EventId, VarType1, varName1, VarType2, varName2, VarType3, varName3, VarType4, varName4, VarType5, varName5, VarType6, varName6, VarType7, varName7, VarType8, varName8, TraceLoggingKeyword(MICROSOFT_KEYWORD_MEASURES), TelemetryPrivacyDataTag(PrivacyTag), TraceLoggingEventTag(EventTag))
-#define DEFINE_COMPLIANT_EVENTTAGGED_MEASURES_EVENT_PARAM9_CV(EventId, PrivacyTag, EventTag, VarType1, varName1, VarType2, varName2, VarType3, varName3, VarType4, varName4, VarType5, varName5, VarType6, varName6, VarType7, varName7, VarType8, varName8, VarType9, varName9) \
-    DEFINE_TRACELOGGING_EVENT_PARAM9_CV(EventId, VarType1, varName1, VarType2, varName2, VarType3, varName3, VarType4, varName4, VarType5, varName5, VarType6, varName6, VarType7, varName7, VarType8, varName8, VarType9, varName9, TraceLoggingKeyword(MICROSOFT_KEYWORD_MEASURES), TelemetryPrivacyDataTag(PrivacyTag), TraceLoggingEventTag(EventTag))
-
-#define DEFINE_COMPLIANT_MEASURES_EVENT_UINT32(EventId, PrivacyTag, varName)  DEFINE_COMPLIANT_MEASURES_EVENT_PARAM1(EventId, PrivacyTag, UINT32, varName)
-#define DEFINE_COMPLIANT_MEASURES_EVENT_BOOL(EventId, PrivacyTag, varName)    DEFINE_COMPLIANT_MEASURES_EVENT_PARAM1(EventId, PrivacyTag, bool, varName)
-#define DEFINE_COMPLIANT_MEASURES_EVENT_STRING(EventId, PrivacyTag, varName)  DEFINE_COMPLIANT_MEASURES_EVENT_PARAM1(EventId, PrivacyTag, PCWSTR, varName)
-
-// [Optional] Simple Events
-// Use these macros to define very simple critical data events for a Provider.
-
-#define DEFINE_CRITICAL_DATA_EVENT(EventId) \
-    DEFINE_TRACELOGGING_EVENT(EventId, TraceLoggingKeyword(MICROSOFT_KEYWORD_CRITICAL_DATA))
-#define DEFINE_CRITICAL_DATA_EVENT_PARAM1(EventId, VarType1, varName1) \
-    DEFINE_TRACELOGGING_EVENT_PARAM1(EventId, VarType1, varName1, TraceLoggingKeyword(MICROSOFT_KEYWORD_CRITICAL_DATA))
-#define DEFINE_CRITICAL_DATA_EVENT_PARAM2(EventId, VarType1, varName1, VarType2, varName2) \
-    DEFINE_TRACELOGGING_EVENT_PARAM2(EventId, VarType1, varName1, VarType2, varName2, TraceLoggingKeyword(MICROSOFT_KEYWORD_CRITICAL_DATA))
-#define DEFINE_CRITICAL_DATA_EVENT_PARAM3(EventId, VarType1, varName1, VarType2, varName2, VarType3, varName3) \
-    DEFINE_TRACELOGGING_EVENT_PARAM3(EventId, VarType1, varName1, VarType2, varName2, VarType3, varName3, TraceLoggingKeyword(MICROSOFT_KEYWORD_CRITICAL_DATA))
-#define DEFINE_CRITICAL_DATA_EVENT_PARAM4(EventId, VarType1, varName1, VarType2, varName2, VarType3, varName3, VarType4, varName4) \
-    DEFINE_TRACELOGGING_EVENT_PARAM4(EventId, VarType1, varName1, VarType2, varName2, VarType3, varName3, VarType4, varName4, TraceLoggingKeyword(MICROSOFT_KEYWORD_CRITICAL_DATA))
-#define DEFINE_CRITICAL_DATA_EVENT_PARAM5(EventId, VarType1, varName1, VarType2, varName2, VarType3, varName3, VarType4, varName4, VarType5, varName5) \
-    DEFINE_TRACELOGGING_EVENT_PARAM5(EventId, VarType1, varName1, VarType2, varName2, VarType3, varName3, VarType4, varName4, VarType5, varName5, TraceLoggingKeyword(MICROSOFT_KEYWORD_CRITICAL_DATA))
-#define DEFINE_CRITICAL_DATA_EVENT_PARAM6(EventId, VarType1, varName1, VarType2, varName2, VarType3, varName3, VarType4, varName4, VarType5, varName5, VarType6, varName6) \
-    DEFINE_TRACELOGGING_EVENT_PARAM6(EventId, VarType1, varName1, VarType2, varName2, VarType3, varName3, VarType4, varName4, VarType5, varName5, VarType6, varName6, TraceLoggingKeyword(MICROSOFT_KEYWORD_CRITICAL_DATA))
-#define DEFINE_CRITICAL_DATA_EVENT_PARAM7(EventId, VarType1, varName1, VarType2, varName2, VarType3, varName3, VarType4, varName4, VarType5, varName5, VarType6, varName6, VarType7, varName7) \
-    DEFINE_TRACELOGGING_EVENT_PARAM7(EventId, VarType1, varName1, VarType2, varName2, VarType3, varName3, VarType4, varName4, VarType5, varName5, VarType6, varName6, VarType7, varName7, TraceLoggingKeyword(MICROSOFT_KEYWORD_CRITICAL_DATA))
-#define DEFINE_CRITICAL_DATA_EVENT_PARAM8(EventId, VarType1, varName1, VarType2, varName2, VarType3, varName3, VarType4, varName4, VarType5, varName5, VarType6, varName6, VarType7, varName7, VarType8, varName8) \
-    DEFINE_TRACELOGGING_EVENT_PARAM8(EventId, VarType1, varName1, VarType2, varName2, VarType3, varName3, VarType4, varName4, VarType5, varName5, VarType6, varName6, VarType7, varName7, VarType8, varName8, TraceLoggingKeyword(MICROSOFT_KEYWORD_CRITICAL_DATA))
-
-#define DEFINE_CRITICAL_DATA_EVENT_CV(EventId) \
-    DEFINE_TRACELOGGING_EVENT_CV(EventId, TraceLoggingKeyword(MICROSOFT_KEYWORD_CRITICAL_DATA))
-#define DEFINE_CRITICAL_DATA_EVENT_PARAM1_CV(EventId, VarType1, varName1) \
-    DEFINE_TRACELOGGING_EVENT_PARAM1_CV(EventId, VarType1, varName1, TraceLoggingKeyword(MICROSOFT_KEYWORD_CRITICAL_DATA))
-#define DEFINE_CRITICAL_DATA_EVENT_PARAM2_CV(EventId, VarType1, varName1, VarType2, varName2) \
-    DEFINE_TRACELOGGING_EVENT_PARAM2_CV(EventId, VarType1, varName1, VarType2, varName2, TraceLoggingKeyword(MICROSOFT_KEYWORD_CRITICAL_DATA))
-#define DEFINE_CRITICAL_DATA_EVENT_PARAM3_CV(EventId, VarType1, varName1, VarType2, varName2, VarType3, varName3) \
-    DEFINE_TRACELOGGING_EVENT_PARAM3_CV(EventId, VarType1, varName1, VarType2, varName2, VarType3, varName3, TraceLoggingKeyword(MICROSOFT_KEYWORD_CRITICAL_DATA))
-#define DEFINE_CRITICAL_DATA_EVENT_PARAM4_CV(EventId, VarType1, varName1, VarType2, varName2, VarType3, varName3, VarType4, varName4) \
-    DEFINE_TRACELOGGING_EVENT_PARAM4_CV(EventId, VarType1, varName1, VarType2, varName2, VarType3, varName3, VarType4, varName4, TraceLoggingKeyword(MICROSOFT_KEYWORD_CRITICAL_DATA))
-#define DEFINE_CRITICAL_DATA_EVENT_PARAM5_CV(EventId, VarType1, varName1, VarType2, varName2, VarType3, varName3, VarType4, varName4, VarType5, varName5) \
-    DEFINE_TRACELOGGING_EVENT_PARAM5_CV(EventId, VarType1, varName1, VarType2, varName2, VarType3, varName3, VarType4, varName4, VarType5, varName5, TraceLoggingKeyword(MICROSOFT_KEYWORD_CRITICAL_DATA))
-#define DEFINE_CRITICAL_DATA_EVENT_PARAM6_CV(EventId, VarType1, varName1, VarType2, varName2, VarType3, varName3, VarType4, varName4, VarType5, varName5, VarType6, varName6) \
-    DEFINE_TRACELOGGING_EVENT_PARAM6_CV(EventId, VarType1, varName1, VarType2, varName2, VarType3, varName3, VarType4, varName4, VarType5, varName5, VarType6, varName6, TraceLoggingKeyword(MICROSOFT_KEYWORD_CRITICAL_DATA))
-#define DEFINE_CRITICAL_DATA_EVENT_PARAM7_CV(EventId, VarType1, varName1, VarType2, varName2, VarType3, varName3, VarType4, varName4, VarType5, varName5, VarType6, varName6, VarType7, varName7) \
-    DEFINE_TRACELOGGING_EVENT_PARAM7_CV(EventId, VarType1, varName1, VarType2, varName2, VarType3, varName3, VarType4, varName4, VarType5, varName5, VarType6, varName6, VarType7, varName7, TraceLoggingKeyword(MICROSOFT_KEYWORD_CRITICAL_DATA))
-#define DEFINE_CRITICAL_DATA_EVENT_PARAM8_CV(EventId, VarType1, varName1, VarType2, varName2, VarType3, varName3, VarType4, varName4, VarType5, varName5, VarType6, varName6, VarType7, varName7, VarType8, varName8) \
-    DEFINE_TRACELOGGING_EVENT_PARAM8_CV(EventId, VarType1, varName1, VarType2, varName2, VarType3, varName3, VarType4, varName4, VarType5, varName5, VarType6, varName6, VarType7, varName7, VarType8, varName8, TraceLoggingKeyword(MICROSOFT_KEYWORD_CRITICAL_DATA))
-
-#define DEFINE_CRITICAL_DATA_EVENT_UINT32(EventId, varName)  DEFINE_CRITICAL_DATA_EVENT_PARAM1(EventId, UINT32, varName)
-#define DEFINE_CRITICAL_DATA_EVENT_BOOL(EventId, varName)    DEFINE_CRITICAL_DATA_EVENT_PARAM1(EventId, bool, varName)
-#define DEFINE_CRITICAL_DATA_EVENT_STRING(EventId, varName)  DEFINE_CRITICAL_DATA_EVENT_PARAM1(EventId, PCWSTR, varName)
-
-#define DEFINE_COMPLIANT_CRITICAL_DATA_EVENT(EventId, PrivacyTag) \
-    DEFINE_TRACELOGGING_EVENT(EventId, TraceLoggingKeyword(MICROSOFT_KEYWORD_CRITICAL_DATA), TelemetryPrivacyDataTag(PrivacyTag))
-#define DEFINE_COMPLIANT_CRITICAL_DATA_EVENT_PARAM1(EventId, PrivacyTag, VarType1, varName1) \
-    DEFINE_TRACELOGGING_EVENT_PARAM1(EventId, VarType1, varName1, TraceLoggingKeyword(MICROSOFT_KEYWORD_CRITICAL_DATA), TelemetryPrivacyDataTag(PrivacyTag))
-#define DEFINE_COMPLIANT_CRITICAL_DATA_EVENT_PARAM2(EventId, PrivacyTag, VarType1, varName1, VarType2, varName2) \
-    DEFINE_TRACELOGGING_EVENT_PARAM2(EventId, VarType1, varName1, VarType2, varName2, TraceLoggingKeyword(MICROSOFT_KEYWORD_CRITICAL_DATA), TelemetryPrivacyDataTag(PrivacyTag))
-#define DEFINE_COMPLIANT_CRITICAL_DATA_EVENT_PARAM3(EventId, PrivacyTag, VarType1, varName1, VarType2, varName2, VarType3, varName3) \
-    DEFINE_TRACELOGGING_EVENT_PARAM3(EventId, VarType1, varName1, VarType2, varName2, VarType3, varName3, TraceLoggingKeyword(MICROSOFT_KEYWORD_CRITICAL_DATA), TelemetryPrivacyDataTag(PrivacyTag))
-#define DEFINE_COMPLIANT_CRITICAL_DATA_EVENT_PARAM4(EventId, PrivacyTag, VarType1, varName1, VarType2, varName2, VarType3, varName3, VarType4, varName4) \
-    DEFINE_TRACELOGGING_EVENT_PARAM4(EventId, VarType1, varName1, VarType2, varName2, VarType3, varName3, VarType4, varName4, TraceLoggingKeyword(MICROSOFT_KEYWORD_CRITICAL_DATA), TelemetryPrivacyDataTag(PrivacyTag))
-#define DEFINE_COMPLIANT_CRITICAL_DATA_EVENT_PARAM5(EventId, PrivacyTag, VarType1, varName1, VarType2, varName2, VarType3, varName3, VarType4, varName4, VarType5, varName5) \
-    DEFINE_TRACELOGGING_EVENT_PARAM5(EventId, VarType1, varName1, VarType2, varName2, VarType3, varName3, VarType4, varName4, VarType5, varName5, TraceLoggingKeyword(MICROSOFT_KEYWORD_CRITICAL_DATA), TelemetryPrivacyDataTag(PrivacyTag))
-#define DEFINE_COMPLIANT_CRITICAL_DATA_EVENT_PARAM6(EventId, PrivacyTag, VarType1, varName1, VarType2, varName2, VarType3, varName3, VarType4, varName4, VarType5, varName5, VarType6, varName6) \
-    DEFINE_TRACELOGGING_EVENT_PARAM6(EventId, VarType1, varName1, VarType2, varName2, VarType3, varName3, VarType4, varName4, VarType5, varName5, VarType6, varName6, TraceLoggingKeyword(MICROSOFT_KEYWORD_CRITICAL_DATA), TelemetryPrivacyDataTag(PrivacyTag))
-#define DEFINE_COMPLIANT_CRITICAL_DATA_EVENT_PARAM7(EventId, PrivacyTag, VarType1, varName1, VarType2, varName2, VarType3, varName3, VarType4, varName4, VarType5, varName5, VarType6, varName6, VarType7, varName7) \
-    DEFINE_TRACELOGGING_EVENT_PARAM7(EventId, VarType1, varName1, VarType2, varName2, VarType3, varName3, VarType4, varName4, VarType5, varName5, VarType6, varName6, VarType7, varName7, TraceLoggingKeyword(MICROSOFT_KEYWORD_CRITICAL_DATA), TelemetryPrivacyDataTag(PrivacyTag))
-#define DEFINE_COMPLIANT_CRITICAL_DATA_EVENT_PARAM8(EventId, PrivacyTag, VarType1, varName1, VarType2, varName2, VarType3, varName3, VarType4, varName4, VarType5, varName5, VarType6, varName6, VarType7, varName7, VarType8, varName8) \
-    DEFINE_TRACELOGGING_EVENT_PARAM8(EventId, VarType1, varName1, VarType2, varName2, VarType3, varName3, VarType4, varName4, VarType5, varName5, VarType6, varName6, VarType7, varName7, VarType8, varName8, TraceLoggingKeyword(MICROSOFT_KEYWORD_CRITICAL_DATA), TelemetryPrivacyDataTag(PrivacyTag))
-
-#define DEFINE_COMPLIANT_CRITICAL_DATA_EVENT_CV(EventId, PrivacyTag) \
-    DEFINE_TRACELOGGING_EVENT_CV(EventId, TraceLoggingKeyword(MICROSOFT_KEYWORD_CRITICAL_DATA), TelemetryPrivacyDataTag(PrivacyTag))
-#define DEFINE_COMPLIANT_CRITICAL_DATA_EVENT_PARAM1_CV(EventId, PrivacyTag, VarType1, varName1) \
-    DEFINE_TRACELOGGING_EVENT_PARAM1_CV(EventId, VarType1, varName1, TraceLoggingKeyword(MICROSOFT_KEYWORD_CRITICAL_DATA), TelemetryPrivacyDataTag(PrivacyTag))
-#define DEFINE_COMPLIANT_CRITICAL_DATA_EVENT_PARAM2_CV(EventId, PrivacyTag, VarType1, varName1, VarType2, varName2) \
-    DEFINE_TRACELOGGING_EVENT_PARAM2_CV(EventId, VarType1, varName1, VarType2, varName2, TraceLoggingKeyword(MICROSOFT_KEYWORD_CRITICAL_DATA), TelemetryPrivacyDataTag(PrivacyTag))
-#define DEFINE_COMPLIANT_CRITICAL_DATA_EVENT_PARAM3_CV(EventId, PrivacyTag, VarType1, varName1, VarType2, varName2, VarType3, varName3) \
-    DEFINE_TRACELOGGING_EVENT_PARAM3_CV(EventId, VarType1, varName1, VarType2, varName2, VarType3, varName3, TraceLoggingKeyword(MICROSOFT_KEYWORD_CRITICAL_DATA), TelemetryPrivacyDataTag(PrivacyTag))
-#define DEFINE_COMPLIANT_CRITICAL_DATA_EVENT_PARAM4_CV(EventId, PrivacyTag, VarType1, varName1, VarType2, varName2, VarType3, varName3, VarType4, varName4) \
-    DEFINE_TRACELOGGING_EVENT_PARAM4_CV(EventId, VarType1, varName1, VarType2, varName2, VarType3, varName3, VarType4, varName4, TraceLoggingKeyword(MICROSOFT_KEYWORD_CRITICAL_DATA), TelemetryPrivacyDataTag(PrivacyTag))
-#define DEFINE_COMPLIANT_CRITICAL_DATA_EVENT_PARAM5_CV(EventId, PrivacyTag, VarType1, varName1, VarType2, varName2, VarType3, varName3, VarType4, varName4, VarType5, varName5) \
-    DEFINE_TRACELOGGING_EVENT_PARAM5_CV(EventId, VarType1, varName1, VarType2, varName2, VarType3, varName3, VarType4, varName4, VarType5, varName5, TraceLoggingKeyword(MICROSOFT_KEYWORD_CRITICAL_DATA), TelemetryPrivacyDataTag(PrivacyTag))
-#define DEFINE_COMPLIANT_CRITICAL_DATA_EVENT_PARAM6_CV(EventId, PrivacyTag, VarType1, varName1, VarType2, varName2, VarType3, varName3, VarType4, varName4, VarType5, varName5, VarType6, varName6) \
-    DEFINE_TRACELOGGING_EVENT_PARAM6_CV(EventId, VarType1, varName1, VarType2, varName2, VarType3, varName3, VarType4, varName4, VarType5, varName5, VarType6, varName6, TraceLoggingKeyword(MICROSOFT_KEYWORD_CRITICAL_DATA), TelemetryPrivacyDataTag(PrivacyTag))
-#define DEFINE_COMPLIANT_CRITICAL_DATA_EVENT_PARAM7_CV(EventId, PrivacyTag, VarType1, varName1, VarType2, varName2, VarType3, varName3, VarType4, varName4, VarType5, varName5, VarType6, varName6, VarType7, varName7) \
-    DEFINE_TRACELOGGING_EVENT_PARAM7_CV(EventId, VarType1, varName1, VarType2, varName2, VarType3, varName3, VarType4, varName4, VarType5, varName5, VarType6, varName6, VarType7, varName7, TraceLoggingKeyword(MICROSOFT_KEYWORD_CRITICAL_DATA), TelemetryPrivacyDataTag(PrivacyTag))
-#define DEFINE_COMPLIANT_CRITICAL_DATA_EVENT_PARAM8_CV(EventId, PrivacyTag, VarType1, varName1, VarType2, varName2, VarType3, varName3, VarType4, varName4, VarType5, varName5, VarType6, varName6, VarType7, varName7, VarType8, varName8) \
-    DEFINE_TRACELOGGING_EVENT_PARAM8_CV(EventId, VarType1, varName1, VarType2, varName2, VarType3, varName3, VarType4, varName4, VarType5, varName5, VarType6, varName6, VarType7, varName7, VarType8, varName8, TraceLoggingKeyword(MICROSOFT_KEYWORD_CRITICAL_DATA), TelemetryPrivacyDataTag(PrivacyTag))
-
-#define DEFINE_COMPLIANT_EVENTTAGGED_CRITICAL_DATA_EVENT_CV(EventId, PrivacyTag, EventTag) \
-    DEFINE_TRACELOGGING_EVENT_CV(EventId, TraceLoggingKeyword(MICROSOFT_KEYWORD_CRITICAL_DATA), TelemetryPrivacyDataTag(PrivacyTag), TraceLoggingEventTag(EventTag))
-#define DEFINE_COMPLIANT_EVENTTAGGED_CRITICAL_DATA_EVENT_PARAM1_CV(EventId, PrivacyTag, EventTag, VarType1, varName1) \
-    DEFINE_TRACELOGGING_EVENT_PARAM1_CV(EventId, VarType1, varName1, TraceLoggingKeyword(MICROSOFT_KEYWORD_CRITICAL_DATA), TelemetryPrivacyDataTag(PrivacyTag), TraceLoggingEventTag(EventTag))
-#define DEFINE_COMPLIANT_EVENTTAGGED_CRITICAL_DATA_EVENT_PARAM2_CV(EventId, PrivacyTag, EventTag, VarType1, varName1, VarType2, varName2) \
-    DEFINE_TRACELOGGING_EVENT_PARAM2_CV(EventId, VarType1, varName1, VarType2, varName2, TraceLoggingKeyword(MICROSOFT_KEYWORD_CRITICAL_DATA), TelemetryPrivacyDataTag(PrivacyTag), TraceLoggingEventTag(EventTag))
-#define DEFINE_COMPLIANT_EVENTTAGGED_CRITICAL_DATA_EVENT_PARAM3_CV(EventId, PrivacyTag, EventTag, VarType1, varName1, VarType2, varName2, VarType3, varName3) \
-    DEFINE_TRACELOGGING_EVENT_PARAM3_CV(EventId, VarType1, varName1, VarType2, varName2, VarType3, varName3, TraceLoggingKeyword(MICROSOFT_KEYWORD_CRITICAL_DATA), TelemetryPrivacyDataTag(PrivacyTag), TraceLoggingEventTag(EventTag))
-#define DEFINE_COMPLIANT_EVENTTAGGED_CRITICAL_DATA_EVENT_PARAM4_CV(EventId, PrivacyTag, EventTag, VarType1, varName1, VarType2, varName2, VarType3, varName3, VarType4, varName4) \
-    DEFINE_TRACELOGGING_EVENT_PARAM4_CV(EventId, VarType1, varName1, VarType2, varName2, VarType3, varName3, VarType4, varName4, TraceLoggingKeyword(MICROSOFT_KEYWORD_CRITICAL_DATA), TelemetryPrivacyDataTag(PrivacyTag), TraceLoggingEventTag(EventTag))
-#define DEFINE_COMPLIANT_EVENTTAGGED_CRITICAL_DATA_EVENT_PARAM5_CV(EventId, PrivacyTag, EventTag, VarType1, varName1, VarType2, varName2, VarType3, varName3, VarType4, varName4, VarType5, varName5) \
-    DEFINE_TRACELOGGING_EVENT_PARAM5_CV(EventId, VarType1, varName1, VarType2, varName2, VarType3, varName3, VarType4, varName4, VarType5, varName5, TraceLoggingKeyword(MICROSOFT_KEYWORD_CRITICAL_DATA), TelemetryPrivacyDataTag(PrivacyTag), TraceLoggingEventTag(EventTag))
-#define DEFINE_COMPLIANT_EVENTTAGGED_CRITICAL_DATA_EVENT_PARAM6_CV(EventId, PrivacyTag, EventTag, VarType1, varName1, VarType2, varName2, VarType3, varName3, VarType4, varName4, VarType5, varName5, VarType6, varName6) \
-    DEFINE_TRACELOGGING_EVENT_PARAM6_CV(EventId, VarType1, varName1, VarType2, varName2, VarType3, varName3, VarType4, varName4, VarType5, varName5, VarType6, varName6, TraceLoggingKeyword(MICROSOFT_KEYWORD_CRITICAL_DATA), TelemetryPrivacyDataTag(PrivacyTag), TraceLoggingEventTag(EventTag))
-#define DEFINE_COMPLIANT_EVENTTAGGED_CRITICAL_DATA_EVENT_PARAM7_CV(EventId, PrivacyTag, EventTag, VarType1, varName1, VarType2, varName2, VarType3, varName3, VarType4, varName4, VarType5, varName5, VarType6, varName6, VarType7, varName7) \
-    DEFINE_TRACELOGGING_EVENT_PARAM7_CV(EventId, VarType1, varName1, VarType2, varName2, VarType3, varName3, VarType4, varName4, VarType5, varName5, VarType6, varName6, VarType7, varName7, TraceLoggingKeyword(MICROSOFT_KEYWORD_CRITICAL_DATA), TelemetryPrivacyDataTag(PrivacyTag), TraceLoggingEventTag(EventTag))
-#define DEFINE_COMPLIANT_EVENTTAGGED_CRITICAL_DATA_EVENT_PARAM8_CV(EventId, PrivacyTag, EventTag, VarType1, varName1, VarType2, varName2, VarType3, varName3, VarType4, varName4, VarType5, varName5, VarType6, varName6, VarType7, varName7, VarType8, varName8) \
-    DEFINE_TRACELOGGING_EVENT_PARAM8_CV(EventId, VarType1, varName1, VarType2, varName2, VarType3, varName3, VarType4, varName4, VarType5, varName5, VarType6, varName6, VarType7, varName7, VarType8, varName8, TraceLoggingKeyword(MICROSOFT_KEYWORD_CRITICAL_DATA), TelemetryPrivacyDataTag(PrivacyTag), TraceLoggingEventTag(EventTag))
-#define DEFINE_COMPLIANT_EVENTTAGGED_CRITICAL_DATA_EVENT_PARAM9_CV(EventId, PrivacyTag, EventTag, VarType1, varName1, VarType2, varName2, VarType3, varName3, VarType4, varName4, VarType5, varName5, VarType6, varName6, VarType7, varName7, VarType8, varName8, VarType9, varName9) \
-    DEFINE_TRACELOGGING_EVENT_PARAM9_CV(EventId, VarType1, varName1, VarType2, varName2, VarType3, varName3, VarType4, varName4, VarType5, varName5, VarType6, varName6, VarType7, varName7, VarType8, varName8, VarType9, varName9, TraceLoggingKeyword(MICROSOFT_KEYWORD_CRITICAL_DATA), TelemetryPrivacyDataTag(PrivacyTag), TraceLoggingEventTag(EventTag))
-
-#define DEFINE_COMPLIANT_CRITICAL_DATA_EVENT_UINT32(EventId, PrivacyTag, varName)  DEFINE_COMPLIANT_CRITICAL_DATA_EVENT_PARAM1(EventId, PrivacyTag, UINT32, varName)
-#define DEFINE_COMPLIANT_CRITICAL_DATA_EVENT_BOOL(EventId, PrivacyTag, varName)    DEFINE_COMPLIANT_CRITICAL_DATA_EVENT_PARAM1(EventId, PrivacyTag, bool, varName)
-#define DEFINE_COMPLIANT_CRITICAL_DATA_EVENT_STRING(EventId, PrivacyTag, varName)  DEFINE_COMPLIANT_CRITICAL_DATA_EVENT_PARAM1(EventId, PrivacyTag, PCWSTR, varName)
-
-// Custom Activities
-// For these you pair the appropriate BEGIN and END macros to define your activity.  Within the pair
-// you can use the (TODO: LIST MACRO NAMES) macros to add behavior.
-
-// [optional] params are:  Options, Keyword, Level, PrivacyTag
-#define BEGIN_CUSTOM_ACTIVITY_CLASS(ActivityClassName, ...)                                           __BEGIN_TRACELOGGING_ACTIVITY_CLASS(ActivityClassName, __VA_ARGS__) \
-                                                                                                      __IMPLEMENT_ACTIVITY_CLASS(ActivityClassName)
-
-// [optional] param is: Level, PrivacyTag
-#define BEGIN_TRACELOGGING_ACTIVITY_CLASS(ActivityClassName)                                          __BEGIN_TRACELOGGING_ACTIVITY_CLASS(ActivityClassName) \
-                                                                                                      __IMPLEMENT_ACTIVITY_CLASS(ActivityClassName)
-#define BEGIN_TRACELOGGING_ACTIVITY_CLASS_WITH_LEVEL(ActivityClassName, Level)                        __BEGIN_TRACELOGGING_ACTIVITY_CLASS(ActivityClassName, wil::ActivityOptions::None, 0, Level) \
-                                                                                                      __IMPLEMENT_ACTIVITY_CLASS(ActivityClassName)
-#define BEGIN_COMPLIANT_TRACELOGGING_ACTIVITY_CLASS(ActivityClassName, PrivacyTag)                    __BEGIN_TRACELOGGING_ACTIVITY_CLASS(ActivityClassName, wil::ActivityOptions::None, 0, WINEVENT_LEVEL_VERBOSE, PrivacyTag) \
-                                                                                                      __IMPLEMENT_ACTIVITY_CLASS(ActivityClassName)
-#define BEGIN_COMPLIANT_TRACELOGGING_ACTIVITY_CLASS_WITH_LEVEL(ActivityClassName, PrivacyTag, Level)  __BEGIN_TRACELOGGING_ACTIVITY_CLASS(ActivityClassName, wil::ActivityOptions::None, 0, Level, PrivacyTag) \
-                                                                                                      __IMPLEMENT_ACTIVITY_CLASS(ActivityClassName)
-
-// [optional] param is: Level
-#define BEGIN_CALLCONTEXT_ACTIVITY_CLASS(ActivityClassName)                                           __BEGIN_TRACELOGGING_ACTIVITY_CLASS(ActivityClassName, wil::ActivityOptions::TelemetryOnFailure) \
-                                                                                                      __IMPLEMENT_ACTIVITY_CLASS(ActivityClassName)
-#define BEGIN_CALLCONTEXT_ACTIVITY_CLASS_WITH_LEVEL(ActivityClassName, Level)                         __BEGIN_TRACELOGGING_ACTIVITY_CLASS(ActivityClassName, wil::ActivityOptions::TelemetryOnFailure, 0, Level) \
-                                                                                                      __IMPLEMENT_ACTIVITY_CLASS(ActivityClassName)
-#define BEGIN_COMPLIANT_CALLCONTEXT_ACTIVITY_CLASS(ActivityClassName, PrivacyTag)                     __BEGIN_TRACELOGGING_ACTIVITY_CLASS(ActivityClassName, wil::ActivityOptions::TelemetryOnFailure, 0, WINEVENT_LEVEL_VERBOSE, PrivacyTag) \
-                                                                                                      __IMPLEMENT_ACTIVITY_CLASS(ActivityClassName)
-#define BEGIN_COMPLIANT_CALLCONTEXT_ACTIVITY_CLASS_WITH_LEVEL(ActivityClassName, PrivacyTag, Level)   __BEGIN_TRACELOGGING_ACTIVITY_CLASS(ActivityClassName, wil::ActivityOptions::TelemetryOnFailure, 0, Level, PrivacyTag) \
-                                                                                                      __IMPLEMENT_ACTIVITY_CLASS(ActivityClassName)
-
-// [optional] param is: Level
-#define BEGIN_TELEMETRY_ACTIVITY_CLASS(ActivityClassName)                                             __BEGIN_TRACELOGGING_ACTIVITY_CLASS(ActivityClassName, wil::ActivityOptions::TelemetryOnFailure, MICROSOFT_KEYWORD_TELEMETRY) \
-                                                                                                      __IMPLEMENT_ACTIVITY_CLASS(ActivityClassName)
-#define BEGIN_TELEMETRY_ACTIVITY_CLASS_WITH_LEVEL(ActivityClassName, Level)                           __BEGIN_TRACELOGGING_ACTIVITY_CLASS(ActivityClassName, wil::ActivityOptions::TelemetryOnFailure, MICROSOFT_KEYWORD_TELEMETRY, Level) \
-                                                                                                      __IMPLEMENT_ACTIVITY_CLASS(ActivityClassName)
-#define BEGIN_COMPLIANT_TELEMETRY_ACTIVITY_CLASS(ActivityClassName, PrivacyTag)                       __BEGIN_TRACELOGGING_ACTIVITY_CLASS(ActivityClassName, wil::ActivityOptions::TelemetryOnFailure, MICROSOFT_KEYWORD_TELEMETRY, WINEVENT_LEVEL_VERBOSE, PrivacyTag) \
-                                                                                                      __IMPLEMENT_ACTIVITY_CLASS(ActivityClassName)
-#define BEGIN_COMPLIANT_TELEMETRY_ACTIVITY_CLASS_WITH_LEVEL(ActivityClassName, PrivacyTag, Level)     __BEGIN_TRACELOGGING_ACTIVITY_CLASS(ActivityClassName, wil::ActivityOptions::TelemetryOnFailure, MICROSOFT_KEYWORD_TELEMETRY, Level, PrivacyTag) \
-                                                                                                      __IMPLEMENT_ACTIVITY_CLASS(ActivityClassName)
-
-// [optional] param is: Level
-#define BEGIN_MEASURES_ACTIVITY_CLASS(ActivityClassName)                                              __BEGIN_TRACELOGGING_ACTIVITY_CLASS(ActivityClassName, wil::ActivityOptions::TelemetryOnFailure, MICROSOFT_KEYWORD_MEASURES) \
-                                                                                                      __IMPLEMENT_ACTIVITY_CLASS(ActivityClassName)
-#define BEGIN_MEASURES_ACTIVITY_CLASS_WITH_LEVEL(ActivityClassName, Level)                            __BEGIN_TRACELOGGING_ACTIVITY_CLASS(ActivityClassName, wil::ActivityOptions::TelemetryOnFailure, MICROSOFT_KEYWORD_MEASURES, Level) \
-                                                                                                      __IMPLEMENT_ACTIVITY_CLASS(ActivityClassName)
-#define BEGIN_COMPLIANT_MEASURES_ACTIVITY_CLASS(ActivityClassName, PrivacyTag)                        __BEGIN_TRACELOGGING_ACTIVITY_CLASS(ActivityClassName, wil::ActivityOptions::TelemetryOnFailure, MICROSOFT_KEYWORD_MEASURES, WINEVENT_LEVEL_VERBOSE, PrivacyTag) \
-                                                                                                      __IMPLEMENT_ACTIVITY_CLASS(ActivityClassName)
-#define BEGIN_COMPLIANT_MEASURES_ACTIVITY_CLASS_WITH_LEVEL(ActivityClassName, PrivacyTag, Level)      __BEGIN_TRACELOGGING_ACTIVITY_CLASS(ActivityClassName, wil::ActivityOptions::TelemetryOnFailure, MICROSOFT_KEYWORD_MEASURES, Level, PrivacyTag) \
-                                                                                                      __IMPLEMENT_ACTIVITY_CLASS(ActivityClassName)
-
-// [optional] param is: Level
-#define BEGIN_CRITICAL_DATA_ACTIVITY_CLASS(ActivityClassName)                                         __BEGIN_TRACELOGGING_ACTIVITY_CLASS(ActivityClassName, wil::ActivityOptions::TelemetryOnFailure, MICROSOFT_KEYWORD_CRITICAL_DATA) \
-                                                                                                      __IMPLEMENT_ACTIVITY_CLASS(ActivityClassName)
-#define BEGIN_CRITICAL_DATA_ACTIVITY_CLASS_WITH_LEVEL(ActivityClassName, Level)                       __BEGIN_TRACELOGGING_ACTIVITY_CLASS(ActivityClassName, wil::ActivityOptions::TelemetryOnFailure, MICROSOFT_KEYWORD_CRITICAL_DATA, Level) \
-                                                                                                      __IMPLEMENT_ACTIVITY_CLASS(ActivityClassName)
-#define BEGIN_COMPLIANT_CRITICAL_DATA_ACTIVITY_CLASS(ActivityClassName, PrivacyTag)                   __BEGIN_TRACELOGGING_ACTIVITY_CLASS(ActivityClassName, wil::ActivityOptions::TelemetryOnFailure, MICROSOFT_KEYWORD_CRITICAL_DATA, WINEVENT_LEVEL_VERBOSE, PrivacyTag) \
-                                                                                                      __IMPLEMENT_ACTIVITY_CLASS(ActivityClassName)
-#define BEGIN_COMPLIANT_CRITICAL_DATA_ACTIVITY_CLASS_WITH_LEVEL(ActivityClassName, PrivacyTag, Level) __BEGIN_TRACELOGGING_ACTIVITY_CLASS(ActivityClassName, wil::ActivityOptions::TelemetryOnFailure, MICROSOFT_KEYWORD_CRITICAL_DATA, Level, PrivacyTag) \
-                                                                                                      __IMPLEMENT_ACTIVITY_CLASS(ActivityClassName)
-
-// Use to end ALL activity class definitions
-#define END_ACTIVITY_CLASS()                                                                          __END_TRACELOGGING_ACTIVITY_CLASS()
-
-
-// Simple Activities
-// For these you just use the appropriate macro to define the KIND of activity you want and specify
-// the name (for tracelogging you can give other options)
-
-// [optional] params are:  Options, Keyword, Level
-#define DEFINE_CUSTOM_ACTIVITY(ActivityClassName, ...) \
-    BEGIN_CUSTOM_ACTIVITY_CLASS(ActivityClassName, __VA_ARGS__) \
-    END_ACTIVITY_CLASS()
-
-#define DEFINE_TRACELOGGING_ACTIVITY(ActivityClassName) \
-    BEGIN_TRACELOGGING_ACTIVITY_CLASS(ActivityClassName) \
-    END_ACTIVITY_CLASS()
-#define DEFINE_TRACELOGGING_ACTIVITY_WITH_LEVEL(ActivityClassName, Level) \
-    BEGIN_TRACELOGGING_ACTIVITY_CLASS_WITH_LEVEL(ActivityClassName, Level) \
-    END_ACTIVITY_CLASS()
-
-#define DEFINE_CALLCONTEXT_ACTIVITY(ActivityClassName) \
-    BEGIN_CALLCONTEXT_ACTIVITY_CLASS(ActivityClassName) \
-    END_ACTIVITY_CLASS()
-#define DEFINE_CALLCONTEXT_ACTIVITY_WITH_LEVEL(ActivityClassName, Level) \
-    BEGIN_CALLCONTEXT_ACTIVITY_CLASS_WITH_LEVEL(ActivityClassName, Level) \
-    END_ACTIVITY_CLASS()
-
-#define DEFINE_TELEMETRY_ACTIVITY(ActivityClassName) \
-    BEGIN_TELEMETRY_ACTIVITY_CLASS(ActivityClassName) \
-    END_ACTIVITY_CLASS()
-#define DEFINE_TELEMETRY_ACTIVITY_WITH_LEVEL(ActivityClassName, Level) \
-    BEGIN_TELEMETRY_ACTIVITY_CLASS_WITH_LEVEL(ActivityClassName, Level) \
-    END_ACTIVITY_CLASS()
-#define DEFINE_COMPLIANT_TELEMETRY_ACTIVITY(ActivityClassName, PrivacyTag) \
-    BEGIN_COMPLIANT_TELEMETRY_ACTIVITY_CLASS(ActivityClassName, PrivacyTag) \
-    END_ACTIVITY_CLASS()
-#define DEFINE_COMPLIANT_TELEMETRY_ACTIVITY_WITH_LEVEL(ActivityClassName, PrivacyTag, Level) \
-    BEGIN_COMPLIANT_TELEMETRY_ACTIVITY_CLASS_WITH_LEVEL(ActivityClassName, PrivacyTag, Level) \
-    END_ACTIVITY_CLASS()
-
-#define DEFINE_MEASURES_ACTIVITY(ActivityClassName) \
-    BEGIN_MEASURES_ACTIVITY_CLASS(ActivityClassName) \
-    END_ACTIVITY_CLASS()
-#define DEFINE_MEASURES_ACTIVITY_WITH_LEVEL(ActivityClassName, Level) \
-    BEGIN_MEASURES_ACTIVITY_CLASS_WITH_LEVEL(ActivityClassName, Level) \
-    END_ACTIVITY_CLASS()
-#define DEFINE_COMPLIANT_MEASURES_ACTIVITY(ActivityClassName, PrivacyTag) \
-    BEGIN_COMPLIANT_MEASURES_ACTIVITY_CLASS(ActivityClassName, PrivacyTag) \
-    END_ACTIVITY_CLASS()
-#define DEFINE_COMPLIANT_MEASURES_ACTIVITY_WITH_LEVEL(ActivityClassName, PrivacyTag, Level) \
-    BEGIN_COMPLIANT_MEASURES_ACTIVITY_CLASS_WITH_LEVEL(ActivityClassName, PrivacyTag, Level) \
-    END_ACTIVITY_CLASS()
-
-#define DEFINE_CRITICAL_DATA_ACTIVITY(ActivityClassName) \
-    BEGIN_CRITICAL_DATA_ACTIVITY_CLASS(ActivityClassName) \
-    END_ACTIVITY_CLASS()
-#define DEFINE_CRITICAL_DATA_ACTIVITY_WITH_LEVEL(ActivityClassName, Level) \
-    BEGIN_CRITICAL_DATA_ACTIVITY_CLASS_WITH_LEVEL(ActivityClassName, Level) \
-    END_ACTIVITY_CLASS()
-#define DEFINE_COMPLIANT_CRITICAL_DATA_ACTIVITY(ActivityClassName, PrivacyTag) \
-    BEGIN_COMPLIANT_CRITICAL_DATA_ACTIVITY_CLASS(ActivityClassName, PrivacyTag) \
-    END_ACTIVITY_CLASS()
-#define DEFINE_COMPLIANT_CRITICAL_DATA_ACTIVITY_WITH_LEVEL(ActivityClassName, PrivacyTag, Level) \
-    BEGIN_COMPLIANT_CRITICAL_DATA_ACTIVITY_CLASS_WITH_LEVEL(ActivityClassName, PrivacyTag, Level) \
-    END_ACTIVITY_CLASS()
-
-
-// [Optional] Custom Start or Stop Events for Activities
-// Use these macros to define cusotm start or custom stop methods for an activity.  Any activity can
-// have multiple start or stop methods.  To add cusotm start or stop events, define a StartActivity instance
-// method or a Stop instance method within the BEGIN/END pair of a cusotm activity.  Within that function, use
-// TraceLoggingClassWriteStart or TraceLoggingClassWriteStop.
-
-// Params:  (EventId, ...)
-#define TraceLoggingClassWriteStart __WRITE_ACTIVITY_START
-#define TraceLoggingClassWriteStop  __WRITE_ACTIVITY_STOP
-
-
-// [Optional] Custom Tagged Events for Activities
-// Use these macros to define a Custom Tagged Event for a Custom Activity.  Use the
-// TraceLoggingClassWriteTagged or TraceLoggingClassWriteTaggedTelemetry macros from within a custom event
-// to write the event.
-
-#define TraceLoggingClassWriteTagged(EventId, ...) \
-    __WI_TraceLoggingWriteTagged(*this, #EventId, __VA_ARGS__)
-
-#define TraceLoggingClassWriteTaggedTelemetry(EventId, ...) \
-    __WI_TraceLoggingWriteTagged(*this, #EventId, TraceLoggingKeyword(MICROSOFT_KEYWORD_TELEMETRY), __VA_ARGS__)
-
-#define TraceLoggingClassWriteTaggedMeasure(EventId, ...) \
-    __WI_TraceLoggingWriteTagged(*this, #EventId, TraceLoggingKeyword(MICROSOFT_KEYWORD_MEASURES), __VA_ARGS__)
-
-#define TraceLoggingClassWriteTaggedCriticalData(EventId, ...) \
-    __WI_TraceLoggingWriteTagged(*this, #EventId, TraceLoggingKeyword(MICROSOFT_KEYWORD_CRITICAL_DATA), __VA_ARGS__)
-
-// [Optional] Simple Tagged Events for Activities
-// Use these methods to define very simple tagged events for a Custom Activity.
-
-#define DEFINE_TAGGED_TELEMETRY_EVENT(EventId) \
-    DEFINE_TAGGED_TRACELOGGING_EVENT(EventId, TraceLoggingKeyword(MICROSOFT_KEYWORD_TELEMETRY))
-#define DEFINE_TAGGED_TELEMETRY_EVENT_PARAM1(EventId, VarType1, varName1) \
-    DEFINE_TAGGED_TRACELOGGING_EVENT_PARAM1(EventId, VarType1, varName1, TraceLoggingKeyword(MICROSOFT_KEYWORD_TELEMETRY))
-#define DEFINE_TAGGED_TELEMETRY_EVENT_PARAM2(EventId, VarType1, varName1, VarType2, varName2) \
-    DEFINE_TAGGED_TRACELOGGING_EVENT_PARAM2(EventId, VarType1, varName1, VarType2, varName2, TraceLoggingKeyword(MICROSOFT_KEYWORD_TELEMETRY))
-#define DEFINE_TAGGED_TELEMETRY_EVENT_PARAM3(EventId, VarType1, varName1, VarType2, varName2, VarType3, varName3) \
-    DEFINE_TAGGED_TRACELOGGING_EVENT_PARAM3(EventId, VarType1, varName1, VarType2, varName2, VarType3, varName3, TraceLoggingKeyword(MICROSOFT_KEYWORD_TELEMETRY))
-#define DEFINE_TAGGED_TELEMETRY_EVENT_PARAM4(EventId, VarType1, varName1, VarType2, varName2, VarType3, varName3, VarType4, varName4) \
-    DEFINE_TAGGED_TRACELOGGING_EVENT_PARAM4(EventId, VarType1, varName1, VarType2, varName2, VarType3, varName3, VarType4, varName4, TraceLoggingKeyword(MICROSOFT_KEYWORD_TELEMETRY))
-#define DEFINE_TAGGED_TELEMETRY_EVENT_PARAM5(EventId, VarType1, varName1, VarType2, varName2, VarType3, varName3, VarType4, varName4, VarType5, varName5) \
-    DEFINE_TAGGED_TRACELOGGING_EVENT_PARAM5(EventId, VarType1, varName1, VarType2, varName2, VarType3, varName3, VarType4, varName4, VarType5, varName5, TraceLoggingKeyword(MICROSOFT_KEYWORD_TELEMETRY))
-#define DEFINE_TAGGED_TELEMETRY_EVENT_PARAM6(EventId, VarType1, varName1, VarType2, varName2, VarType3, varName3, VarType4, varName4, VarType5, varName5, VarType6, varName6) \
-    DEFINE_TAGGED_TRACELOGGING_EVENT_PARAM6(EventId, VarType1, varName1, VarType2, varName2, VarType3, varName3, VarType4, varName4, VarType5, varName5, VarType6, varName6, TraceLoggingKeyword(MICROSOFT_KEYWORD_TELEMETRY))
-#define DEFINE_TAGGED_TELEMETRY_EVENT_PARAM7(EventId, VarType1, varName1, VarType2, varName2, VarType3, varName3, VarType4, varName4, VarType5, varName5, VarType6, varName6, VarType7, varName7) \
-    DEFINE_TAGGED_TRACELOGGING_EVENT_PARAM7(EventId, VarType1, varName1, VarType2, varName2, VarType3, varName3, VarType4, varName4, VarType5, varName5, VarType6, varName6, VarType7, varName7, TraceLoggingKeyword(MICROSOFT_KEYWORD_TELEMETRY))
-#define DEFINE_TAGGED_TELEMETRY_EVENT_PARAM8(EventId, VarType1, varName1, VarType2, varName2, VarType3, varName3, VarType4, varName4, VarType5, varName5, VarType6, varName6, VarType7, varName7, VarType8, varName8) \
-    DEFINE_TAGGED_TRACELOGGING_EVENT_PARAM8(EventId, VarType1, varName1, VarType2, varName2, VarType3, varName3, VarType4, varName4, VarType5, varName5, VarType6, varName6, VarType7, varName7, VarType8, varName8, TraceLoggingKeyword(MICROSOFT_KEYWORD_TELEMETRY))
-
-#define DEFINE_TAGGED_TELEMETRY_EVENT_CV(EventId) \
-    DEFINE_TAGGED_TRACELOGGING_EVENT_CV(EventId, TraceLoggingKeyword(MICROSOFT_KEYWORD_TELEMETRY))
-#define DEFINE_TAGGED_TELEMETRY_EVENT_PARAM1_CV(EventId, VarType1, varName1) \
-    DEFINE_TAGGED_TRACELOGGING_EVENT_PARAM1_CV(EventId, VarType1, varName1, TraceLoggingKeyword(MICROSOFT_KEYWORD_TELEMETRY))
-#define DEFINE_TAGGED_TELEMETRY_EVENT_PARAM2_CV(EventId, VarType1, varName1, VarType2, varName2) \
-    DEFINE_TAGGED_TRACELOGGING_EVENT_PARAM2_CV(EventId, VarType1, varName1, VarType2, varName2, TraceLoggingKeyword(MICROSOFT_KEYWORD_TELEMETRY))
-#define DEFINE_TAGGED_TELEMETRY_EVENT_PARAM3_CV(EventId, VarType1, varName1, VarType2, varName2, VarType3, varName3) \
-    DEFINE_TAGGED_TRACELOGGING_EVENT_PARAM3_CV(EventId, VarType1, varName1, VarType2, varName2, VarType3, varName3, TraceLoggingKeyword(MICROSOFT_KEYWORD_TELEMETRY))
-#define DEFINE_TAGGED_TELEMETRY_EVENT_PARAM4_CV(EventId, VarType1, varName1, VarType2, varName2, VarType3, varName3, VarType4, varName4) \
-    DEFINE_TAGGED_TRACELOGGING_EVENT_PARAM4_CV(EventId, VarType1, varName1, VarType2, varName2, VarType3, varName3, VarType4, varName4, TraceLoggingKeyword(MICROSOFT_KEYWORD_TELEMETRY))
-#define DEFINE_TAGGED_TELEMETRY_EVENT_PARAM5_CV(EventId, VarType1, varName1, VarType2, varName2, VarType3, varName3, VarType4, varName4, VarType5, varName5) \
-    DEFINE_TAGGED_TRACELOGGING_EVENT_PARAM5_CV(EventId, VarType1, varName1, VarType2, varName2, VarType3, varName3, VarType4, varName4, VarType5, varName5, TraceLoggingKeyword(MICROSOFT_KEYWORD_TELEMETRY))
-#define DEFINE_TAGGED_TELEMETRY_EVENT_PARAM6_CV(EventId, VarType1, varName1, VarType2, varName2, VarType3, varName3, VarType4, varName4, VarType5, varName5, VarType6, varName6) \
-    DEFINE_TAGGED_TRACELOGGING_EVENT_PARAM6_CV(EventId, VarType1, varName1, VarType2, varName2, VarType3, varName3, VarType4, varName4, VarType5, varName5, VarType6, varName6, TraceLoggingKeyword(MICROSOFT_KEYWORD_TELEMETRY))
-#define DEFINE_TAGGED_TELEMETRY_EVENT_PARAM7_CV(EventId, VarType1, varName1, VarType2, varName2, VarType3, varName3, VarType4, varName4, VarType5, varName5, VarType6, varName6, VarType7, varName7) \
-    DEFINE_TAGGED_TRACELOGGING_EVENT_PARAM7_CV(EventId, VarType1, varName1, VarType2, varName2, VarType3, varName3, VarType4, varName4, VarType5, varName5, VarType6, varName6, VarType7, varName7, TraceLoggingKeyword(MICROSOFT_KEYWORD_TELEMETRY))
-#define DEFINE_TAGGED_TELEMETRY_EVENT_PARAM8_CV(EventId, VarType1, varName1, VarType2, varName2, VarType3, varName3, VarType4, varName4, VarType5, varName5, VarType6, varName6, VarType7, varName7, VarType8, varName8) \
-    DEFINE_TAGGED_TRACELOGGING_EVENT_PARAM8_CV(EventId, VarType1, varName1, VarType2, varName2, VarType3, varName3, VarType4, varName4, VarType5, varName5, VarType6, varName6, VarType7, varName7, VarType8, varName8, TraceLoggingKeyword(MICROSOFT_KEYWORD_TELEMETRY))
-
-#define DEFINE_TAGGED_TELEMETRY_EVENT_UINT32(EventId, varName)  DEFINE_TAGGED_TELEMETRY_EVENT_PARAM1(EventId, UINT32, varName)
-#define DEFINE_TAGGED_TELEMETRY_EVENT_BOOL(EventId, varName)    DEFINE_TAGGED_TELEMETRY_EVENT_PARAM1(EventId, bool, varName)
-#define DEFINE_TAGGED_TELEMETRY_EVENT_STRING(EventId, varName)  DEFINE_TAGGED_TELEMETRY_EVENT_PARAM1(EventId, PCWSTR, varName)
-
-#define DEFINE_TAGGED_COMPLIANT_TELEMETRY_EVENT(EventId, PrivacyTag) \
-    DEFINE_TAGGED_TRACELOGGING_EVENT(EventId, TraceLoggingKeyword(MICROSOFT_KEYWORD_TELEMETRY), TelemetryPrivacyDataTag(PrivacyTag))
-#define DEFINE_TAGGED_COMPLIANT_TELEMETRY_EVENT_PARAM1(EventId, PrivacyTag, VarType1, varName1) \
-    DEFINE_TAGGED_TRACELOGGING_EVENT_PARAM1(EventId, VarType1, varName1, TraceLoggingKeyword(MICROSOFT_KEYWORD_TELEMETRY), TelemetryPrivacyDataTag(PrivacyTag))
-#define DEFINE_TAGGED_COMPLIANT_TELEMETRY_EVENT_PARAM2(EventId, PrivacyTag, VarType1, varName1, VarType2, varName2) \
-    DEFINE_TAGGED_TRACELOGGING_EVENT_PARAM2(EventId, VarType1, varName1, VarType2, varName2, TraceLoggingKeyword(MICROSOFT_KEYWORD_TELEMETRY), TelemetryPrivacyDataTag(PrivacyTag))
-#define DEFINE_TAGGED_COMPLIANT_TELEMETRY_EVENT_PARAM3(EventId, PrivacyTag, VarType1, varName1, VarType2, varName2, VarType3, varName3) \
-    DEFINE_TAGGED_TRACELOGGING_EVENT_PARAM3(EventId, VarType1, varName1, VarType2, varName2, VarType3, varName3, TraceLoggingKeyword(MICROSOFT_KEYWORD_TELEMETRY), TelemetryPrivacyDataTag(PrivacyTag))
-#define DEFINE_TAGGED_COMPLIANT_TELEMETRY_EVENT_PARAM4(EventId, PrivacyTag, VarType1, varName1, VarType2, varName2, VarType3, varName3, VarType4, varName4) \
-    DEFINE_TAGGED_TRACELOGGING_EVENT_PARAM4(EventId, VarType1, varName1, VarType2, varName2, VarType3, varName3, VarType4, varName4, TraceLoggingKeyword(MICROSOFT_KEYWORD_TELEMETRY), TelemetryPrivacyDataTag(PrivacyTag))
-#define DEFINE_TAGGED_COMPLIANT_TELEMETRY_EVENT_PARAM5(EventId, PrivacyTag, VarType1, varName1, VarType2, varName2, VarType3, varName3, VarType4, varName4, VarType5, varName5) \
-    DEFINE_TAGGED_TRACELOGGING_EVENT_PARAM5(EventId, VarType1, varName1, VarType2, varName2, VarType3, varName3, VarType4, varName4, VarType5, varName5, TraceLoggingKeyword(MICROSOFT_KEYWORD_TELEMETRY), TelemetryPrivacyDataTag(PrivacyTag))
-#define DEFINE_TAGGED_COMPLIANT_TELEMETRY_EVENT_PARAM6(EventId, PrivacyTag, VarType1, varName1, VarType2, varName2, VarType3, varName3, VarType4, varName4, VarType5, varName5, VarType6, varName6) \
-    DEFINE_TAGGED_TRACELOGGING_EVENT_PARAM6(EventId, VarType1, varName1, VarType2, varName2, VarType3, varName3, VarType4, varName4, VarType5, varName5, VarType6, varName6, TraceLoggingKeyword(MICROSOFT_KEYWORD_TELEMETRY), TelemetryPrivacyDataTag(PrivacyTag))
-#define DEFINE_TAGGED_COMPLIANT_TELEMETRY_EVENT_PARAM7(EventId, PrivacyTag, VarType1, varName1, VarType2, varName2, VarType3, varName3, VarType4, varName4, VarType5, varName5, VarType6, varName6, VarType7, varName7) \
-    DEFINE_TAGGED_TRACELOGGING_EVENT_PARAM7(EventId, VarType1, varName1, VarType2, varName2, VarType3, varName3, VarType4, varName4, VarType5, varName5, VarType6, varName6, VarType7, varName7, TraceLoggingKeyword(MICROSOFT_KEYWORD_TELEMETRY), TelemetryPrivacyDataTag(PrivacyTag))
-#define DEFINE_TAGGED_COMPLIANT_TELEMETRY_EVENT_PARAM8(EventId, PrivacyTag, VarType1, varName1, VarType2, varName2, VarType3, varName3, VarType4, varName4, VarType5, varName5, VarType6, varName6, VarType7, varName7, VarType8, varName8) \
-    DEFINE_TAGGED_TRACELOGGING_EVENT_PARAM8(EventId, VarType1, varName1, VarType2, varName2, VarType3, varName3, VarType4, varName4, VarType5, varName5, VarType6, varName6, VarType7, varName7, VarType8, varName8, TraceLoggingKeyword(MICROSOFT_KEYWORD_TELEMETRY), TelemetryPrivacyDataTag(PrivacyTag))
-
-#define DEFINE_TAGGED_COMPLIANT_TELEMETRY_EVENT_UINT32(EventId, PrivacyTag, varName)  DEFINE_TAGGED_COMPLIANT_TELEMETRY_EVENT_PARAM1(EventId, PrivacyTag, UINT32, varName)
-#define DEFINE_TAGGED_COMPLIANT_TELEMETRY_EVENT_BOOL(EventId, PrivacyTag, varName)    DEFINE_TAGGED_COMPLIANT_TELEMETRY_EVENT_PARAM1(EventId, PrivacyTag, bool, varName)
-#define DEFINE_TAGGED_COMPLIANT_TELEMETRY_EVENT_STRING(EventId, PrivacyTag, varName)  DEFINE_TAGGED_COMPLIANT_TELEMETRY_EVENT_PARAM1(EventId, PrivacyTag, PCWSTR, varName)
-
-// [Optional] Simple Tagged Events for Activities
-// Use these methods to define very simple tagged measures events for a Custom Activity.
-
-#define DEFINE_TAGGED_MEASURES_EVENT(EventId) \
-    DEFINE_TAGGED_TRACELOGGING_EVENT(EventId, TraceLoggingKeyword(MICROSOFT_KEYWORD_MEASURES))
-#define DEFINE_TAGGED_MEASURES_EVENT_PARAM1(EventId, VarType1, varName1) \
-    DEFINE_TAGGED_TRACELOGGING_EVENT_PARAM1(EventId, VarType1, varName1, TraceLoggingKeyword(MICROSOFT_KEYWORD_MEASURES))
-#define DEFINE_TAGGED_MEASURES_EVENT_PARAM2(EventId, VarType1, varName1, VarType2, varName2) \
-    DEFINE_TAGGED_TRACELOGGING_EVENT_PARAM2(EventId, VarType1, varName1, VarType2, varName2, TraceLoggingKeyword(MICROSOFT_KEYWORD_MEASURES))
-#define DEFINE_TAGGED_MEASURES_EVENT_PARAM3(EventId, VarType1, varName1, VarType2, varName2, VarType3, varName3) \
-    DEFINE_TAGGED_TRACELOGGING_EVENT_PARAM3(EventId, VarType1, varName1, VarType2, varName2, VarType3, varName3, TraceLoggingKeyword(MICROSOFT_KEYWORD_MEASURES))
-#define DEFINE_TAGGED_MEASURES_EVENT_PARAM4(EventId, VarType1, varName1, VarType2, varName2, VarType3, varName3, VarType4, varName4) \
-    DEFINE_TAGGED_TRACELOGGING_EVENT_PARAM4(EventId, VarType1, varName1, VarType2, varName2, VarType3, varName3, VarType4, varName4, TraceLoggingKeyword(MICROSOFT_KEYWORD_MEASURES))
-#define DEFINE_TAGGED_MEASURES_EVENT_PARAM5(EventId, VarType1, varName1, VarType2, varName2, VarType3, varName3, VarType4, varName4, VarType5, varName5) \
-    DEFINE_TAGGED_TRACELOGGING_EVENT_PARAM5(EventId, VarType1, varName1, VarType2, varName2, VarType3, varName3, VarType4, varName4, VarType5, varName5, TraceLoggingKeyword(MICROSOFT_KEYWORD_MEASURES))
-#define DEFINE_TAGGED_MEASURES_EVENT_PARAM6(EventId, VarType1, varName1, VarType2, varName2, VarType3, varName3, VarType4, varName4, VarType5, varName5, VarType6, varName6) \
-    DEFINE_TAGGED_TRACELOGGING_EVENT_PARAM6(EventId, VarType1, varName1, VarType2, varName2, VarType3, varName3, VarType4, varName4, VarType5, varName5, VarType6, varName6, TraceLoggingKeyword(MICROSOFT_KEYWORD_MEASURES))
-#define DEFINE_TAGGED_MEASURES_EVENT_PARAM7(EventId, VarType1, varName1, VarType2, varName2, VarType3, varName3, VarType4, varName4, VarType5, varName5, VarType6, varName6, VarType7, varName7) \
-    DEFINE_TAGGED_TRACELOGGING_EVENT_PARAM7(EventId, VarType1, varName1, VarType2, varName2, VarType3, varName3, VarType4, varName4, VarType5, varName5, VarType6, varName6, VarType7, varName7, TraceLoggingKeyword(MICROSOFT_KEYWORD_MEASURES))
-#define DEFINE_TAGGED_MEASURES_EVENT_PARAM8(EventId, VarType1, varName1, VarType2, varName2, VarType3, varName3, VarType4, varName4, VarType5, varName5, VarType6, varName6, VarType7, varName7, VarType8, varName8) \
-    DEFINE_TAGGED_TRACELOGGING_EVENT_PARAM8(EventId, VarType1, varName1, VarType2, varName2, VarType3, varName3, VarType4, varName4, VarType5, varName5, VarType6, varName6, VarType7, varName7, VarType8, varName8, TraceLoggingKeyword(MICROSOFT_KEYWORD_MEASURES))
-
-#define DEFINE_TAGGED_MEASURES_EVENT_CV(EventId) \
-    DEFINE_TAGGED_TRACELOGGING_EVENT_CV(EventId, TraceLoggingKeyword(MICROSOFT_KEYWORD_MEASURES))
-#define DEFINE_TAGGED_MEASURES_EVENT_PARAM1_CV(EventId, VarType1, varName1) \
-    DEFINE_TAGGED_TRACELOGGING_EVENT_PARAM1_CV(EventId, VarType1, varName1, TraceLoggingKeyword(MICROSOFT_KEYWORD_MEASURES))
-#define DEFINE_TAGGED_MEASURES_EVENT_PARAM2_CV(EventId, VarType1, varName1, VarType2, varName2) \
-    DEFINE_TAGGED_TRACELOGGING_EVENT_PARAM2_CV(EventId, VarType1, varName1, VarType2, varName2, TraceLoggingKeyword(MICROSOFT_KEYWORD_MEASURES))
-#define DEFINE_TAGGED_MEASURES_EVENT_PARAM3_CV(EventId, VarType1, varName1, VarType2, varName2, VarType3, varName3) \
-    DEFINE_TAGGED_TRACELOGGING_EVENT_PARAM3_CV(EventId, VarType1, varName1, VarType2, varName2, VarType3, varName3, TraceLoggingKeyword(MICROSOFT_KEYWORD_MEASURES))
-#define DEFINE_TAGGED_MEASURES_EVENT_PARAM4_CV(EventId, VarType1, varName1, VarType2, varName2, VarType3, varName3, VarType4, varName4) \
-    DEFINE_TAGGED_TRACELOGGING_EVENT_PARAM4_CV(EventId, VarType1, varName1, VarType2, varName2, VarType3, varName3, VarType4, varName4, TraceLoggingKeyword(MICROSOFT_KEYWORD_MEASURES))
-#define DEFINE_TAGGED_MEASURES_EVENT_PARAM5_CV(EventId, VarType1, varName1, VarType2, varName2, VarType3, varName3, VarType4, varName4, VarType5, varName5) \
-    DEFINE_TAGGED_TRACELOGGING_EVENT_PARAM5_CV(EventId, VarType1, varName1, VarType2, varName2, VarType3, varName3, VarType4, varName4, VarType5, varName5, TraceLoggingKeyword(MICROSOFT_KEYWORD_MEASURES))
-#define DEFINE_TAGGED_MEASURES_EVENT_PARAM6_CV(EventId, VarType1, varName1, VarType2, varName2, VarType3, varName3, VarType4, varName4, VarType5, varName5, VarType6, varName6) \
-    DEFINE_TAGGED_TRACELOGGING_EVENT_PARAM6_CV(EventId, VarType1, varName1, VarType2, varName2, VarType3, varName3, VarType4, varName4, VarType5, varName5, VarType6, varName6, TraceLoggingKeyword(MICROSOFT_KEYWORD_MEASURES))
-#define DEFINE_TAGGED_MEASURES_EVENT_PARAM7_CV(EventId, VarType1, varName1, VarType2, varName2, VarType3, varName3, VarType4, varName4, VarType5, varName5, VarType6, varName6, VarType7, varName7) \
-    DEFINE_TAGGED_TRACELOGGING_EVENT_PARAM7_CV(EventId, VarType1, varName1, VarType2, varName2, VarType3, varName3, VarType4, varName4, VarType5, varName5, VarType6, varName6, VarType7, varName7, TraceLoggingKeyword(MICROSOFT_KEYWORD_MEASURES))
-#define DEFINE_TAGGED_MEASURES_EVENT_PARAM8_CV(EventId, VarType1, varName1, VarType2, varName2, VarType3, varName3, VarType4, varName4, VarType5, varName5, VarType6, varName6, VarType7, varName7, VarType8, varName8) \
-    DEFINE_TAGGED_TRACELOGGING_EVENT_PARAM8_CV(EventId, VarType1, varName1, VarType2, varName2, VarType3, varName3, VarType4, varName4, VarType5, varName5, VarType6, varName6, VarType7, varName7, VarType8, varName8, TraceLoggingKeyword(MICROSOFT_KEYWORD_MEASURES))
-
-#define DEFINE_TAGGED_MEASURES_EVENT_UINT32(EventId, varName)  DEFINE_TAGGED_MEASURES_EVENT_PARAM1(EventId, UINT32, varName)
-#define DEFINE_TAGGED_MEASURES_EVENT_BOOL(EventId, varName)    DEFINE_TAGGED_MEASURES_EVENT_PARAM1(EventId, bool, varName)
-#define DEFINE_TAGGED_MEASURES_EVENT_STRING(EventId, varName)  DEFINE_TAGGED_MEASURES_EVENT_PARAM1(EventId, PCWSTR, varName)
-
-#define DEFINE_TAGGED_COMPLIANT_MEASURES_EVENT(EventId, PrivacyTag) \
-    DEFINE_TAGGED_TRACELOGGING_EVENT(EventId, TraceLoggingKeyword(MICROSOFT_KEYWORD_MEASURES), TelemetryPrivacyDataTag(PrivacyTag))
-#define DEFINE_TAGGED_COMPLIANT_MEASURES_EVENT_PARAM1(EventId, PrivacyTag, VarType1, varName1) \
-    DEFINE_TAGGED_TRACELOGGING_EVENT_PARAM1(EventId, VarType1, varName1, TraceLoggingKeyword(MICROSOFT_KEYWORD_MEASURES), TelemetryPrivacyDataTag(PrivacyTag))
-#define DEFINE_TAGGED_COMPLIANT_MEASURES_EVENT_PARAM2(EventId, PrivacyTag, VarType1, varName1, VarType2, varName2) \
-    DEFINE_TAGGED_TRACELOGGING_EVENT_PARAM2(EventId, VarType1, varName1, VarType2, varName2, TraceLoggingKeyword(MICROSOFT_KEYWORD_MEASURES), TelemetryPrivacyDataTag(PrivacyTag))
-#define DEFINE_TAGGED_COMPLIANT_MEASURES_EVENT_PARAM3(EventId, PrivacyTag, VarType1, varName1, VarType2, varName2, VarType3, varName3) \
-    DEFINE_TAGGED_TRACELOGGING_EVENT_PARAM3(EventId, VarType1, varName1, VarType2, varName2, VarType3, varName3, TraceLoggingKeyword(MICROSOFT_KEYWORD_MEASURES), TelemetryPrivacyDataTag(PrivacyTag))
-#define DEFINE_TAGGED_COMPLIANT_MEASURES_EVENT_PARAM4(EventId, PrivacyTag, VarType1, varName1, VarType2, varName2, VarType3, varName3, VarType4, varName4) \
-    DEFINE_TAGGED_TRACELOGGING_EVENT_PARAM4(EventId, VarType1, varName1, VarType2, varName2, VarType3, varName3, VarType4, varName4, TraceLoggingKeyword(MICROSOFT_KEYWORD_MEASURES), TelemetryPrivacyDataTag(PrivacyTag))
-#define DEFINE_TAGGED_COMPLIANT_MEASURES_EVENT_PARAM5(EventId, PrivacyTag, VarType1, varName1, VarType2, varName2, VarType3, varName3, VarType4, varName4, VarType5, varName5) \
-    DEFINE_TAGGED_TRACELOGGING_EVENT_PARAM5(EventId, VarType1, varName1, VarType2, varName2, VarType3, varName3, VarType4, varName4, VarType5, varName5, TraceLoggingKeyword(MICROSOFT_KEYWORD_MEASURES), TelemetryPrivacyDataTag(PrivacyTag))
-#define DEFINE_TAGGED_COMPLIANT_MEASURES_EVENT_PARAM6(EventId, PrivacyTag, VarType1, varName1, VarType2, varName2, VarType3, varName3, VarType4, varName4, VarType5, varName5, VarType6, varName6) \
-    DEFINE_TAGGED_TRACELOGGING_EVENT_PARAM6(EventId, VarType1, varName1, VarType2, varName2, VarType3, varName3, VarType4, varName4, VarType5, varName5, VarType6, varName6, TraceLoggingKeyword(MICROSOFT_KEYWORD_MEASURES), TelemetryPrivacyDataTag(PrivacyTag))
-#define DEFINE_TAGGED_COMPLIANT_MEASURES_EVENT_PARAM7(EventId, PrivacyTag, VarType1, varName1, VarType2, varName2, VarType3, varName3, VarType4, varName4, VarType5, varName5, VarType6, varName6, VarType7, varName7) \
-    DEFINE_TAGGED_TRACELOGGING_EVENT_PARAM7(EventId, VarType1, varName1, VarType2, varName2, VarType3, varName3, VarType4, varName4, VarType5, varName5, VarType6, varName6, VarType7, varName7, TraceLoggingKeyword(MICROSOFT_KEYWORD_MEASURES), TelemetryPrivacyDataTag(PrivacyTag))
-#define DEFINE_TAGGED_COMPLIANT_MEASURES_EVENT_PARAM8(EventId, PrivacyTag, VarType1, varName1, VarType2, varName2, VarType3, varName3, VarType4, varName4, VarType5, varName5, VarType6, varName6, VarType7, varName7, VarType8, varName8) \
-    DEFINE_TAGGED_TRACELOGGING_EVENT_PARAM8(EventId, VarType1, varName1, VarType2, varName2, VarType3, varName3, VarType4, varName4, VarType5, varName5, VarType6, varName6, VarType7, varName7, VarType8, varName8, TraceLoggingKeyword(MICROSOFT_KEYWORD_MEASURES), TelemetryPrivacyDataTag(PrivacyTag))
-
-#define DEFINE_TAGGED_COMPLIANT_MEASURES_EVENT_UINT32(EventId, PrivacyTag, varName)  DEFINE_TAGGED_COMPLIANT_MEASURES_EVENT_PARAM1(EventId, PrivacyTag, UINT32, varName)
-#define DEFINE_TAGGED_COMPLIANT_MEASURES_EVENT_BOOL(EventId, PrivacyTag, varName)    DEFINE_TAGGED_COMPLIANT_MEASURES_EVENT_PARAM1(EventId, PrivacyTag, bool, varName)
-#define DEFINE_TAGGED_COMPLIANT_MEASURES_EVENT_STRING(EventId, PrivacyTag, varName)  DEFINE_TAGGED_COMPLIANT_MEASURES_EVENT_PARAM1(EventId, PrivacyTag, PCWSTR, varName)
-
-// [Optional] Simple Tagged Events for Activities
-// Use these methods to define very simple tagged CRITICAL_DATA events for a Custom Activity.
-
-#define DEFINE_TAGGED_CRITICAL_DATA_EVENT(EventId) \
-    DEFINE_TAGGED_TRACELOGGING_EVENT(EventId, TraceLoggingKeyword(MICROSOFT_KEYWORD_CRITICAL_DATA))
-#define DEFINE_TAGGED_CRITICAL_DATA_EVENT_PARAM1(EventId, VarType1, varName1) \
-    DEFINE_TAGGED_TRACELOGGING_EVENT_PARAM1(EventId, VarType1, varName1, TraceLoggingKeyword(MICROSOFT_KEYWORD_CRITICAL_DATA))
-#define DEFINE_TAGGED_CRITICAL_DATA_EVENT_PARAM2(EventId, VarType1, varName1, VarType2, varName2) \
-    DEFINE_TAGGED_TRACELOGGING_EVENT_PARAM2(EventId, VarType1, varName1, VarType2, varName2, TraceLoggingKeyword(MICROSOFT_KEYWORD_CRITICAL_DATA))
-#define DEFINE_TAGGED_CRITICAL_DATA_EVENT_PARAM3(EventId, VarType1, varName1, VarType2, varName2, VarType3, varName3) \
-    DEFINE_TAGGED_TRACELOGGING_EVENT_PARAM3(EventId, VarType1, varName1, VarType2, varName2, VarType3, varName3, TraceLoggingKeyword(MICROSOFT_KEYWORD_CRITICAL_DATA))
-#define DEFINE_TAGGED_CRITICAL_DATA_EVENT_PARAM4(EventId, VarType1, varName1, VarType2, varName2, VarType3, varName3, VarType4, varName4) \
-    DEFINE_TAGGED_TRACELOGGING_EVENT_PARAM4(EventId, VarType1, varName1, VarType2, varName2, VarType3, varName3, VarType4, varName4, TraceLoggingKeyword(MICROSOFT_KEYWORD_CRITICAL_DATA))
-#define DEFINE_TAGGED_CRITICAL_DATA_EVENT_PARAM5(EventId, VarType1, varName1, VarType2, varName2, VarType3, varName3, VarType4, varName4, VarType5, varName5) \
-    DEFINE_TAGGED_TRACELOGGING_EVENT_PARAM5(EventId, VarType1, varName1, VarType2, varName2, VarType3, varName3, VarType4, varName4, VarType5, varName5, TraceLoggingKeyword(MICROSOFT_KEYWORD_CRITICAL_DATA))
-#define DEFINE_TAGGED_CRITICAL_DATA_EVENT_PARAM6(EventId, VarType1, varName1, VarType2, varName2, VarType3, varName3, VarType4, varName4, VarType5, varName5, VarType6, varName6) \
-    DEFINE_TAGGED_TRACELOGGING_EVENT_PARAM6(EventId, VarType1, varName1, VarType2, varName2, VarType3, varName3, VarType4, varName4, VarType5, varName5, VarType6, varName6, TraceLoggingKeyword(MICROSOFT_KEYWORD_CRITICAL_DATA))
-#define DEFINE_TAGGED_CRITICAL_DATA_EVENT_PARAM7(EventId, VarType1, varName1, VarType2, varName2, VarType3, varName3, VarType4, varName4, VarType5, varName5, VarType6, varName6, VarType7, varName7) \
-    DEFINE_TAGGED_TRACELOGGING_EVENT_PARAM7(EventId, VarType1, varName1, VarType2, varName2, VarType3, varName3, VarType4, varName4, VarType5, varName5, VarType6, varName6, VarType7, varName7, TraceLoggingKeyword(MICROSOFT_KEYWORD_CRITICAL_DATA))
-#define DEFINE_TAGGED_CRITICAL_DATA_EVENT_PARAM8(EventId, VarType1, varName1, VarType2, varName2, VarType3, varName3, VarType4, varName4, VarType5, varName5, VarType6, varName6, VarType7, varName7, VarType8, varName8) \
-    DEFINE_TAGGED_TRACELOGGING_EVENT_PARAM8(EventId, VarType1, varName1, VarType2, varName2, VarType3, varName3, VarType4, varName4, VarType5, varName5, VarType6, varName6, VarType7, varName7, VarType8, varName8, TraceLoggingKeyword(MICROSOFT_KEYWORD_CRITICAL_DATA))
-#define DEFINE_TAGGED_CRITICAL_DATA_EVENT_PARAM9(EventId, VarType1, varName1, VarType2, varName2, VarType3, varName3, VarType4, varName4, VarType5, varName5, VarType6, varName6, VarType7, varName7, VarType8, varName8, VarType9, varName9) \
-    DEFINE_TAGGED_TRACELOGGING_EVENT_PARAM9(EventId, VarType1, varName1, VarType2, varName2, VarType3, varName3, VarType4, varName4, VarType5, varName5, VarType6, varName6, VarType7, varName7, VarType8, varName8, VarType9, varName9, TraceLoggingKeyword(MICROSOFT_KEYWORD_CRITICAL_DATA))
-
-#define DEFINE_TAGGED_CRITICAL_DATA_EVENT_CV(EventId) \
-    DEFINE_TAGGED_TRACELOGGING_EVENT_CV(EventId, TraceLoggingKeyword(MICROSOFT_KEYWORD_CRITICAL_DATA))
-#define DEFINE_TAGGED_CRITICAL_DATA_EVENT_PARAM1_CV(EventId, VarType1, varName1) \
-    DEFINE_TAGGED_TRACELOGGING_EVENT_PARAM1_CV(EventId, VarType1, varName1, TraceLoggingKeyword(MICROSOFT_KEYWORD_CRITICAL_DATA))
-#define DEFINE_TAGGED_CRITICAL_DATA_EVENT_PARAM2_CV(EventId, VarType1, varName1, VarType2, varName2) \
-    DEFINE_TAGGED_TRACELOGGING_EVENT_PARAM2_CV(EventId, VarType1, varName1, VarType2, varName2, TraceLoggingKeyword(MICROSOFT_KEYWORD_CRITICAL_DATA))
-#define DEFINE_TAGGED_CRITICAL_DATA_EVENT_PARAM3_CV(EventId, VarType1, varName1, VarType2, varName2, VarType3, varName3) \
-    DEFINE_TAGGED_TRACELOGGING_EVENT_PARAM3_CV(EventId, VarType1, varName1, VarType2, varName2, VarType3, varName3, TraceLoggingKeyword(MICROSOFT_KEYWORD_CRITICAL_DATA))
-#define DEFINE_TAGGED_CRITICAL_DATA_EVENT_PARAM4_CV(EventId, VarType1, varName1, VarType2, varName2, VarType3, varName3, VarType4, varName4) \
-    DEFINE_TAGGED_TRACELOGGING_EVENT_PARAM4_CV(EventId, VarType1, varName1, VarType2, varName2, VarType3, varName3, VarType4, varName4, TraceLoggingKeyword(MICROSOFT_KEYWORD_CRITICAL_DATA))
-#define DEFINE_TAGGED_CRITICAL_DATA_EVENT_PARAM5_CV(EventId, VarType1, varName1, VarType2, varName2, VarType3, varName3, VarType4, varName4, VarType5, varName5) \
-    DEFINE_TAGGED_TRACELOGGING_EVENT_PARAM5_CV(EventId, VarType1, varName1, VarType2, varName2, VarType3, varName3, VarType4, varName4, VarType5, varName5, TraceLoggingKeyword(MICROSOFT_KEYWORD_CRITICAL_DATA))
-#define DEFINE_TAGGED_CRITICAL_DATA_EVENT_PARAM6_CV(EventId, VarType1, varName1, VarType2, varName2, VarType3, varName3, VarType4, varName4, VarType5, varName5, VarType6, varName6) \
-    DEFINE_TAGGED_TRACELOGGING_EVENT_PARAM6_CV(EventId, VarType1, varName1, VarType2, varName2, VarType3, varName3, VarType4, varName4, VarType5, varName5, VarType6, varName6, TraceLoggingKeyword(MICROSOFT_KEYWORD_CRITICAL_DATA))
-#define DEFINE_TAGGED_CRITICAL_DATA_EVENT_PARAM7_CV(EventId, VarType1, varName1, VarType2, varName2, VarType3, varName3, VarType4, varName4, VarType5, varName5, VarType6, varName6, VarType7, varName7) \
-    DEFINE_TAGGED_TRACELOGGING_EVENT_PARAM7_CV(EventId, VarType1, varName1, VarType2, varName2, VarType3, varName3, VarType4, varName4, VarType5, varName5, VarType6, varName6, VarType7, varName7, TraceLoggingKeyword(MICROSOFT_KEYWORD_CRITICAL_DATA))
-#define DEFINE_TAGGED_CRITICAL_DATA_EVENT_PARAM8_CV(EventId, VarType1, varName1, VarType2, varName2, VarType3, varName3, VarType4, varName4, VarType5, varName5, VarType6, varName6, VarType7, varName7, VarType8, varName8) \
-    DEFINE_TAGGED_TRACELOGGING_EVENT_PARAM8_CV(EventId, VarType1, varName1, VarType2, varName2, VarType3, varName3, VarType4, varName4, VarType5, varName5, VarType6, varName6, VarType7, varName7, VarType8, varName8, TraceLoggingKeyword(MICROSOFT_KEYWORD_CRITICAL_DATA))
-
-#define DEFINE_TAGGED_CRITICAL_DATA_EVENT_UINT32(EventId, varName)  DEFINE_TAGGED_CRITICAL_DATA_EVENT_PARAM1(EventId, UINT32, varName)
-#define DEFINE_TAGGED_CRITICAL_DATA_EVENT_BOOL(EventId, varName)    DEFINE_TAGGED_CRITICAL_DATA_EVENT_PARAM1(EventId, bool, varName)
-#define DEFINE_TAGGED_CRITICAL_DATA_EVENT_STRING(EventId, varName)  DEFINE_TAGGED_CRITICAL_DATA_EVENT_PARAM1(EventId, PCWSTR, varName)
-
-#define DEFINE_TAGGED_COMPLIANT_CRITICAL_DATA_EVENT(EventId, PrivacyTag) \
-    DEFINE_TAGGED_TRACELOGGING_EVENT(EventId, TraceLoggingKeyword(MICROSOFT_KEYWORD_CRITICAL_DATA), TelemetryPrivacyDataTag(PrivacyTag))
-#define DEFINE_TAGGED_COMPLIANT_CRITICAL_DATA_EVENT_PARAM1(EventId, PrivacyTag, VarType1, varName1) \
-    DEFINE_TAGGED_TRACELOGGING_EVENT_PARAM1(EventId, VarType1, varName1, TraceLoggingKeyword(MICROSOFT_KEYWORD_CRITICAL_DATA), TelemetryPrivacyDataTag(PrivacyTag))
-#define DEFINE_TAGGED_COMPLIANT_CRITICAL_DATA_EVENT_PARAM2(EventId, PrivacyTag, VarType1, varName1, VarType2, varName2) \
-    DEFINE_TAGGED_TRACELOGGING_EVENT_PARAM2(EventId, VarType1, varName1, VarType2, varName2, TraceLoggingKeyword(MICROSOFT_KEYWORD_CRITICAL_DATA), TelemetryPrivacyDataTag(PrivacyTag))
-#define DEFINE_TAGGED_COMPLIANT_CRITICAL_DATA_EVENT_PARAM3(EventId, PrivacyTag, VarType1, varName1, VarType2, varName2, VarType3, varName3) \
-    DEFINE_TAGGED_TRACELOGGING_EVENT_PARAM3(EventId, VarType1, varName1, VarType2, varName2, VarType3, varName3, TraceLoggingKeyword(MICROSOFT_KEYWORD_CRITICAL_DATA), TelemetryPrivacyDataTag(PrivacyTag))
-#define DEFINE_TAGGED_COMPLIANT_CRITICAL_DATA_EVENT_PARAM4(EventId, PrivacyTag, VarType1, varName1, VarType2, varName2, VarType3, varName3, VarType4, varName4) \
-    DEFINE_TAGGED_TRACELOGGING_EVENT_PARAM4(EventId, VarType1, varName1, VarType2, varName2, VarType3, varName3, VarType4, varName4, TraceLoggingKeyword(MICROSOFT_KEYWORD_CRITICAL_DATA), TelemetryPrivacyDataTag(PrivacyTag))
-#define DEFINE_TAGGED_COMPLIANT_CRITICAL_DATA_EVENT_PARAM5(EventId, PrivacyTag, VarType1, varName1, VarType2, varName2, VarType3, varName3, VarType4, varName4, VarType5, varName5) \
-    DEFINE_TAGGED_TRACELOGGING_EVENT_PARAM5(EventId, VarType1, varName1, VarType2, varName2, VarType3, varName3, VarType4, varName4, VarType5, varName5, TraceLoggingKeyword(MICROSOFT_KEYWORD_CRITICAL_DATA), TelemetryPrivacyDataTag(PrivacyTag))
-#define DEFINE_TAGGED_COMPLIANT_CRITICAL_DATA_EVENT_PARAM6(EventId, PrivacyTag, VarType1, varName1, VarType2, varName2, VarType3, varName3, VarType4, varName4, VarType5, varName5, VarType6, varName6) \
-    DEFINE_TAGGED_TRACELOGGING_EVENT_PARAM6(EventId, VarType1, varName1, VarType2, varName2, VarType3, varName3, VarType4, varName4, VarType5, varName5, VarType6, varName6, TraceLoggingKeyword(MICROSOFT_KEYWORD_CRITICAL_DATA), TelemetryPrivacyDataTag(PrivacyTag))
-#define DEFINE_TAGGED_COMPLIANT_CRITICAL_DATA_EVENT_PARAM7(EventId, PrivacyTag, VarType1, varName1, VarType2, varName2, VarType3, varName3, VarType4, varName4, VarType5, varName5, VarType6, varName6, VarType7, varName7) \
-    DEFINE_TAGGED_TRACELOGGING_EVENT_PARAM7(EventId, VarType1, varName1, VarType2, varName2, VarType3, varName3, VarType4, varName4, VarType5, varName5, VarType6, varName6, VarType7, varName7, TraceLoggingKeyword(MICROSOFT_KEYWORD_CRITICAL_DATA), TelemetryPrivacyDataTag(PrivacyTag))
-#define DEFINE_TAGGED_COMPLIANT_CRITICAL_DATA_EVENT_PARAM8(EventId, PrivacyTag, VarType1, varName1, VarType2, varName2, VarType3, varName3, VarType4, varName4, VarType5, varName5, VarType6, varName6, VarType7, varName7, VarType8, varName8) \
-    DEFINE_TAGGED_TRACELOGGING_EVENT_PARAM8(EventId, VarType1, varName1, VarType2, varName2, VarType3, varName3, VarType4, varName4, VarType5, varName5, VarType6, varName6, VarType7, varName7, VarType8, varName8, TraceLoggingKeyword(MICROSOFT_KEYWORD_CRITICAL_DATA), TelemetryPrivacyDataTag(PrivacyTag))
-
-#define DEFINE_TAGGED_COMPLIANT_CRITICAL_DATA_EVENT_UINT32(EventId, PrivacyTag, varName)  DEFINE_TAGGED_COMPLIANT_CRITICAL_DATA_EVENT_PARAM1(EventId, PrivacyTag, UINT32, varName)
-#define DEFINE_TAGGED_COMPLIANT_CRITICAL_DATA_EVENT_BOOL(EventId, PrivacyTag, varName)    DEFINE_TAGGED_COMPLIANT_CRITICAL_DATA_EVENT_PARAM1(EventId, PrivacyTag, bool, varName)
-#define DEFINE_TAGGED_COMPLIANT_CRITICAL_DATA_EVENT_STRING(EventId, PrivacyTag, varName)  DEFINE_TAGGED_COMPLIANT_CRITICAL_DATA_EVENT_PARAM1(EventId, PrivacyTag, PCWSTR, varName)
-
-// Thread Activities [deprecated]
-// These are desktop only and are not recommended by the fundamentals team.  These activities lag behind regular activities in
-// their ability to use CallContext or to be cross-thread portable, so their usage should be limited.
-
-#if WINAPI_FAMILY_PARTITION(WINAPI_PARTITION_DESKTOP)
-#define BEGIN_DEFINE_TRACELOGGING_THREAD_ACTIVITY_CLASS_WITH_KEYWORD_LEVEL(ActivityClassName, keyword, level) \
-    class ActivityClassName final : public _TlgActivityBase<ActivityClassName, keyword, level> \
-    { \
-        static const UINT64 PrivacyTag = 0; \
-        friend class _TlgActivityBase<ActivityClassName, keyword, level>; \
-        void OnStarted() { PushThreadActivityId(); } \
-        void OnStopped() { PopThreadActivityId(); } \
-    public: \
-        ActivityClassName() : m_result(S_OK) \
-        { \
-        } \
-    private: \
-        template<typename... TArgs> \
-        ActivityClassName(_In_ void **, TArgs&&... args) : m_result(S_OK) \
-        { \
-            StartActivity(wistd::forward<TArgs>(args)...); \
-        } \
-    protected: \
-        void EnsureWatchingCurrentThread() {} \
-        void IgnoreCurrentThread() {} \
-        wil::FailureInfo const *GetFailureInfo() \
-        { \
-            return (FAILED(m_result) && (m_cache.GetFailure() != nullptr) && (m_result == m_cache.GetFailure()->hr)) ? m_cache.GetFailure() : nullptr; \
-        } \
-        HRESULT GetResult() \
-        { \
-            return m_result; \
-        } \
-    public: \
-        ~ActivityClassName() \
-        { \
-            Stop(HRESULT_FROM_WIN32(ERROR_UNHANDLED_EXCEPTION)); \
-        } \
-        ActivityClassName(const ActivityClassName &) = default; \
-        ActivityClassName(ActivityClassName &&) = default; \
-        TraceLoggingHProvider Provider() const \
-        { \
-            return TraceLoggingType::Provider(); \
-        } \
-        void Stop(HRESULT hr = S_OK) \
-        { \
-            if (IsStarted()) \
-            { \
-                m_result = hr; \
-                TRACELOGGING_WRITE_ACTIVITY_STOP(ActivityClassName); \
-            } \
-        } \
-        template<typename... TArgs> \
-        void StopWithResult(HRESULT hr, TArgs&&... args) \
-        { \
-            m_result = hr; \
-            Stop(wistd::forward<TArgs>(args)...); \
-        } \
-        template<typename... TArgs> \
-        static ActivityClassName Start(TArgs&&... args) \
-        { \
-            return ActivityClassName(static_cast<void **>(__nullptr), wistd::forward<TArgs>(args)...); \
-        } \
-        void StartActivity() \
-        { \
-            TRACELOGGING_WRITE_ACTIVITY_START(ActivityClassName); \
-        } \
-
-#define BEGIN_DEFINE_TRACELOGGING_THREAD_ACTIVITY_CLASS_WITH_KEYWORD(ActivityClassName, keyword) \
-    BEGIN_DEFINE_TRACELOGGING_THREAD_ACTIVITY_CLASS_WITH_KEYWORD_LEVEL(ActivityClassName, keyword, WINEVENT_LEVEL_VERBOSE)
-
-#define BEGIN_DEFINE_TRACELOGGING_THREAD_ACTIVITY_CLASS_WITH_LEVEL(ActivityClassName, level) \
-    BEGIN_DEFINE_TRACELOGGING_THREAD_ACTIVITY_CLASS_WITH_KEYWORD_LEVEL(ActivityClassName, 0, level)
-
-#define BEGIN_DEFINE_TRACELOGGING_THREAD_ACTIVITY_CLASS(ActivityClassName) \
-    BEGIN_DEFINE_TRACELOGGING_THREAD_ACTIVITY_CLASS_WITH_KEYWORD_LEVEL(ActivityClassName, 0, WINEVENT_LEVEL_VERBOSE)
-
-#define END_DEFINE_TRACELOGGING_THREAD_ACTIVITY_CLASS() \
-    private: \
-        HRESULT m_result; \
-        wil::ThreadFailureCache m_cache; \
-    };
-
-#define BEGIN_DEFINE_TELEMETRY_THREAD_ACTIVITY_CLASS(ActivityClassName) \
-    BEGIN_DEFINE_TRACELOGGING_THREAD_ACTIVITY_CLASS_WITH_KEYWORD(ActivityClassName, MICROSOFT_KEYWORD_TELEMETRY)
-
-#define END_DEFINE_TELEMETRY_THREAD_ACTIVITY_CLASS() \
-    END_DEFINE_TRACELOGGING_THREAD_ACTIVITY_CLASS()
-
-#define DEFINE_TRACELOGGING_THREAD_ACTIVITY_WITH_KEYWORD_LEVEL(ActivityClassName, keyword, level) \
-    BEGIN_DEFINE_TRACELOGGING_THREAD_ACTIVITY_CLASS_WITH_KEYWORD_LEVEL(ActivityClassName, keyword, level) \
-    END_DEFINE_TRACELOGGING_THREAD_ACTIVITY_CLASS()
-
-#define DEFINE_TRACELOGGING_THREAD_ACTIVITY_WITH_KEYWORD(ActivityClassName, keyword) \
-    BEGIN_DEFINE_TRACELOGGING_THREAD_ACTIVITY_CLASS_WITH_KEYWORD(ActivityClassName, keyword) \
-    END_DEFINE_TRACELOGGING_THREAD_ACTIVITY_CLASS()
-
-#define DEFINE_TRACELOGGING_THREAD_ACTIVITY_WITH_LEVEL(ActivityClassName, level) \
-    BEGIN_DEFINE_TRACELOGGING_THREAD_ACTIVITY_CLASS_WITH_LEVEL(ActivityClassName, level) \
-    END_DEFINE_TRACELOGGING_THREAD_ACTIVITY_CLASS()
-
-#define DEFINE_TRACELOGGING_THREAD_ACTIVITY(ActivityClassName) \
-    BEGIN_DEFINE_TRACELOGGING_THREAD_ACTIVITY_CLASS(ActivityClassName) \
-    END_DEFINE_TRACELOGGING_THREAD_ACTIVITY_CLASS()
-
-#define DEFINE_TELEMETRY_THREAD_ACTIVITY(ActivityClassName) \
-    BEGIN_DEFINE_TELEMETRY_THREAD_ACTIVITY_CLASS(ActivityClassName) \
-    END_DEFINE_TELEMETRY_THREAD_ACTIVITY_CLASS()
-
-#endif /* WINAPI_FAMILY_PARTITION(WINAPI_PARTITION_DESKTOP) */
-
-
-// [deprecated]
-// DO NOT USE these concepts
-// These should be removed post RI/FI cycle...
-
-#define DEFINE_TRACELOGGING_METHOD                  DEFINE_EVENT_METHOD
-#define BEGIN_DEFINE_TELEMETRY_ACTIVITY_CLASS       BEGIN_TELEMETRY_ACTIVITY_CLASS
-#define END_DEFINE_TELEMETRY_ACTIVITY_CLASS         END_ACTIVITY_CLASS
-#define BEGIN_DEFINE_TRACELOGGING_ACTIVITY_CLASS    BEGIN_TRACELOGGING_ACTIVITY_CLASS
-#define END_DEFINE_TRACELOGGING_ACTIVITY_CLASS      END_ACTIVITY_CLASS
-#define TELEMETRY_WRITE_ACTIVITY_START              TraceLoggingClassWriteStart
-#define TRACELOGGING_WRITE_ACTIVITY_START           TraceLoggingClassWriteStart
-#define TELEMETRY_WRITE_ACTIVITY_STOP               TraceLoggingClassWriteStop
-#define TRACELOGGING_WRITE_ACTIVITY_STOP            TraceLoggingClassWriteStop
-#define WRITE_TRACELOGGING_EVENT                    TraceLoggingClassWrite
-#define WRITE_TELEMETRY_EVENT                       TraceLoggingClassWriteTelemetry
-#define TRACELOGGING_WRITE_TAGGED_EVENT             TraceLoggingClassWriteTagged
-#define TELEMETRY_WRITE_TAGGED_EVENT                TraceLoggingClassWriteTaggedTelemetry
-
-// [deprecated]
-// DO NOT USE these concepts
-// These should be removed post RI/FI cycle...
-#define __DEFINE_EVENT                              DEFINE_TRACELOGGING_EVENT
-#define __DEFINE_EVENT_PARAM1                       DEFINE_TRACELOGGING_EVENT_PARAM1
-#define __DEFINE_EVENT_PARAM2                       DEFINE_TRACELOGGING_EVENT_PARAM2
-#define __DEFINE_EVENT_PARAM3                       DEFINE_TRACELOGGING_EVENT_PARAM3
-#define __DEFINE_EVENT_PARAM4                       DEFINE_TRACELOGGING_EVENT_PARAM4
-#define __DEFINE_EVENT_PARAM5                       DEFINE_TRACELOGGING_EVENT_PARAM5
-#define __DEFINE_EVENT_PARAM6                       DEFINE_TRACELOGGING_EVENT_PARAM6
-#define __DEFINE_EVENT_PARAM7                       DEFINE_TRACELOGGING_EVENT_PARAM7
-#define __DEFINE_EVENT_UINT32                       DEFINE_TRACELOGGING_EVENT_UINT32
-#define __DEFINE_EVENT_BOOL                         DEFINE_TRACELOGGING_EVENT_BOOL
-#define __DEFINE_EVENT_STRING                       DEFINE_TRACELOGGING_EVENT_STRING
-
-// [deprecated]
-// DO NOT USE these concepts
-// These should be removed post RI/FI cycle...
-#define __DEFINE_TAGGED_EVENT                       DEFINE_TAGGED_TRACELOGGING_EVENT
-#define __DEFINE_TAGGED_EVENT_PARAM1                DEFINE_TAGGED_TRACELOGGING_EVENT_PARAM1
-#define __DEFINE_TAGGED_EVENT_PARAM2                DEFINE_TAGGED_TRACELOGGING_EVENT_PARAM2
-#define __DEFINE_TAGGED_EVENT_PARAM3                DEFINE_TAGGED_TRACELOGGING_EVENT_PARAM3
-#define __DEFINE_TAGGED_EVENT_PARAM4                DEFINE_TAGGED_TRACELOGGING_EVENT_PARAM4
-#define __DEFINE_TAGGED_EVENT_PARAM5                DEFINE_TAGGED_TRACELOGGING_EVENT_PARAM5
-#define __DEFINE_TAGGED_EVENT_PARAM6                DEFINE_TAGGED_TRACELOGGING_EVENT_PARAM6
-#define __DEFINE_TAGGED_EVENT_PARAM7                DEFINE_TAGGED_TRACELOGGING_EVENT_PARAM7
-#define __DEFINE_TAGGED_EVENT_UINT32                DEFINE_TAGGED_TRACELOGGING_EVENT_UINT32
-#define __DEFINE_TAGGED_EVENT_BOOL                  DEFINE_TAGGED_TRACELOGGING_EVENT_BOOL
-#define __DEFINE_TAGGED_EVENT_STRING                DEFINE_TAGGED_TRACELOGGING_EVENT_STRING
-
-template <typename T>
-class ActivityErrorTracer
-{
-public:
-    ActivityErrorTracer(T const &) {}
-};
-
-using TelemetryBase = wil::TraceLoggingProvider;
-
-#define TRACELOGGING_WRITE_EVENT(TraceLoggingClassName, EventId, ...) \
-    TraceLoggingWrite(TraceLoggingClassName::TraceLoggingType::Provider(), EventId, __VA_ARGS__)
-
-#define TELEMETRY_WRITE_EVENT(EventId, ...) \
-    TraceLoggingWrite(TraceLoggingType::Provider(), EventId, TraceLoggingKeyword(MICROSOFT_KEYWORD_TELEMETRY), __VA_ARGS__)
-
-#define DEFINE_TAGGED_EVENT_METHOD(MethodName) \
-    public: void MethodName
-
-#define DEFINE_ACTIVITY_START(...) \
-    void StartActivity(__VA_ARGS__)
-
-#define DEFINE_ACTIVITY_STOP(...) \
-    void Stop(__VA_ARGS__)
-
-#define DECLARE_TRACELOGGING_CLASS(TraceLoggingClassName, ProviderName, ProviderId) \
-    class TraceLoggingClassName : public wil::TraceLoggingProvider \
-    { \
-    IMPLEMENT_TRACELOGGING_CLASS_WITH_MICROSOFT_TELEMETRY(TraceLoggingClassName, ProviderName, ProviderId); \
-    };
-
-#define IMPLEMENT_TELEMETRY_CLASS(TelemetryClassName, TraceLoggingClassName) \
-    __IMPLEMENT_TRACELOGGING_CLASS_BASE(TelemetryClassName, TraceLoggingClassName) \
-    protected: \
-        void Create() \
-        { AttachProvider(TraceLoggingClassName::Provider()); \
-          __TRACELOGGING_DEFINE_PROVIDER_STORAGE_LINK(TelemetryClassName, TraceLoggingClassName); } \
-    public:
-
-namespace wil
-{
-    /// @cond
-    namespace details
-    {
-#ifdef WIL_API_TELEMETRY_SUSPEND_HANDLER
-#pragma detect_mismatch("ODR_violation_WIL_API_TELEMETRY_SUSPEND_HANDLER_mismatch", "1")
-#else
-#pragma detect_mismatch("ODR_violation_WIL_API_TELEMETRY_SUSPEND_HANDLER_mismatch", "0")
-#endif
-
-        class ApiTelemetryLogger : public wil::TraceLoggingProvider
-        {
-            // {fb7fcbc6-7156-5a5b-eabd-0be47b14f453}
-            IMPLEMENT_TRACELOGGING_CLASS_WITH_MICROSOFT_TELEMETRY(ApiTelemetryLogger, "Microsoft.Windows.ApiTelemetry", (0xfb7fcbc6, 0x7156, 0x5a5b, 0xea, 0xbd, 0x0b, 0xe4, 0x7b, 0x14, 0xf4, 0x53));
-        public:
-            // Used to store of list of APIs (with namespace, class, custom and call count data per API).
-            // This is public so that it can be unit tested.
-            class ApiDataList
-            {
-            public:
-                struct ApiData
-                {
-                    PCWSTR className = nullptr;
-                    PCWSTR apiName = nullptr;
-                    PCSTR specialization = nullptr;
-                    volatile long* counterReference = nullptr;
-                    wistd::unique_ptr<ApiData> next;
-
-                    ApiData(PCWSTR className_, PCWSTR apiName_, PCSTR specialization_, volatile long* counterReference_) :
-                        className(className_), apiName(apiName_), specialization(specialization_), counterReference(counterReference_)
-                    {
-                    }
-                };
-
-                // Inserts a new Api call counter into the list, keeping the list sorted by className
-                void Insert(PCWSTR className, PCWSTR apiName, _In_opt_ PCSTR specialization, volatile long* counterReference)
-                {
-                    wistd::unique_ptr<ApiData> newApiData(new(std::nothrow) ApiData(className, apiName, specialization, counterReference));
-                    if (newApiData)
-                    {
-                        auto lock = m_lock.lock_exclusive();
-
-                        // Insert the new ApiData, keeping the list sorted by className.
-                        wistd::unique_ptr<ApiData>* currentNode = &m_root;
-                        while (*currentNode)
-                        {
-                            wistd::unique_ptr<ApiData>& node = *currentNode;
-                            if (wcscmp(className, node->className) <= 0)
-                            {
-                                break;
-                            }
-                            currentNode = &(node->next);
-                        }
-                        newApiData->next.reset(currentNode->release());
-                        currentNode->reset(newApiData.release());
-                    }
-                }
-
-                // For each distinct namespace, calls the provided flushCallback function.
-                // After returning, it will have deleted all ApiData elements, and zeroed the *counterReference stored in each ApiData.
-                void Flush(wistd::function<void(PCWSTR, PCWSTR, PCSTR, UINT32*, UINT16)> flushCallback)
-                {
-                    wistd::unique_ptr<ApiData> root;
-                    if (m_root)
-                    {
-                        auto lock = m_lock.lock_exclusive();
-                        root.swap(m_root);
-                    }
-
-                    while (root)
-                    {
-                        // First find the number of characters we need to allocate for each string, and the number of items in the counter array to allocate
-                        size_t totalApiListLength = 1; // Init to 1 to account for null terminator
-                        size_t totalSpecializationsLength = 1; // Init to 1 to account for null terminator
-                        UINT16 numCounts = 0;
-
-                        ProcessSingleNamespace(&root,
-                            [&](wistd::unique_ptr<ApiData>& node)
-                        {
-                            // Get the length needed for the class string
-                            const wchar_t* strAfterNamespace = GetClassStringPointer(node->className);
-                            size_t classStrLen = wcslen(strAfterNamespace ? strAfterNamespace : node->className);
-
-                            totalApiListLength += (classStrLen + wcslen(node->apiName) + 1); // We add 1 to account for the comma delimeter
-                            if (node->specialization)
-                            {
-                                totalSpecializationsLength += strlen(node->specialization) + 1; // We add 1 to account for the comma delimeter
-                            }
-                            else
-                            {
-                                totalSpecializationsLength += 2; // '-' plus comma delimeter
-                            }
-                            numCounts++;
-                        });
-
-                        // Fill arrays with the API data, and then pass it to the callback function
-                        wistd::unique_ptr<wchar_t[]> apiList(new(std::nothrow) wchar_t[totalApiListLength]);
-                        wistd::unique_ptr<char[]> specializationList(new(std::nothrow) char[totalSpecializationsLength]);
-                        wistd::unique_ptr<UINT32[]> countArray(new(std::nothrow) UINT32[numCounts]);
-                        size_t nameSpaceLength = GetNameSpaceLength(root->className) + 1;
-                        wistd::unique_ptr<wchar_t[]> nameSpace(new(std::nothrow) wchar_t[nameSpaceLength]);
-                        if (!apiList || !specializationList || !countArray || !nameSpace)
-                        {
-                            return;
-                        }
-
-                        ZeroMemory(apiList.get(), totalApiListLength * sizeof(wchar_t));
-                        ZeroMemory(specializationList.get(), totalSpecializationsLength * sizeof(char));
-                        ZeroMemory(countArray.get(), numCounts * sizeof(UINT32));
-                        ZeroMemory(nameSpace.get(), nameSpaceLength * sizeof(wchar_t));
-
-                        StringCchCopyNW(nameSpace.get(), STRSAFE_MAX_CCH, root->className, nameSpaceLength - 1);
-
-                        int countArrayIndex = 0;
-
-                        wistd::unique_ptr<ApiData>* lastNamespaceNode = ProcessSingleNamespace(&root,
-                            [&](wistd::unique_ptr<ApiData>& node)
-                        {
-                            countArray[countArrayIndex] = static_cast<UINT32>(::InterlockedExchangeNoFence(node->counterReference, 0));
-
-                            // Prepend the portion of the apiName group string that's after the '.'. So for example, if the
-                            // className is "Windows.System.Launcher", then we prepend "Launcher." to the apiName string.
-                            const wchar_t* strAfterNamespace = GetClassStringPointer(node->className);
-                            if (strAfterNamespace)
-                            {
-                                FAIL_FAST_IF_FAILED(StringCchCatW(apiList.get(), totalApiListLength, strAfterNamespace + 1));
-                                FAIL_FAST_IF_FAILED(StringCchCatW(apiList.get(), totalApiListLength, L"."));
-                            }
-
-                            FAIL_FAST_IF_FAILED(StringCchCatW(apiList.get(), totalApiListLength, node->apiName));
-                            if (node->specialization)
-                            {
-                                FAIL_FAST_IF_WIN32_ERROR(strncat_s(specializationList.get(), totalSpecializationsLength, node->specialization, strlen(node->specialization)) != 0);
-                            }
-                            else
-                            {
-                                FAIL_FAST_IF_WIN32_ERROR(strncat_s(specializationList.get(), totalSpecializationsLength, "-", 1) != 0);
-                            }
-
-                            if (countArrayIndex != (numCounts - 1))
-                            {
-                                FAIL_FAST_IF_FAILED(StringCchCatW(apiList.get(), totalApiListLength, L","));
-                                FAIL_FAST_IF_WIN32_ERROR(strncat_s(specializationList.get(), totalSpecializationsLength, ",", 1) != 0);
-                            }
-
-                            countArrayIndex++;
-                        });
-
-                        // Call the callback function with the data we've collected for this namespace
-                        flushCallback(nameSpace.get(), apiList.get(), specializationList.get(), countArray.get(), numCounts);
-
-                        if (*lastNamespaceNode)
-                        {
-                            root.swap((*lastNamespaceNode)->next);
-                        }
-                        else
-                        {
-                            root.reset();
-                        }
-                    }
-                }
-
-            private:
-                static wistd::unique_ptr<ApiData>* ProcessSingleNamespace(wistd::unique_ptr<ApiData>* root, wistd::function<void(wistd::unique_ptr<ApiData>&)> workerCallback)
-                {
-                    wistd::unique_ptr<ApiData>* currentNode = root;
-                    while (*currentNode)
-                    {
-                        wistd::unique_ptr<ApiData>& node = *currentNode;
-
-                        workerCallback(node);
-
-                        // Check if our next node would be a new namespace; if so, then break out
-                        if (node->next && !IsSameNameSpace(node->className, node->next->className))
-                        {
-                            break;
-                        }
-
-                        currentNode = &(node->next);
-                    }
-
-                    return currentNode;
-                }
-
-                static bool IsSameNameSpace(PCWSTR namespaceClass1, PCWSTR namespaceClass2)
-                {
-                    return (wcsncmp(namespaceClass1, namespaceClass2, GetNameSpaceLength(namespaceClass2) + 1) == 0);
-                }
-
-                static size_t GetNameSpaceLength(PCWSTR nameSpaceClass)
-                {
-                    const wchar_t* strAfterNamespace = GetClassStringPointer(nameSpaceClass);
-                    return (strAfterNamespace ? (strAfterNamespace - nameSpaceClass) : wcslen(nameSpaceClass));
-                }
-
-                static const wchar_t* GetClassStringPointer(PCWSTR nameSpaceClass)
-                {
-                    // Note: Usage of wcsrchr can cause build errors in some components, so we implement a way of getting the pointer to the 'class' portion
-                    // of the string ourselves.
-                    int retIndex = 0;
-                    while (nameSpaceClass[retIndex] != '\0')
-                    {
-                        retIndex++;
-                    }
-                    while (retIndex > 0 && nameSpaceClass[retIndex] != '.')
-                    {
-                        retIndex--;
-                    }
-                    return (retIndex != 0 ? &(nameSpaceClass[retIndex]) : nullptr);
-                }
-
-                wistd::unique_ptr<ApiData> m_root;
-                wil::srwlock m_lock;
-            };
-
-        public:
-            // Initializes an entry that holds the className.apiName, along with a counter for that className.apiName.
-            // The counterReference passed to this should later be passed to LogApiInfo.
-            //
-            // A separate entry will be created for each apiName that has a distinct specialization value.
-            //
-            // This function only needs to be called once for each API, although it doesn't hurt if it gets called more than once.
-            //
-            // The apiName, className, and specialization parameters should be compile time constants. specialization can be null.
-            DEFINE_EVENT_METHOD(InitApiData)(PCWSTR className, PCWSTR apiName, _In_opt_ PCSTR specialization, volatile long* counterReference)
-            {
-                // TODO: Validate that apiName and className are a compile-time constants; validate that specialization is
-                // either compile-time constant or nullptr; validate that counterReference points to static variable.
-                // Can do this by making sure address is <= (GetModuleHandle() + DLL size).
-                m_apiDataList.Insert(className, apiName, specialization, counterReference);
-            }
-
-            // Fires a telemetry event that contains the method call apiName that has been logged by the component,
-            // since the last FireEvent() call, or since the component was loaded.
-            DEFINE_EVENT_METHOD(FireEvent)()
-            {
-                m_apiDataList.Flush(
-                    [](PCWSTR nameSpace, PCWSTR apiList, PCSTR specializationList, UINT32* countArray, UINT16 numCounters)
-                {
-                    if (::wil::details::IsDebuggerPresent())
-                    {
-                        TraceLoggingWrite(Provider(), "ApiCallCountsWithDebuggerPresent", TraceLoggingValue(nameSpace, "Namespace"), TraceLoggingValue(apiList, "ApiDataList"),
-                            TraceLoggingValue(specializationList, "CustomList"), TraceLoggingUInt32Array(countArray, numCounters, "HitCounts"), TraceLoggingBoolean(TRUE, "UTCReplace_AppSessionGuid"),
-                            TraceLoggingKeyword(MICROSOFT_KEYWORD_CRITICAL_DATA));
-                    }
-                    else
-                    {
-                        TraceLoggingWrite(Provider(), "ApiCallCounts", TraceLoggingValue(nameSpace, "Namespace"), TraceLoggingValue(apiList, "ApiDataList"),
-                            TraceLoggingValue(specializationList, "CustomList"), TraceLoggingUInt32Array(countArray, numCounters, "HitCounts"), TraceLoggingBoolean(TRUE, "UTCReplace_AppSessionGuid"),
-                            TraceLoggingKeyword(MICROSOFT_KEYWORD_MEASURES));
-                    }
-
-                    __TRACELOGGING_TEST_HOOK_VERIFY_API_TELEMETRY(nameSpace, apiList, specializationList, countArray, numCounters);
-                });
-
-                if (m_fireEventDelay < c_fireEventDelayLimit)
-                {
-                    // Double the exponential backoff timer, until it reaches the maximum
-                    m_fireEventDelay *= 2;
-                    if (m_fireEventDelay > c_fireEventDelayLimit)
-                    {
-                        m_fireEventDelay = c_fireEventDelayLimit;
-                    }
-                }
-
-                ScheduleFireEventCallback();
-            }
-
-            // Used to declare that the component will handle calling FireEvent() in its own suspend handler.
-            // This optimizes the frequency at which the event will be fired.
-            DEFINE_EVENT_METHOD(UsingOwnSuspendHandler)()
-            {
-                m_fireEventDelay = c_fireEventDelayLimit;
-                ScheduleFireEventCallback();
-            }
-
-        private:
-            void Initialize() WI_NOEXCEPT override
-            {
-#ifdef WIL_API_TELEMETRY_SUSPEND_HANDLER
-                m_fireEventDelay = c_fireEventDelayLimit;
-
-                PPSM_APPSTATE_REGISTRATION psmReg;
-                BOOLEAN quiesced;
-                PsmRegisterAppStateChangeNotification(
-                    [](BOOLEAN quiesced, PVOID, HANDLE)
-                {
-                    if (quiesced)
-                    {
-                        FireEvent();
-                    }
-                },
-                    StateChangeCategoryApplication, 0, nullptr, &quiesced, &psmReg);
-#else
-                m_fireEventDelay = __TRACELOGGING_TEST_HOOK_API_TELEMETRY_EVENT_DELAY_MS;
-#endif
-                m_fireEventThreadPoolTimer.reset(::CreateThreadpoolTimer(
-                    [](PTP_CALLBACK_INSTANCE, PVOID, PTP_TIMER)
-                {
-                    FireEvent();
-                },
-                    nullptr,
-                    nullptr));
-                ScheduleFireEventCallback();
-            }
-
-            ~ApiTelemetryLogger() WI_NOEXCEPT
-            {
-                FireEvent();
-
-                // release handle to thread pool timer instead of its destructor being call, if process is being terminated and dll is not being unloaded dynamically
-                // destruction of threadpool timer is considered invalid during process termination
-                if (ProcessShutdownInProgress())
-                {
-                    m_fireEventThreadPoolTimer.release();
-                }
-            }
-
-            void ScheduleFireEventCallback()
-            {
-                // do not schedule thread pool timer callback, if process is being terminated and dll is not being unloaded dynamically
-                if (m_fireEventThreadPoolTimer && !ProcessShutdownInProgress())
-                {
-                    // Note this will override any pending scheduled callback
-                    FILETIME dueTime;
-                    *reinterpret_cast<PLONGLONG>(&dueTime) = -static_cast<LONGLONG>(m_fireEventDelay * 10000);
-                    SetThreadpoolTimer(m_fireEventThreadPoolTimer.get(), &dueTime, 0, 0);
-                }
-            }
-
-            ApiDataList m_apiDataList;
-            wil::unique_threadpool_timer m_fireEventThreadPoolTimer;
-
-            // The timer used to determine when to fire the next telemetry event (when it's fired based on a timer).
-            UINT m_fireEventDelay;
-            DWORD const c_fireEventDelayLimit = 20 * 60 * 1000; // 20 minutes
-        };
-    } // namespace details
-    /// @endcond
-} // namespace wil
-
-// Insert WI_LOG_API_USE near the top of a WinRT method to log that a method was called.
-// The parameter should be the method name, for example:
-//  - WI_LOG_API_USE(L"LaunchUriAsync");
-//
-// To log that the WinRT method reached a certain line of code, pass an override string:
-//  - WI_LOG_API_USE(L"LaunchUriAsync", "PointA");
-//
-// If the class name can't be obtained at runtime, or if instrumenting a non-WinRT API, use the below macro,
-// and pass the fully qualified class name (in the case of WinRT), or a string identifying the group of the non-WinRT API:
-//  - WI_LOG_CLASS_API_USE(RuntimeClass_Windows_System_Launcher, L"LaunchUriAsync");
-//
-// Note: If the component can have a suspend handler, the following line should be added before including TraceLogging.h:
-//  - #define WIL_API_TELEMETRY_SUSPEND_HANDLER
-// This will optimize the component's ability to upload telemetry, as it will upload on suspend. It will also disable
-// frequent telemetry upload early in process execution.
-//
-// Alternatively, a component can call wil::details:ApiTelemetryLogger::FireEvent() from it's own suspend handler.
-// If this is done, then in DLLMain it should also call wil::details::ApiTelemetryLogger::UsingOwnSuspendHandler().
-//
-// Note: In your DLLMain method, please also add following code snippet
-//
-//		wil::details::g_processShutdownInProgress = (lpReserved == nullptr);
-//
-// Adding this code snippet ensures that during process termination, thread pool timer
-// destructor or SetThreadPoolTimer methods are not called, because they are invalid to call
-// when dll is not getting dynamically unloaded. Skipping this code block will result in a continuable
-// exception being thrown if process is getting terminated and dll in which ApiTelemetryLogger is not getting dynamically
-// unloaded. For more details about lpReserved parameter, please refer to MSDN.
-
-#define __WI_LOG_CLASS_API_USE3(className, apiName, specialization) \
-    do \
-    { \
-        static volatile long __wil_apiCallCounter = 0; \
-        if (1 == ::InterlockedIncrementNoFence(&__wil_apiCallCounter)) \
-        { \
-            ::wil::details::ApiTelemetryLogger::InitApiData(className, apiName, specialization, &__wil_apiCallCounter); \
-        } \
-    } \
-    while (0,0)
-#define __WI_LOG_CLASS_API_USE2(className, apiName) \
-    __WI_LOG_CLASS_API_USE3(className, apiName, nullptr)
-#define __WI_LOG_API_USE2(apiName, specialization) \
-    __WI_LOG_CLASS_API_USE3(InternalGetRuntimeClassName(), apiName, specialization)
-#define __WI_LOG_API_USE1(apiName) \
-    __WI_LOG_CLASS_API_USE3(InternalGetRuntimeClassName(), apiName, nullptr)
-
-#define WI_LOG_CLASS_API_USE(...) \
-    WI_MACRO_DISPATCH(__WI_LOG_CLASS_API_USE, __VA_ARGS__)
-
-#define WI_LOG_API_USE(...) \
-    WI_MACRO_DISPATCH(__WI_LOG_API_USE, __VA_ARGS__)
-
-#pragma warning(pop)
+#pragma once
+
+#ifndef __WIL_TRACELOGGING_H_INCLUDED
+#define __WIL_TRACELOGGING_H_INCLUDED
+
+#ifdef _KERNEL_MODE
+#error This header is not supported in kernel-mode.
+#endif
+
+// Note that we avoid pulling in STL's memory header from TraceLogging.h through Resource.h as we have
+// TraceLogging customers who are still on older versions of STL (without std::shared_ptr<>).
+#define RESOURCE_SUPPRESS_STL
+#include <wil/result.h>
+#undef RESOURCE_SUPPRESS_STL
+#include <winmeta.h>
+#include <TraceLoggingProvider.h>
+#include <TraceLoggingActivity.h>
+#include <wil/telemetry/microsofttelemetry.h>
+#ifndef TRACELOGGING_SUPPRESS_NEW
+#include <new>
+#endif
+
+#pragma warning(push)
+#pragma warning(disable: 26135)   // Missing locking annotation, Caller failing to hold lock
+
+#ifndef __TRACELOGGING_TEST_HOOK_ERROR
+#define __TRACELOGGING_TEST_HOOK_ERROR(failure)
+#define __TRACELOGGING_TEST_HOOK_ACTIVITY_ERROR(failure)
+#define __TRACELOGGING_TEST_HOOK_CALLCONTEXT_ERROR(pFailure, hr)
+#define __TRACELOGGING_TEST_HOOK_ACTIVITY_START()
+#define __TRACELOGGING_TEST_HOOK_ACTIVITY_STOP(pFailure, hr)
+#define __TRACELOGGING_TEST_HOOK_SET_ENABLED false
+#define __TRACELOGGING_TEST_HOOK_VERIFY_API_TELEMETRY(nameSpace, apiList, specializationList, countArray, numCounters)
+#define __TRACELOGGING_TEST_HOOK_API_TELEMETRY_EVENT_DELAY_MS 5000
+#endif
+
+// For use only within wil\TraceLogging.h:
+#define _wiltlg_STRINGIZE(x)       _wiltlg_STRINGIZE_imp(x)
+#define _wiltlg_STRINGIZE_imp(x)   #x
+#define _wiltlg_LSTRINGIZE(x)      _wiltlg_LSTRINGIZE_imp1(x)
+#define _wiltlg_LSTRINGIZE_imp1(x) _wiltlg_LSTRINGIZE_imp2(#x)
+#define _wiltlg_LSTRINGIZE_imp2(s) L##s
+
+/*
+Macro __TRACELOGGING_DEFINE_PROVIDER_STORAGE_LINK(name1, name2):
+This macro defines a storage link association between two names for use by the
+TlgReflector static analysis tool.
+*/
+#define __TRACELOGGING_DEFINE_PROVIDER_STORAGE_LINK(name1, name2) \
+    __annotation(L"_TlgProviderLink:|" _wiltlg_LSTRINGIZE(__LINE__) L"|Key|" _wiltlg_LSTRINGIZE(name1) L"=" _wiltlg_LSTRINGIZE(name2))
+
+// Utility macro for writing relevant fields from a wil::FailureInfo structure into a TraceLoggingWrite
+// statement.  Most fields are relevant for telemetry or for simple ETW, but there are a few additional
+// fields reported via ETW.
+
+#define __RESULT_TELEMETRY_COMMON_FAILURE_PARAMS(failure) \
+    TraceLoggingUInt32((failure).hr, "hresult", "Failure error code"), \
+    TraceLoggingString((failure).pszFile, "fileName", "Source code file name where the error occurred"), \
+    TraceLoggingUInt32((failure).uLineNumber, "lineNumber", "Line number within the source code file where the error occurred"), \
+    TraceLoggingString((failure).pszModule, "module", "Name of the binary where the error occurred"), \
+    TraceLoggingUInt32(static_cast<DWORD>((failure).type), "failureType", "Indicates what type of failure was observed (exception, returned error, logged error or fail fast"), \
+    TraceLoggingWideString((failure).pszMessage, "message", "Custom message associated with the failure (if any)"), \
+    TraceLoggingUInt32((failure).threadId, "threadId", "Identifier of the thread the error occurred on"), \
+    TraceLoggingString((failure).pszCallContext, "callContext", "List of telemetry activities containing this error"), \
+    TraceLoggingUInt32((failure).callContextOriginating.contextId, "originatingContextId", "Identifier for the oldest telemetry activity containing this error"), \
+    TraceLoggingString((failure).callContextOriginating.contextName, "originatingContextName", "Name of the oldest telemetry activity containing this error"), \
+    TraceLoggingWideString((failure).callContextOriginating.contextMessage, "originatingContextMessage", "Custom message associated with the oldest telemetry activity containing this error (if any)"), \
+    TraceLoggingUInt32((failure).callContextCurrent.contextId, "currentContextId", "Identifier for the newest telemetry activity containing this error"), \
+    TraceLoggingString((failure).callContextCurrent.contextName, "currentContextName", "Name of the newest telemetry activity containing this error"), \
+    TraceLoggingWideString((failure).callContextCurrent.contextMessage, "currentContextMessage", "Custom message associated with the newest telemetry activity containing this error (if any)")
+
+#define __RESULT_TRACELOGGING_COMMON_FAILURE_PARAMS(failure) \
+    __RESULT_TELEMETRY_COMMON_FAILURE_PARAMS(failure), \
+    TraceLoggingUInt32(static_cast<DWORD>((failure).failureId), "failureId", "Identifier assigned to this failure"), \
+    TraceLoggingUInt32(static_cast<DWORD>((failure).cFailureCount), "failureCount", "Number of failures seen within the binary where the error occurred"), \
+    TraceLoggingString((failure).pszFunction, "function", "Name of the function where the error occurred")
+
+// Activity Start Event (ALL)
+#define __ACTIVITY_START_PARAMS() \
+    TraceLoggingStruct(1, "wilActivity"), \
+    TraceLoggingUInt32(::GetCurrentThreadId(), "threadId", "Identifier of the thread the activity was run on")
+
+// Activity Stop Event (SUCCESSFUL or those WITHOUT full failure info -- just hr)
+// Also utilized for intermediate stop events (a successful call to 'Stop()' from a Split activity
+#define __ACTIVITY_STOP_PARAMS(hr) \
+    TraceLoggingStruct(2, "wilActivity"), \
+    TraceLoggingUInt32(hr, "hresult", "Failure error code"), \
+    TraceLoggingUInt32(::GetCurrentThreadId(), "threadId", "Identifier of the thread the activity was run on")
+
+// Activity Stop Event (FAILED with full failure info)
+#define __ACTIVITY_STOP_TELEMETRY_FAILURE_PARAMS(failure) \
+    TelemetryPrivacyDataTag(PDT_ProductAndServicePerformance), \
+    TraceLoggingStruct(14, "wilActivity"), \
+    __RESULT_TELEMETRY_COMMON_FAILURE_PARAMS(failure)
+#define __ACTIVITY_STOP_TRACELOGGING_FAILURE_PARAMS(failure) \
+    TelemetryPrivacyDataTag(PDT_ProductAndServicePerformance), \
+    TraceLoggingStruct(17, "wilActivity"), \
+    __RESULT_TRACELOGGING_COMMON_FAILURE_PARAMS(failure)
+
+// "ActivityError" tagged event (all distinct FAILURES occurring within the outer activity scope)
+#define __ACTIVITY_ERROR_TELEMETRY_FAILURE_PARAMS(failure) \
+    TelemetryPrivacyDataTag(PDT_ProductAndServicePerformance), \
+    TraceLoggingStruct(14, "wilActivity"), \
+    __RESULT_TELEMETRY_COMMON_FAILURE_PARAMS(failure)
+#define __ACTIVITY_ERROR_TRACELOGGING_FAILURE_PARAMS(failure) \
+    TelemetryPrivacyDataTag(PDT_ProductAndServicePerformance), \
+    TraceLoggingStruct(17, "wilActivity"), \
+    __RESULT_TRACELOGGING_COMMON_FAILURE_PARAMS(failure)
+
+// "ActivityFailure" tagged event (only comes through on TELEMETRY for CallContext activities that have FAILED)
+#define __ACTIVITY_FAILURE_TELEMETRY_FAILURE_PARAMS(failure) \
+    TelemetryPrivacyDataTag(PDT_ProductAndServicePerformance), \
+    TraceLoggingStruct(14, "wilActivity"), \
+    __RESULT_TELEMETRY_COMMON_FAILURE_PARAMS(failure)
+#define __ACTIVITY_FAILURE_TELEMETRY_PARAMS(hr, contextName, contextMessage) \
+    TelemetryPrivacyDataTag(PDT_ProductAndServicePerformance), \
+    TraceLoggingStruct(4, "wilActivity"), \
+    TraceLoggingUInt32(hr, "hresult", "Failure error code"), \
+    TraceLoggingUInt32(::GetCurrentThreadId(), "threadId", "Identifier of the thread the activity was run on"), \
+    TraceLoggingString(contextName, "currentContextName", "Name of the activity containing this error"), \
+    TraceLoggingWideString(contextMessage, "currentContextMessage", "Custom message for the activity containing this error (if any)")
+
+// "FallbackError" events (all FAILURE events happening outside of ANY activity context)
+#define __RESULT_TELEMETRY_FAILURE_PARAMS(failure) \
+    TelemetryPrivacyDataTag(PDT_ProductAndServicePerformance), \
+    TraceLoggingStruct(14, "wilResult"), \
+    __RESULT_TELEMETRY_COMMON_FAILURE_PARAMS(failure)
+#define __RESULT_TRACELOGGING_FAILURE_PARAMS(failure) \
+    TelemetryPrivacyDataTag(PDT_ProductAndServicePerformance), \
+    TraceLoggingStruct(17, "wilResult"), \
+    __RESULT_TRACELOGGING_COMMON_FAILURE_PARAMS(failure)
+
+namespace wil
+{
+    enum class ActivityOptions
+    {
+        None = 0,
+        TelemetryOnFailure = 0x1,
+        TraceLoggingOnFailure = 0x2
+    };
+    DEFINE_ENUM_FLAG_OPERATORS(ActivityOptions)
+
+        template <typename ActivityTraceLoggingType,
+        ActivityOptions options, UINT64 keyword, UINT8 level, UINT64 privacyTag,
+        typename TlgReflectorTag>
+        class ActivityBase;
+
+    /// @cond
+    namespace details
+    {
+        // Lazy static initialization helper for holding a singleton telemetry class to maintain
+        // the provider handle.
+
+        template<class T>
+        class static_lazy
+        {
+        public:
+            void __cdecl cleanup() WI_NOEXCEPT
+            {
+                void* pVoid;
+                BOOL pending;
+
+                // If object is being constructed on another thread, wait until construction completes.
+                // Need a memory barrier here (see get() and ~Completer below) so use the result that we
+                // get from InitOnceBeginInitialize(..., &pVoid, ...)
+                if (::InitOnceBeginInitialize(&m_initOnce, INIT_ONCE_CHECK_ONLY, &pending, &pVoid) && !pending)
+                {
+                    static_cast<T*>(pVoid)->~T();
+                }
+            }
+
+            T* get(void(__cdecl *cleanupFunc)(void)) WI_NOEXCEPT
+            {
+                void* pVoid{};
+                BOOL pending;
+                if (::InitOnceBeginInitialize(&m_initOnce, 0, &pending, &pVoid) && pending)
+                {
+                    // Don't do anything non-trivial from DllMain, fail fast.
+                    // Some 3rd party code in IE calls shell functions this way, so we can only enforce
+                    // this in DEBUG.
+#ifdef DEBUG
+                    FAIL_FAST_IMMEDIATE_IF_IN_LOADER_CALLOUT();
+#endif
+
+                    Completer completer(this);
+                    pVoid = &m_storage;
+                    ::new(pVoid)T();
+                    atexit(cleanupFunc); // ignore failure (that's what the C runtime does, too)
+                    completer.Succeed();
+                }
+                return static_cast<T*>(pVoid);
+            }
+
+        private:
+            INIT_ONCE m_initOnce;
+            alignas(T) BYTE m_storage[sizeof(T)];
+            struct Completer
+            {
+                static_lazy *m_pSelf;
+                DWORD m_flags;
+
+                explicit Completer(static_lazy *pSelf) WI_NOEXCEPT : m_pSelf(pSelf), m_flags(INIT_ONCE_INIT_FAILED) { }
+                void Succeed() WI_NOEXCEPT { m_flags = 0; }
+
+                ~Completer() WI_NOEXCEPT
+                {
+                    if (m_flags == 0)
+                    {
+                        reinterpret_cast<T*>(&m_pSelf->m_storage)->Create();
+                    }
+                    ::InitOnceComplete(&m_pSelf->m_initOnce, m_flags, &m_pSelf->m_storage);
+                }
+            };
+        };
+
+        // This class serves as a simple RAII wrapper around CallContextInfo.  It presumes that
+        // the contextName parameter is always a static string, but copies or allocates the
+        // contextMessage as needed.
+
+        class StoredCallContextInfo : public wil::CallContextInfo
+        {
+        public:
+            StoredCallContextInfo()
+            {
+                ::ZeroMemory(this, sizeof(*this));
+            }
+
+            StoredCallContextInfo(StoredCallContextInfo &&other) :
+                StoredCallContextInfo()
+            {
+                operator=(wistd::move(other));
+            }
+
+            StoredCallContextInfo& operator=(StoredCallContextInfo &&other)
+            {
+                contextId = other.contextId;
+                contextName = other.contextName;
+                ClearMessage();
+                contextMessage = other.contextMessage;
+                other.contextMessage = nullptr;
+                m_ownsMessage = other.m_ownsMessage;
+                other.m_ownsMessage = false;
+                return *this;
+            }
+
+            StoredCallContextInfo(StoredCallContextInfo const &other) :
+                m_ownsMessage(false)
+            {
+                contextId = other.contextId;
+                contextName = other.contextName;
+                if (other.m_ownsMessage)
+                {
+                    AssignMessage(other.contextMessage);
+                }
+                else
+                {
+                    contextMessage = other.contextMessage;
+                }
+            }
+
+            StoredCallContextInfo(_In_opt_ PCSTR staticContextName) :
+                m_ownsMessage(false)
+            {
+                contextId = 0;
+                contextName = staticContextName;
+                contextMessage = nullptr;
+            }
+
+            StoredCallContextInfo(PCSTR staticContextName, _Printf_format_string_ PCSTR formatString, va_list argList) :
+                StoredCallContextInfo(staticContextName)
+            {
+                SetMessage(formatString, argList);
+            }
+
+            void SetMessage(_Printf_format_string_ PCSTR formatString, va_list argList)
+            {
+                wchar_t loggingMessage[2048];
+                PrintLoggingMessage(loggingMessage, ARRAYSIZE(loggingMessage), formatString, argList);
+                ClearMessage();
+                AssignMessage(loggingMessage);
+            }
+
+            void SetMessage(_In_opt_ PCWSTR message)
+            {
+                ClearMessage();
+                contextMessage = message;
+            }
+
+            void SetMessageCopy(_In_opt_ PCWSTR message)
+            {
+                ClearMessage();
+                if (message != nullptr)
+                {
+                    AssignMessage(message);
+                }
+            }
+
+            void ClearMessage()
+            {
+                if (m_ownsMessage)
+                {
+                    WIL_FreeMemory(const_cast<PWSTR>(contextMessage));
+                    m_ownsMessage = false;
+                }
+                contextMessage = nullptr;
+            }
+
+            ~StoredCallContextInfo()
+            {
+                ClearMessage();
+            }
+
+            StoredCallContextInfo& operator=(StoredCallContextInfo const &) = delete;
+
+        private:
+            void AssignMessage(PCWSTR message)
+            {
+                auto length = wcslen(message);
+                if (length > 0)
+                {
+                    auto sizeBytes = (length + 1) * sizeof(wchar_t);
+                    contextMessage = static_cast<PCWSTR>(WIL_AllocateMemory(sizeBytes));
+                    if (contextMessage != nullptr)
+                    {
+                        m_ownsMessage = true;
+                        memcpy_s(const_cast<PWSTR>(contextMessage), sizeBytes, message, sizeBytes);
+                    }
+                }
+            }
+
+            bool m_ownsMessage;
+        };
+
+        template <typename TActivity>
+        void SetRelatedActivityId(TActivity&)
+        {
+        }
+
+#if WINAPI_FAMILY_PARTITION(WINAPI_PARTITION_DESKTOP)
+        template <typename ActivityTraceLoggingType, ActivityOptions options, UINT64 keyword, UINT8 level, UINT64 privacyTag, typename TlgReflectorTag>
+        void SetRelatedActivityId(wil::ActivityBase<ActivityTraceLoggingType, options, keyword, level, privacyTag, TlgReflectorTag>& activity)
+        {
+            GUID capturedRelatedId;
+            EventActivityIdControl(EVENT_ACTIVITY_CTRL_GET_ID, &capturedRelatedId);
+            activity.SetRelatedActivityId(capturedRelatedId);
+        }
+#endif
+
+        typedef wistd::integral_constant<char, 0> tag_start;
+        typedef wistd::integral_constant<char, 1> tag_start_cv;
+    } // namespace details
+    /// @endcond
+
+
+    // This class acts as a simple RAII class returned by a call to ContinueOnCurrentThread() for an activity
+    // or by a call to WatchCurrentThread() on a provider.  The result is meant to be a stack local variable
+    // whose scope controls the lifetime of an error watcher on the given thread.  That error watcher re-directs
+    // errors occurrent within the object's lifetime to the associated provider or activity.
+
+    class ActivityThreadWatcher
+    {
+    public:
+        ActivityThreadWatcher() WI_NOEXCEPT
+            : m_callbackHolder(nullptr, nullptr, false)
+        {}
+
+        ActivityThreadWatcher(_In_ details::IFailureCallback *pCallback, PCSTR staticContextName) WI_NOEXCEPT :
+            m_callContext(staticContextName),
+            m_callbackHolder(pCallback, &m_callContext)
+        {
+        }
+
+        ActivityThreadWatcher(_In_ details::IFailureCallback *pCallback, PCSTR staticContextName, _Printf_format_string_ PCSTR formatString, va_list argList) WI_NOEXCEPT :
+        ActivityThreadWatcher(pCallback, staticContextName)
+        {
+            m_callContext.SetMessage(formatString, argList);
+        }
+
+        // Uses the supplied StoredCallContextInfo rather than producing one itself
+        ActivityThreadWatcher(_In_ details::IFailureCallback *pCallback, _In_ details::StoredCallContextInfo const &callContext) WI_NOEXCEPT :
+        m_callContext(callContext),
+            m_callbackHolder(pCallback, &m_callContext)
+        {
+        }
+
+        ActivityThreadWatcher(ActivityThreadWatcher &&other) WI_NOEXCEPT :
+        m_callContext(wistd::move(other.m_callContext)),
+            m_callbackHolder(wistd::move(other.m_callbackHolder))
+        {
+            m_callbackHolder.SetCallContext(&m_callContext);
+        }
+
+        ActivityThreadWatcher(ActivityThreadWatcher const &) = delete;
+        ActivityThreadWatcher& operator=(ActivityThreadWatcher const &) = delete;
+
+        void SetMessage(_Printf_format_string_ PCSTR formatString, ...)
+        {
+            va_list argList;
+            va_start(argList, formatString);
+            m_callContext.SetMessage(formatString, argList);
+        }
+
+        void SetMessage(_In_opt_ PCWSTR message)
+        {
+            m_callContext.SetMessage(message);
+        }
+
+        void SetMessageCopy(_In_opt_ PCWSTR message)
+        {
+            m_callContext.SetMessageCopy(message);
+        }
+
+    private:
+        details::StoredCallContextInfo m_callContext;
+        details::ThreadFailureCallbackHolder m_callbackHolder;
+    };
+
+
+    // This is the base-class implementation of a TraceLogging class.  TraceLogging classes are defined with
+    // BEGIN_TRACELOGGING_CLASS and automatically derive from this class
+
+    enum class ErrorReportingType
+    {
+        None = 0,
+        Telemetry,
+        TraceLogging
+    };
+
+    class TraceLoggingProvider : public details::IFailureCallback
+    {
+    public:
+        // Only one instance of each of these derived classes should be created
+        TraceLoggingProvider(_In_ TraceLoggingProvider const&) = delete;
+        TraceLoggingProvider& operator=(TraceLoggingProvider const&) = delete;
+        void* operator new(size_t) = delete;
+        void* operator new[](size_t) = delete;
+
+    protected:
+
+        // This can be overridden to provide specific initialization code for any individual provider.
+        // It will be ran once when the single static singleton instance of this class is created.
+        virtual void Initialize() WI_NOEXCEPT {}
+
+        // This method can be overriden by a provider to more tightly control what happens in the event
+        // of a failure in a CallContext activity, WatchCurrentThread() object, or attributed to a specific failure.
+        virtual void OnErrorReported(bool alreadyReported, FailureInfo const &failure) WI_NOEXCEPT
+        {
+            if (!alreadyReported)
+            {
+                if (m_errorReportingType == ErrorReportingType::Telemetry)
+                {
+                    ReportTelemetryFailure(failure);
+                }
+                else if (m_errorReportingType == ErrorReportingType::TraceLogging)
+                {
+                    ReportTraceLoggingFailure(failure);
+                }
+            }
+        }
+
+    public:
+        TraceLoggingHProvider const Provider_() const WI_NOEXCEPT
+        {
+            return m_providerHandle;
+        }
+
+    protected:
+        TraceLoggingProvider() WI_NOEXCEPT {}
+
+        virtual ~TraceLoggingProvider() WI_NOEXCEPT
+        {
+            if (m_ownsProviderHandle)
+            {
+                TraceLoggingUnregister(m_providerHandle);
+            }
+        }
+
+        bool IsEnabled_(UCHAR eventLevel /* WINEVENT_LEVEL_XXX, e.g. WINEVENT_LEVEL_VERBOSE */, ULONGLONG eventKeywords /* MICROSOFT_KEYWORD_XXX */) const WI_NOEXCEPT
+        {
+            return ((m_providerHandle != nullptr) && TraceLoggingProviderEnabled(m_providerHandle, eventLevel, eventKeywords)) || __TRACELOGGING_TEST_HOOK_SET_ENABLED;
+        }
+
+        void SetErrorReportingType_(ErrorReportingType type)
+        {
+            m_errorReportingType = type;
+        }
+
+        static bool WasAlreadyReportedToTelemetry(long failureId) WI_NOEXCEPT
+        {
+            static long volatile s_lastFailureSeen = -1;
+            auto wasSeen = (s_lastFailureSeen == failureId);
+            s_lastFailureSeen = failureId;
+            return wasSeen;
+        }
+
+        void ReportTelemetryFailure(FailureInfo const &failure) WI_NOEXCEPT
+        {
+            __TRACELOGGING_TEST_HOOK_ERROR(failure);
+            TraceLoggingWrite(m_providerHandle, "FallbackError", TraceLoggingKeyword(MICROSOFT_KEYWORD_TELEMETRY), TraceLoggingLevel(WINEVENT_LEVEL_ERROR), __RESULT_TELEMETRY_FAILURE_PARAMS(failure));
+        }
+
+        void ReportTraceLoggingFailure(FailureInfo const &failure) WI_NOEXCEPT
+        {
+            TraceLoggingWrite(m_providerHandle, "FallbackError", TraceLoggingLevel(WINEVENT_LEVEL_ERROR), __RESULT_TRACELOGGING_FAILURE_PARAMS(failure));
+        }
+
+        // Helper function for TraceLoggingInfo/TraceLoggingError.
+        // It prints out trace message for debug purpose. The message does not go into the telemetry.
+        void ReportTraceLoggingMessage(bool isError, _In_ _Printf_format_string_ PCSTR formatString, va_list argList) WI_NOEXCEPT
+        {
+            if (IsEnabled_(WINEVENT_LEVEL_VERBOSE, 0))
+            {
+                wchar_t loggingMessage[2048];
+                details::PrintLoggingMessage(loggingMessage, ARRAYSIZE(loggingMessage), formatString, argList);
+                if (isError)
+                {
+                    TraceLoggingWrite(m_providerHandle, "TraceLoggingError", TraceLoggingLevel(WINEVENT_LEVEL_VERBOSE), TraceLoggingWideString(loggingMessage, "traceLoggingMessage"));
+                }
+                else
+                {
+                    TraceLoggingWrite(m_providerHandle, "TraceLoggingInfo", TraceLoggingLevel(WINEVENT_LEVEL_VERBOSE), TraceLoggingWideString(loggingMessage, "traceLoggingMessage"));
+                }
+            }
+        }
+
+        void Register(TraceLoggingHProvider const providerHandle, TLG_PENABLECALLBACK callback = nullptr) WI_NOEXCEPT
+        {
+            // taking over the lifetime and management of providerHandle
+            m_providerHandle = providerHandle;
+            m_ownsProviderHandle = true;
+            TraceLoggingRegisterEx(providerHandle, callback, nullptr);
+            InternalInitialize();
+        }
+
+        void AttachProvider(TraceLoggingHProvider const providerHandle) WI_NOEXCEPT
+        {
+            m_providerHandle = providerHandle;
+            m_ownsProviderHandle = false;
+            InternalInitialize();
+        }
+
+    private:
+        // IFailureCallback
+        bool NotifyFailure(FailureInfo const &failure) WI_NOEXCEPT override
+        {
+            if (!WasAlreadyReportedToTelemetry(failure.failureId))
+            {
+                OnErrorReported(false, failure);
+            }
+            return true;
+        }
+
+        void InternalInitialize()
+        {
+            m_errorReportingType = ErrorReportingType::Telemetry;
+            Initialize();
+        }
+
+        TraceLoggingHProvider m_providerHandle;
+        bool m_ownsProviderHandle;
+        ErrorReportingType m_errorReportingType;
+    };
+
+    template<
+        typename TraceLoggingType,
+        UINT64 keyword = 0,
+        UINT8 level = WINEVENT_LEVEL_VERBOSE,
+        typename TlgReflectorTag = _TlgReflectorTag_Param0IsProviderType> // helps TlgReflector understand that this is a wrapper type
+        class BasicActivity
+        : public _TlgActivityBase<BasicActivity<TraceLoggingType, keyword, level, TlgReflectorTag>, keyword, level>
+    {
+        typedef
+            _TlgActivityBase<BasicActivity<TraceLoggingType, keyword, level, TlgReflectorTag>, keyword, level>
+            BaseTy;
+        friend class BaseTy;
+
+        void OnStarted()
+        {
+        }
+
+        void OnStopped()
+        {
+        }
+
+    public:
+
+        BasicActivity()
+        {
+        }
+
+        BasicActivity(BasicActivity&& rhs) :
+            BaseTy(wistd::move(rhs))
+        {
+        }
+
+        BasicActivity& operator=(BasicActivity&& rhs)
+        {
+            BaseTy::operator=(wistd::move(rhs));
+            return *this;
+        }
+
+        /*
+        Returns a handle to the TraceLogging provider associated with this activity.
+        */
+        TraceLoggingHProvider Provider() const
+        {
+            return TraceLoggingType::Provider();
+        }
+
+        /*
+        Sets the related (parent) activity.
+        May only be called once. If used, must be called before starting the activity.
+        */
+        template<typename ActivityTy>
+        void SetRelatedActivity(_In_ const ActivityTy& relatedActivity)
+        {
+            this->SetRelatedId(*relatedActivity.Id());
+        }
+
+        /*
+        Sets the related (parent) activity.
+        May only be called once. If used, must be called before starting the activity.
+        */
+        void SetRelatedActivityId(_In_ const GUID& relatedActivityId)
+        {
+            this->SetRelatedId(relatedActivityId);
+        }
+
+        /*
+        Sets the related (parent) activity.
+        May only be called once. If used, must be called before starting the activity.
+        */
+        void SetRelatedActivityId(_In_ const GUID* relatedActivityId)
+        {
+            __FAIL_FAST_IMMEDIATE_ASSERT__(relatedActivityId != NULL);
+            this->SetRelatedId(*relatedActivityId);
+        }
+    };
+
+    template<
+        typename TraceLoggingType,
+        UINT64 keyword = 0,
+        UINT8 level = WINEVENT_LEVEL_VERBOSE,
+        typename TlgReflectorTag = _TlgReflectorTag_Param0IsProviderType> // helps TlgReflector understand that this is a wrapper type
+        class BasicThreadActivity
+        : public _TlgActivityBase<BasicThreadActivity<TraceLoggingType, keyword, level, TlgReflectorTag>, keyword, level>
+    {
+        typedef
+            _TlgActivityBase<BasicThreadActivity<TraceLoggingType, keyword, level, TlgReflectorTag>, keyword, level>
+            BaseTy;
+        friend class BaseTy;
+
+        void OnStarted()
+        {
+            this->PushThreadActivityId();
+        }
+
+        void OnStopped()
+        {
+            this->PopThreadActivityId();
+        }
+
+    public:
+
+        BasicThreadActivity()
+        {
+        }
+
+        BasicThreadActivity(BasicThreadActivity&& rhs)
+            : BaseTy(wistd::move(rhs))
+        {
+        }
+
+        BasicThreadActivity& operator=(BasicThreadActivity&& rhs)
+        {
+            BaseTy::operator=(wistd::move(rhs));
+            return *this;
+        }
+
+        /*
+        Returns a handle to the TraceLogging provider associated with this activity.
+        */
+        TraceLoggingHProvider Provider() const
+        {
+            return TraceLoggingType::Provider();
+        }
+    };
+
+#define __WI_TraceLoggingWriteTagged(activity, name, ...) \
+    __pragma(warning(push)) __pragma(warning(disable:4127)) \
+    do { \
+        _tlgActivityDecl(activity) \
+        TraceLoggingWriteActivity( \
+            TraceLoggingType::Provider(), \
+            (name), \
+            _tlgActivityRef(activity).Id(), \
+            NULL, \
+            __VA_ARGS__); \
+    } while(0) \
+    __pragma(warning(pop)) \
+
+
+    // This is the ultimate base class implementation for all activities.  Activity classes are defined with
+    // DEFINE_TRACELOGGING_ACTIVITY, DEFINE_CALLCONTEXT_ACTIVITY, DEFINE_TELEMETRY_ACTIVITY and others
+
+
+    template <typename ActivityTraceLoggingType,
+        ActivityOptions options = ActivityOptions::None, UINT64 keyword = 0, UINT8 level = WINEVENT_LEVEL_VERBOSE, UINT64 privacyTag = 0,
+        typename TlgReflectorTag = _TlgReflectorTag_Param0IsProviderType>
+        class ActivityBase : public details::IFailureCallback
+    {
+    public:
+        typedef ActivityTraceLoggingType TraceLoggingType;
+
+        static UINT64 const Keyword = keyword;
+        static UINT8 const Level = level;
+        static UINT64 const PrivacyTag = privacyTag;
+
+        ActivityBase(PCSTR contextName, bool shouldWatchErrors = false) WI_NOEXCEPT :
+        m_activityData(contextName),
+            m_pActivityData(&m_activityData),
+            m_callbackHolder(this, m_activityData.GetCallContext(), shouldWatchErrors)
+        {
+        }
+
+        ActivityBase(ActivityBase &&other, bool shouldWatchErrors) WI_NOEXCEPT :
+        m_activityData(wistd::move(other.m_activityData)),
+            m_sharedActivityData(wistd::move(other.m_sharedActivityData)),
+            m_callbackHolder(this, nullptr, shouldWatchErrors)
+        {
+            m_pActivityData = m_sharedActivityData ? m_sharedActivityData.get() : &m_activityData;
+            m_callbackHolder.SetCallContext(m_pActivityData->GetCallContext());
+            other.m_pActivityData = &other.m_activityData;
+            if (other.m_callbackHolder.IsWatching())
+            {
+                other.m_callbackHolder.StopWatching();
+            }
+        }
+
+        ActivityBase(ActivityBase &&other) WI_NOEXCEPT :
+        ActivityBase(wistd::move(other), other.m_callbackHolder.IsWatching())
+        {
+        }
+
+        ActivityBase(ActivityBase const &other) WI_NOEXCEPT :
+            m_activityData(),
+            m_pActivityData(&m_activityData),
+            m_callbackHolder(this, nullptr, false)                  // false = do not automatically watch for failures
+        {
+            operator=(other);
+        }
+
+        ActivityBase& operator=(ActivityBase &&other) WI_NOEXCEPT
+        {
+            m_activityData = wistd::move(other.m_activityData);
+            m_sharedActivityData = wistd::move(other.m_sharedActivityData);
+            m_pActivityData = m_sharedActivityData ? m_sharedActivityData.get() : &m_activityData;
+            m_callbackHolder.SetCallContext(m_pActivityData->GetCallContext());
+            m_callbackHolder.SetWatching(other.m_callbackHolder.IsWatching());
+            other.m_pActivityData = &other.m_activityData;
+            if (other.m_callbackHolder.IsWatching())
+            {
+                other.m_callbackHolder.StopWatching();
+            }
+            return *this;
+        }
+
+        ActivityBase& operator=(ActivityBase const &other) WI_NOEXCEPT
+        {
+            if (m_callbackHolder.IsWatching())
+            {
+                m_callbackHolder.StopWatching();
+            }
+
+            if (other.m_sharedActivityData)
+            {
+                m_pActivityData = other.m_pActivityData;
+                m_sharedActivityData = other.m_sharedActivityData;
+            }
+            else if (m_sharedActivityData.create(wistd::move(other.m_activityData)))
+            {
+                // Locking should not be required as the first copy should always take place on the owning
+                // thread...
+                m_pActivityData = m_sharedActivityData.get();
+                other.m_sharedActivityData = m_sharedActivityData;
+                other.m_pActivityData = m_pActivityData;
+                other.m_callbackHolder.SetCallContext(m_pActivityData->GetCallContext());
+            }
+            m_callbackHolder.SetCallContext(m_pActivityData->GetCallContext());
+            return *this;
+        }
+
+        // These calls all result in setting a message to associate with any failures that might occur while
+        // running the activity.  For example, you could associate a filename with a call context activity
+        // so that the file name is only reported if the activity fails with the failure.
+
+        void SetMessage(_In_ _Printf_format_string_ PCSTR formatString, ...)
+        {
+            va_list argList;
+            va_start(argList, formatString);
+            auto lock = LockExclusive();
+            GetCallContext()->SetMessage(formatString, argList);
+        }
+
+        void SetMessage(_In_opt_ PCWSTR message)
+        {
+            auto lock = LockExclusive();
+            GetCallContext()->SetMessage(message);
+        }
+
+        void SetMessageCopy(_In_opt_ PCWSTR message)
+        {
+            auto lock = LockExclusive();
+            GetCallContext()->SetMessageCopy(message);
+        }
+
+        // This call stops watching for errors on the thread that the activity was originally
+        // created on.  Use it when moving the activity into a thread-agnostic class or moving
+        // an activity across threads.
+
+        void IgnoreCurrentThread() WI_NOEXCEPT
+        {
+            if (m_callbackHolder.IsWatching())
+            {
+                m_callbackHolder.StopWatching();
+            }
+        }
+
+        // Call this API to retrieve an RAII object to watch events on the current thread.  The returned
+        // object should only be used on the stack.
+
+        WI_NODISCARD ActivityThreadWatcher ContinueOnCurrentThread() WI_NOEXCEPT
+        {
+            if (IsRunning())
+            {
+                return ActivityThreadWatcher(this, *m_pActivityData->GetCallContext());
+            }
+            return ActivityThreadWatcher();
+        }
+
+        // This is the 'default' Stop routine that accepts an HRESULT and completes the activity...
+
+        void Stop(HRESULT hr = S_OK) WI_NOEXCEPT
+        {
+            bool stopActivity;
+            HRESULT hrLocal;
+            {
+                auto lock = LockExclusive();
+                stopActivity = m_pActivityData->SetStopResult(hr, &hrLocal);
+            }
+            if (stopActivity)
+            {
+                ReportStopActivity(hrLocal);
+            }
+            else
+            {
+                __WI_TraceLoggingWriteTagged(*this, "ActivityIntermediateStop", TraceLoggingKeyword(Keyword), TelemetryPrivacyDataTag(PDT_ProductAndServicePerformance), __ACTIVITY_STOP_PARAMS(hr));
+            }
+            IgnoreCurrentThread();
+        }
+
+        // IFailureCallback
+
+        bool NotifyFailure(FailureInfo const &failure) WI_NOEXCEPT override
+        {
+            // We always report errors to the ETW stream, but we hold-back the telemetry keyword if we've already reported this error to this
+            // particular telemetry provider.
+
+            __TRACELOGGING_TEST_HOOK_ACTIVITY_ERROR(failure);
+
+#pragma warning(push)
+#pragma warning(disable: 6319)
+            if (false, WI_IsFlagSet(options, ActivityOptions::TelemetryOnFailure) && !WasAlreadyReportedToTelemetry(failure.failureId))
+            {
+                __WI_TraceLoggingWriteTagged(*this, "ActivityError", TraceLoggingKeyword(Keyword | MICROSOFT_KEYWORD_TELEMETRY), TraceLoggingLevel(WINEVENT_LEVEL_ERROR), __ACTIVITY_ERROR_TELEMETRY_FAILURE_PARAMS(failure));
+            }
+            else if (false, WI_IsFlagSet(options, ActivityOptions::TraceLoggingOnFailure))
+            {
+                __WI_TraceLoggingWriteTagged(*this, "ActivityError", TraceLoggingKeyword(0), TraceLoggingLevel(WINEVENT_LEVEL_ERROR), __ACTIVITY_ERROR_TRACELOGGING_FAILURE_PARAMS(failure));
+            }
+            else
+            {
+                __WI_TraceLoggingWriteTagged(*this, "ActivityError", TraceLoggingKeyword(Keyword), TraceLoggingLevel(WINEVENT_LEVEL_ERROR), __ACTIVITY_ERROR_TRACELOGGING_FAILURE_PARAMS(failure));
+            }
+#pragma warning(pop)
+
+            auto lock = LockExclusive();
+            m_pActivityData->NotifyFailure(failure);
+            return true;
+        }
+
+        // This is the base TraceLoggingActivity<> contract...  we implement it so that this class
+        // can be used by all of the activity macros and we re-route the request as needed.
+        //
+        // The contract required by the TraceLogging Activity macros is:
+        // - activity.Keyword    // compile-time constant
+        // - activity.Level      // compile-time constant
+        // - activity.PrivacyTag // compile-time constant
+        // - activity.Provider()
+        // - activity.Id()
+        // - activity.zInternalRelatedId()
+        // - activity.zInternalStart()
+        // - activity.zInternalStop()
+        // In addition, for TlgReflector to work correctly, it must be possible for
+        // TlgReflector to statically map from typeof(activity) to hProvider.
+
+        GUID const* zInternalRelatedId() const WI_NOEXCEPT
+        {
+            return m_pActivityData->zInternalRelatedId();
+        }
+
+        void zInternalStart() WI_NOEXCEPT
+        {
+            auto lock = LockExclusive(); m_pActivityData->zInternalStart();
+        }
+
+        void zInternalStop() WI_NOEXCEPT
+        {
+            auto lock = LockExclusive(); m_pActivityData->zInternalStop();
+        }
+
+        static TraceLoggingHProvider const Provider() WI_NOEXCEPT
+        {
+            return ActivityTraceLoggingType::Provider();
+        }
+
+        GUID const* Id() const WI_NOEXCEPT
+        {
+            return m_pActivityData->Id();
+        }
+
+        GUID const* providerGuid() const WI_NOEXCEPT
+        {
+            return m_pActivityData->providerGuid();
+        }
+
+        template<class OtherTy>
+        void SetRelatedActivity(OtherTy const &relatedActivity) WI_NOEXCEPT
+        {
+            auto lock = LockExclusive(); m_pActivityData->SetRelatedActivityId(relatedActivity.Id());
+        }
+
+        void SetRelatedActivityId(_In_ const GUID& relatedActivityId) WI_NOEXCEPT
+        {
+            auto lock = LockExclusive(); m_pActivityData->SetRelatedActivityId(&relatedActivityId);
+        }
+
+        void SetRelatedActivityId(_In_ const GUID* relatedActivityId) WI_NOEXCEPT
+        {
+            auto lock = LockExclusive(); m_pActivityData->SetRelatedActivityId(relatedActivityId);
+        }
+        
+        inline bool IsRunning() const WI_NOEXCEPT
+        {
+            return m_pActivityData->NeedsStopped();
+        }
+    protected:
+        virtual void StopActivity() WI_NOEXCEPT = 0;
+        virtual bool WasAlreadyReportedToTelemetry(long failureId) WI_NOEXCEPT = 0;
+
+        void EnsureWatchingCurrentThread()
+        {
+            if (!m_callbackHolder.IsWatching())
+            {
+                m_callbackHolder.StartWatching();
+            }
+        }
+
+        void SetStopResult(HRESULT hr, _Out_opt_ HRESULT *phr = nullptr) WI_NOEXCEPT
+        {
+            auto lock = LockExclusive(); m_pActivityData->SetStopResult(hr, phr);
+        }
+
+        void IncrementExpectedStopCount() WI_NOEXCEPT
+        {
+            auto lock = LockExclusive(); m_pActivityData->IncrementExpectedStopCount();
+        }
+
+        // Locking should not be required on these accessors as we only use this at reporting (which will only happen from
+        // the final stop)
+
+        FailureInfo const * GetFailureInfo() WI_NOEXCEPT
+        {
+            return m_pActivityData->GetFailureInfo();
+        }
+
+        inline HRESULT GetResult() const WI_NOEXCEPT
+        {
+            return m_pActivityData->GetResult();
+        }
+
+        details::StoredCallContextInfo *GetCallContext() const WI_NOEXCEPT
+        {
+            return m_pActivityData->GetCallContext();
+        }
+
+        // Think of this routine as the destructor -- since we need to call virtual derived methods, we can't use it as
+        // a destructor without a pure virtual method call, so we have the derived class call it in its destructor...
+
+        void Destroy() WI_NOEXCEPT
+        {
+            bool fStop = true;
+            if (m_sharedActivityData)
+            {
+                // The lock unifies the 'unique()' check and the 'reset()' of any non-unique activity so that we
+                // can positively identify the final release of the internal data
+
+                auto lock = LockExclusive();
+                if (!m_sharedActivityData.unique())
+                {
+                    fStop = false;
+                    m_sharedActivityData.reset();
+                }
+            }
+
+            if (fStop && m_pActivityData->NeedsStopped())
+            {
+                ReportStopActivity(m_pActivityData->SetUnhandledException());
+            }
+        }
+
+    private:
+        void ReportStopActivity(HRESULT hr) WI_NOEXCEPT
+        {
+            if (FAILED(hr) && WI_AreAllFlagsClear(Keyword, (MICROSOFT_KEYWORD_TELEMETRY | MICROSOFT_KEYWORD_MEASURES | MICROSOFT_KEYWORD_CRITICAL_DATA)) && WI_IsFlagSet(options, ActivityOptions::TelemetryOnFailure))
+            {
+                wil::FailureInfo const* pFailure = GetFailureInfo();
+                if (pFailure != nullptr)
+                {
+                    __TRACELOGGING_TEST_HOOK_CALLCONTEXT_ERROR(pFailure, pFailure->hr);
+                    auto & failure = *pFailure;
+                    __WI_TraceLoggingWriteTagged(*this, "ActivityFailure", TraceLoggingKeyword(Keyword | MICROSOFT_KEYWORD_TELEMETRY), TraceLoggingLevel(WINEVENT_LEVEL_ERROR), __ACTIVITY_FAILURE_TELEMETRY_FAILURE_PARAMS(failure));
+                }
+                else
+                {
+                    __TRACELOGGING_TEST_HOOK_CALLCONTEXT_ERROR(nullptr, hr);
+                    __WI_TraceLoggingWriteTagged(*this, "ActivityFailure", TraceLoggingKeyword(Keyword | MICROSOFT_KEYWORD_TELEMETRY), TraceLoggingLevel(WINEVENT_LEVEL_ERROR),
+                        __ACTIVITY_FAILURE_TELEMETRY_PARAMS(hr, m_pActivityData->GetCallContext()->contextName, m_pActivityData->GetCallContext()->contextMessage));
+                }
+            }
+
+            StopActivity();
+        }
+
+        rwlock_release_exclusive_scope_exit LockExclusive() WI_NOEXCEPT
+        {
+            // We only need to lock when we're sharing....
+            return (m_sharedActivityData ? m_sharedActivityData->LockExclusive() : rwlock_release_exclusive_scope_exit());
+        }
+
+        template <typename ActivityTraceLoggingType,
+            typename TlgReflectorTag = _TlgReflectorTag_Param0IsProviderType>
+            class ActivityData :
+            public _TlgActivityBase<ActivityData<ActivityTraceLoggingType, TlgReflectorTag>, keyword, level>
+        {
+            typedef _TlgActivityBase<ActivityData<ActivityTraceLoggingType, TlgReflectorTag>, keyword, level> BaseTy;
+            friend class BaseTy;
+            void OnStarted() {}
+            void OnStopped() {}
+
+            // SFINAE dispatching on presence of ActivityTraceLoggingType::CreateActivityId(_Out_ GUID& childActivityId, _In_opt_ const GUID* relatedActivityId)
+            template<typename ProviderType>
+            auto CreateActivityIdByProviderType(int, _Out_ GUID& childActivityId) ->
+                decltype(ProviderType::CreateActivityId(childActivityId, this->GetRelatedId()), (void)0)
+            {
+                ProviderType::CreateActivityId(childActivityId, this->GetRelatedId());
+            }
+
+            template<typename ProviderType>
+            auto CreateActivityIdByProviderType(long, _Out_ GUID& childActivityId) ->
+                void
+            {
+                EventActivityIdControl(EVENT_ACTIVITY_CTRL_CREATE_ID, &childActivityId);
+            }
+
+            void CreateActivityId(_Out_ GUID& childActivityId)
+            {
+                CreateActivityIdByProviderType<ActivityTraceLoggingType>(0, childActivityId);
+            }
+
+        public:
+            ActivityData(_In_opt_ PCSTR contextName = nullptr) WI_NOEXCEPT :
+                BaseTy(),
+                m_callContext(contextName),
+                m_result(S_OK),
+                m_stopCountExpected(1)
+            {
+            }
+
+            ActivityData(ActivityData &&other) WI_NOEXCEPT :
+            BaseTy(wistd::move(other)),
+                m_callContext(wistd::move(other.m_callContext)),
+                m_result(other.m_result),
+                m_failure(wistd::move(other.m_failure)),
+                m_stopCountExpected(other.m_stopCountExpected)
+            {
+            }
+
+            ActivityData & operator=(ActivityData &&other) WI_NOEXCEPT
+            {
+                BaseTy::operator=(wistd::move(other));
+                m_callContext = wistd::move(other.m_callContext);
+                m_result = other.m_result;
+                m_failure = wistd::move(other.m_failure);
+                m_stopCountExpected = other.m_stopCountExpected;
+                return *this;
+            }
+
+            ActivityData(ActivityData const &other) = delete;
+            ActivityData & operator=(ActivityData const &other) = delete;
+
+            // returns true if the event was reported to telemetry
+            void NotifyFailure(FailureInfo const &failure) WI_NOEXCEPT
+            {
+                if ((failure.hr != m_failure.GetFailureInfo().hr) &&      // don't replace with the same error (likely propagation up the stack)
+                    ((failure.hr != m_result) || SUCCEEDED(m_result)))     // don't replace if we've already got the current explicitly supplied failure code
+                {
+                    m_failure.SetFailureInfo(failure);
+                }
+            }
+
+            rwlock_release_exclusive_scope_exit LockExclusive() WI_NOEXCEPT
+            {
+                return m_lock.lock_exclusive();
+            }
+
+            static TraceLoggingHProvider const Provider()
+            {
+                return ActivityTraceLoggingType::Provider();
+            }
+
+            bool NeedsStopped() const WI_NOEXCEPT
+            {
+                return BaseTy::IsStarted();
+            }
+
+            void SetRelatedActivityId(const GUID* relatedId)
+            {
+                this->SetRelatedId(*relatedId);
+            }
+
+            bool SetStopResult(HRESULT hr, _Out_opt_ HRESULT *phr) WI_NOEXCEPT
+            {
+                // We must be expecting at least one Stop -- otherwise the caller is calling Stop() more times
+                // than it can (normally once, or +1 for each call to Split())
+                __FAIL_FAST_IMMEDIATE_ASSERT__(m_stopCountExpected >= 1);
+                if (SUCCEEDED(m_result))
+                {
+                    m_result = hr;
+                }
+                if (phr != nullptr)
+                {
+                    *phr = m_result;
+                }
+                return ((--m_stopCountExpected) == 0);
+            }
+
+            HRESULT SetUnhandledException() WI_NOEXCEPT
+            {
+                HRESULT hr = m_failure.GetFailureInfo().hr;
+                SetStopResult(FAILED(hr) ? hr : HRESULT_FROM_WIN32(ERROR_UNHANDLED_EXCEPTION), &hr);
+                return hr;
+            }
+
+            void IncrementExpectedStopCount() WI_NOEXCEPT
+            {
+                m_stopCountExpected++;
+            }
+
+            FailureInfo const *GetFailureInfo() const WI_NOEXCEPT
+            {
+                return (FAILED(m_result) && (m_result == m_failure.GetFailureInfo().hr)) ? &m_failure.GetFailureInfo() : nullptr;
+            }
+
+            inline HRESULT GetResult() const WI_NOEXCEPT
+            {
+                return m_result;
+            }
+
+            details::StoredCallContextInfo *GetCallContext() WI_NOEXCEPT
+            {
+                return &m_callContext;
+            }
+
+        private:
+            details::StoredCallContextInfo m_callContext;
+            int m_stopCountExpected;
+            HRESULT m_result;
+            StoredFailureInfo m_failure;
+            wil::srwlock m_lock;
+        };
+
+        mutable details::ThreadFailureCallbackHolder m_callbackHolder;
+        mutable ActivityData<ActivityTraceLoggingType, TlgReflectorTag> *m_pActivityData;
+        mutable ActivityData<ActivityTraceLoggingType, TlgReflectorTag> m_activityData;
+        mutable details::shared_object<ActivityData<ActivityTraceLoggingType, TlgReflectorTag>> m_sharedActivityData;
+    };
+
+} // namespace wil
+
+
+// Internal MACRO implementation of Activities.
+// Do NOT use these macros directly.
+
+#define __WI_TraceLoggingWriteStart(activity, name, ...) \
+    __pragma(warning(push)) __pragma(warning(disable:4127)) \
+    do { \
+        _tlgActivityDecl(activity) \
+        static const UINT64 _tlgActivity_Keyword = _tlgActivityRef(activity).Keyword;\
+        static const UINT8 _tlgActivity_Level = _tlgActivityRef(activity).Level;\
+        static const UINT64 _tlgActivityPrivacyTag = _tlgActivityRef(activity).PrivacyTag;\
+        static_assert( \
+            _tlgActivity_Keyword == (_tlgActivity_Keyword _tlg_FOREACH(_tlgKeywordVal, __VA_ARGS__)), \
+            "Do not use TraceLoggingKeyword in TraceLoggingWriteStart. Keywords for START events are " \
+            "specified in the activity type, e.g. TraceLoggingActivity<Provider,Keyword,Level>."); \
+        static_assert( \
+            _tlgActivity_Level == (_tlgActivity_Level _tlg_FOREACH(_tlgLevelVal, __VA_ARGS__)), \
+            "Do not use TraceLoggingLevel in TraceLoggingWriteStart. The Level for START events is " \
+            "specified in the activity type, e.g. TraceLoggingActivity<Provider,Keyword,Level>."); \
+        _tlgActivityRef(activity).zInternalStart(); \
+        TraceLoggingWriteActivity( \
+            TraceLoggingType::Provider(), \
+            (name), \
+            _tlgActivityRef(activity).Id(), \
+            _tlgActivityRef(activity).zInternalRelatedId(), \
+            TraceLoggingOpcode(1 /* WINEVENT_OPCODE_START */), \
+            TraceLoggingKeyword(_tlgActivity_Keyword), \
+            TraceLoggingLevel(_tlgActivity_Level), \
+            TelemetryPrivacyDataTag(_tlgActivityPrivacyTag), \
+            TraceLoggingDescription("~^" _wiltlg_LSTRINGIZE(activity) L"^~"), \
+            __VA_ARGS__); \
+    } while(0) \
+    __pragma(warning(pop)) \
+
+#define __WRITE_ACTIVITY_START(EventId, ...) \
+    __TRACELOGGING_TEST_HOOK_ACTIVITY_START(); \
+    __WI_TraceLoggingWriteStart(*this, #EventId, __ACTIVITY_START_PARAMS(), __VA_ARGS__); \
+    EnsureWatchingCurrentThread()
+
+#define __WI_TraceLoggingWriteStop(activity, name, ...) \
+    __pragma(warning(push)) __pragma(warning(disable:4127)) \
+    do { \
+        _tlgActivityDecl(activity) \
+        static const UINT64 _tlgActivity_Keyword = _tlgActivityRef(activity).Keyword;\
+        static const UINT8 _tlgActivity_Level = _tlgActivityRef(activity).Level;\
+        static const UINT64 _tlgActivityPrivacyTag = _tlgActivityRef(activity).PrivacyTag;\
+        static_assert( \
+            _tlgActivity_Keyword == (_tlgActivity_Keyword _tlg_FOREACH(_tlgKeywordVal, __VA_ARGS__)), \
+            "Do not use TraceLoggingKeyword in TraceLoggingWriteStop. Keywords for STOP events are " \
+            "specified in the activity type, e.g. TraceLoggingActivity<Provider,Keyword,Level>."); \
+        static_assert( \
+            _tlgActivity_Level == (_tlgActivity_Level _tlg_FOREACH(_tlgLevelVal, __VA_ARGS__)), \
+            "Do not use TraceLoggingLevel in TraceLoggingWriteStop. The Level for STOP events is " \
+            "specified in the activity type, e.g. TraceLoggingActivity<Provider,Keyword,Level>."); \
+        _tlgActivityRef(activity).zInternalStop(); \
+        TraceLoggingWriteActivity( \
+            TraceLoggingType::Provider(), \
+            (name), \
+            _tlgActivityRef(activity).Id(), \
+            NULL, \
+            TraceLoggingOpcode(2 /* WINEVENT_OPCODE_STOP */),\
+            TraceLoggingKeyword(_tlgActivity_Keyword),\
+            TraceLoggingLevel(_tlgActivity_Level),\
+            TelemetryPrivacyDataTag(_tlgActivityPrivacyTag), \
+            TraceLoggingDescription("~^" _wiltlg_LSTRINGIZE(activity) L"^~"),\
+            __VA_ARGS__); \
+    } while(0) \
+    __pragma(warning(pop)) \
+
+#define __WRITE_ACTIVITY_STOP(EventId, ...) \
+    wil::FailureInfo const* pFailure = GetFailureInfo(); \
+    if (pFailure != nullptr) \
+        { \
+        __TRACELOGGING_TEST_HOOK_ACTIVITY_STOP(pFailure, pFailure->hr); \
+        auto &failure = *pFailure; \
+        if (false, WI_IsAnyFlagSet(Keyword, (MICROSOFT_KEYWORD_TELEMETRY | MICROSOFT_KEYWORD_MEASURES | MICROSOFT_KEYWORD_CRITICAL_DATA))) \
+        { \
+            __WI_TraceLoggingWriteStop(*this, #EventId, __ACTIVITY_STOP_TELEMETRY_FAILURE_PARAMS(failure), __VA_ARGS__); \
+        } \
+        else \
+        { \
+            __WI_TraceLoggingWriteStop(*this, #EventId, __ACTIVITY_STOP_TRACELOGGING_FAILURE_PARAMS(failure), __VA_ARGS__); \
+        } \
+    } \
+    else \
+    { \
+        __TRACELOGGING_TEST_HOOK_ACTIVITY_STOP(nullptr, GetResult()); \
+        __WI_TraceLoggingWriteStop(*this, #EventId, __ACTIVITY_STOP_PARAMS(GetResult()), __VA_ARGS__); \
+    } \
+    IgnoreCurrentThread();
+
+// optional params are:  KeyWord, Level, PrivacyTags, Options
+#define __BEGIN_TRACELOGGING_ACTIVITY_CLASS(ActivityClassName, ...) \
+    class ActivityClassName final : public wil::ActivityBase<TraceLoggingType, __VA_ARGS__> \
+    { \
+    protected: \
+        void StopActivity() WI_NOEXCEPT override \
+            { __WRITE_ACTIVITY_STOP(ActivityClassName); } \
+        bool WasAlreadyReportedToTelemetry(long failureId) WI_NOEXCEPT override \
+            { return TraceLoggingType::WasAlreadyReportedToTelemetry(failureId); } \
+    public: \
+        static bool IsEnabled() WI_NOEXCEPT \
+            { return TraceLoggingType::IsEnabled(); } \
+        ~ActivityClassName() WI_NOEXCEPT { ActivityBase::Destroy(); } \
+        ActivityClassName(ActivityClassName const &other) WI_NOEXCEPT : ActivityBase(other) {} \
+        ActivityClassName(ActivityClassName &&other) WI_NOEXCEPT : ActivityBase(wistd::move(other)) {} \
+        ActivityClassName(ActivityClassName &&other, bool shouldWatchErrors) WI_NOEXCEPT : ActivityBase(wistd::move(other), shouldWatchErrors) {} \
+        ActivityClassName& operator=(ActivityClassName const &other) WI_NOEXCEPT \
+            { ActivityBase::operator=(other); return *this; } \
+        ActivityClassName& operator=(ActivityClassName &&other) WI_NOEXCEPT \
+            { auto localActivity(wistd::move(*this)); ActivityBase::operator=(wistd::move(other)); return *this; } \
+        explicit operator bool() const WI_NOEXCEPT \
+            { return IsRunning(); } \
+        void StopWithResult(HRESULT hr) \
+            { ActivityBase::Stop(hr); } \
+        template<typename... TArgs> \
+        void StopWithResult(HRESULT hr, TArgs&&... args) \
+            { SetStopResult(hr); Stop(wistd::forward<TArgs>(args)...); } \
+        void Stop(HRESULT hr = S_OK) WI_NOEXCEPT \
+            { ActivityBase::Stop(hr); } \
+        void StartActivity() WI_NOEXCEPT \
+            { __WRITE_ACTIVITY_START(ActivityClassName); } \
+        void StartRelatedActivity() WI_NOEXCEPT \
+            { wil::details::SetRelatedActivityId(*this); StartActivity(); } \
+        void StartActivityWithCorrelationVector(PCSTR correlationVector) WI_NOEXCEPT \
+            { __WRITE_ACTIVITY_START(ActivityClassName, TraceLoggingString(correlationVector, "__TlgCV__")); } \
+        WI_NODISCARD ActivityClassName Split() WI_NOEXCEPT \
+            { __FAIL_FAST_IMMEDIATE_ASSERT__(IsRunning()); IncrementExpectedStopCount(); return ActivityClassName(*this); } \
+        WI_NODISCARD ActivityClassName TransferToCurrentThread() WI_NOEXCEPT \
+            { return ActivityClassName(wistd::move(*this), IsRunning()); } \
+        WI_NODISCARD ActivityClassName TransferToMember() WI_NOEXCEPT \
+            { return ActivityClassName(wistd::move(*this), false); }
+
+#define __IMPLEMENT_ACTIVITY_CLASS(ActivityClassName) \
+    private: \
+        template<typename... TArgs> \
+        ActivityClassName(wil::details::tag_start, TArgs&&... args) WI_NOEXCEPT : ActivityBase(#ActivityClassName) \
+            { StartActivity(wistd::forward<TArgs>(args)...); \
+              __TRACELOGGING_DEFINE_PROVIDER_STORAGE_LINK("this", ActivityClassName); } \
+        template<typename... TArgs> \
+        ActivityClassName(wil::details::tag_start_cv, _In_opt_ PCSTR correlationVector, TArgs&&... args) WI_NOEXCEPT : ActivityBase(#ActivityClassName) \
+            { StartActivityWithCorrelationVector(correlationVector, wistd::forward<TArgs>(args)...); \
+              __TRACELOGGING_DEFINE_PROVIDER_STORAGE_LINK("this", ActivityClassName); } \
+    public: \
+        ActivityClassName() WI_NOEXCEPT : ActivityBase(#ActivityClassName, false) {} \
+        template<typename... TArgs> \
+        WI_NODISCARD static ActivityClassName Start(TArgs&&... args) \
+            { return ActivityClassName(wil::details::tag_start(), wistd::forward<TArgs>(args)...); } \
+        template<typename... TArgs> \
+        WI_NODISCARD static ActivityClassName StartWithCorrelationVector(_In_ PCSTR correlationVector, TArgs&&... args) \
+            { return ActivityClassName(wil::details::tag_start_cv(), correlationVector, wistd::forward<TArgs>(args)...); }
+
+#define __IMPLEMENT_CALLCONTEXT_CLASS(ActivityClassName) \
+    protected: \
+        ActivityClassName(_In_ void **, PCSTR contextName, _In_opt_ _Printf_format_string_ PCSTR formatString, _In_opt_ va_list argList) : \
+            ActivityBase(contextName) \
+            { GetCallContext()->SetMessage(formatString, argList); StartActivity(); } \
+        ActivityClassName(_In_ void **, PCSTR contextName) : \
+            ActivityBase(contextName) \
+            { StartActivity(); } \
+    public: \
+        ActivityClassName(PCSTR contextName) : ActivityBase(contextName, false) {} \
+        ActivityClassName(PCSTR contextName, _Printf_format_string_ PCSTR formatString, ...) WI_NOEXCEPT : ActivityClassName(contextName) \
+            { va_list argList; va_start(argList, formatString); GetCallContext()->SetMessage(formatString, argList); } \
+        WI_NODISCARD static ActivityClassName Start(PCSTR contextName) WI_NOEXCEPT \
+            { return ActivityClassName(static_cast<void **>(__nullptr), contextName); } \
+        WI_NODISCARD static ActivityClassName Start(PCSTR contextName, _Printf_format_string_ PCSTR formatString, ...) WI_NOEXCEPT \
+            { va_list argList; va_start(argList, formatString); return ActivityClassName(static_cast<void **>(__nullptr), contextName, formatString, argList); }
+
+#define __END_TRACELOGGING_ACTIVITY_CLASS() \
+    };
+
+#define DEFINE_TAGGED_TRACELOGGING_EVENT(EventId, ...) \
+    void EventId() { __WI_TraceLoggingWriteTagged(*this, #EventId, __VA_ARGS__); }
+
+#define DEFINE_TAGGED_TRACELOGGING_EVENT_CV(EventId, ...) \
+    void EventId(PCSTR correlationVector) \
+    { __WI_TraceLoggingWriteTagged(*this, #EventId, TraceLoggingString(correlationVector, "__TlgCV__"), __VA_ARGS__); }
+
+#define DEFINE_TAGGED_TRACELOGGING_EVENT_PARAM1(EventId, VarType1, varName1, ...) \
+    template<typename T1> void EventId(T1 &&varName1) \
+    { __WI_TraceLoggingWriteTagged(*this, #EventId,  TraceLoggingValue(static_cast<VarType1>(wistd::forward<T1>(varName1)), _wiltlg_STRINGIZE(varName1)), __VA_ARGS__); }
+
+#define DEFINE_TAGGED_TRACELOGGING_EVENT_PARAM1_CV(EventId, VarType1, varName1, ...) \
+    template<typename T1> void EventId(T1 &&varName1, PCSTR correlationVector) \
+    { __WI_TraceLoggingWriteTagged(*this, #EventId,  TraceLoggingValue(static_cast<VarType1>(wistd::forward<T1>(varName1)), _wiltlg_STRINGIZE(varName1)), \
+                                                TraceLoggingString(correlationVector, "__TlgCV__"), __VA_ARGS__); }
+
+#define DEFINE_TAGGED_TRACELOGGING_EVENT_PARAM2(EventId, VarType1, varName1, VarType2, varName2, ...) \
+    template<typename T1, typename T2> void EventId(T1 &&varName1, T2 &&varName2) \
+    { __WI_TraceLoggingWriteTagged(*this, #EventId,  TraceLoggingValue(static_cast<VarType1>(wistd::forward<T1>(varName1)), _wiltlg_STRINGIZE(varName1)), \
+                                                TraceLoggingValue(static_cast<VarType2>(wistd::forward<T2>(varName2)), _wiltlg_STRINGIZE(varName2)), __VA_ARGS__); }
+
+#define DEFINE_TAGGED_TRACELOGGING_EVENT_PARAM2_CV(EventId, VarType1, varName1, VarType2, varName2, ...) \
+    template<typename T1, typename T2> void EventId(T1 &&varName1, T2 &&varName2, PCSTR correlationVector) \
+    { __WI_TraceLoggingWriteTagged(*this, #EventId,  TraceLoggingValue(static_cast<VarType1>(wistd::forward<T1>(varName1)), _wiltlg_STRINGIZE(varName1)), \
+                                                TraceLoggingValue(static_cast<VarType2>(wistd::forward<T2>(varName2)), _wiltlg_STRINGIZE(varName2)), \
+                                                TraceLoggingString(correlationVector, "__TlgCV__"), __VA_ARGS__); }
+
+#define DEFINE_TAGGED_TRACELOGGING_EVENT_PARAM3(EventId, VarType1, varName1, VarType2, varName2, VarType3, varName3, ...) \
+    template<typename T1, typename T2, typename T3> void EventId(T1 &&varName1, T2 &&varName2, T3 &&varName3) \
+    { __WI_TraceLoggingWriteTagged(*this, #EventId,  TraceLoggingValue(static_cast<VarType1>(wistd::forward<T1>(varName1)), _wiltlg_STRINGIZE(varName1)), \
+                                                TraceLoggingValue(static_cast<VarType2>(wistd::forward<T2>(varName2)), _wiltlg_STRINGIZE(varName2)), \
+                                                TraceLoggingValue(static_cast<VarType3>(wistd::forward<T3>(varName3)), _wiltlg_STRINGIZE(varName3)), __VA_ARGS__); }
+
+#define DEFINE_TAGGED_TRACELOGGING_EVENT_PARAM3_CV(EventId, VarType1, varName1, VarType2, varName2, VarType3, varName3, ...) \
+    template<typename T1, typename T2, typename T3> void EventId(T1 &&varName1, T2 &&varName2, T3 &&varName3, PCSTR correlationVector) \
+    { __WI_TraceLoggingWriteTagged(*this, #EventId,  TraceLoggingValue(static_cast<VarType1>(wistd::forward<T1>(varName1)), _wiltlg_STRINGIZE(varName1)), \
+                                                TraceLoggingValue(static_cast<VarType2>(wistd::forward<T2>(varName2)), _wiltlg_STRINGIZE(varName2)), \
+                                                TraceLoggingValue(static_cast<VarType3>(wistd::forward<T3>(varName3)), _wiltlg_STRINGIZE(varName3)), \
+                                                TraceLoggingString(correlationVector, "__TlgCV__"), __VA_ARGS__); }
+
+#define DEFINE_TAGGED_TRACELOGGING_EVENT_PARAM4(EventId, VarType1, varName1, VarType2, varName2, VarType3, varName3, VarType4, varName4, ...) \
+    template<typename T1, typename T2, typename T3, typename T4> void EventId(T1 &&varName1, T2 &&varName2, T3 &&varName3, T4 &&varName4) \
+    { __WI_TraceLoggingWriteTagged(*this, #EventId,  TraceLoggingValue(static_cast<VarType1>(wistd::forward<T1>(varName1)), _wiltlg_STRINGIZE(varName1)), \
+                                                TraceLoggingValue(static_cast<VarType2>(wistd::forward<T2>(varName2)), _wiltlg_STRINGIZE(varName2)), \
+                                                TraceLoggingValue(static_cast<VarType3>(wistd::forward<T3>(varName3)), _wiltlg_STRINGIZE(varName3)), \
+                                                TraceLoggingValue(static_cast<VarType4>(wistd::forward<T4>(varName4)), _wiltlg_STRINGIZE(varName4)), __VA_ARGS__); }
+
+#define DEFINE_TAGGED_TRACELOGGING_EVENT_PARAM4_CV(EventId, VarType1, varName1, VarType2, varName2, VarType3, varName3, VarType4, varName4, ...) \
+    template<typename T1, typename T2, typename T3, typename T4> void EventId(T1 &&varName1, T2 &&varName2, T3 &&varName3, T4 &&varName4, PCSTR correlationVector) \
+    { __WI_TraceLoggingWriteTagged(*this, #EventId,  TraceLoggingValue(static_cast<VarType1>(wistd::forward<T1>(varName1)), _wiltlg_STRINGIZE(varName1)), \
+                                                TraceLoggingValue(static_cast<VarType2>(wistd::forward<T2>(varName2)), _wiltlg_STRINGIZE(varName2)), \
+                                                TraceLoggingValue(static_cast<VarType3>(wistd::forward<T3>(varName3)), _wiltlg_STRINGIZE(varName3)), \
+                                                TraceLoggingValue(static_cast<VarType4>(wistd::forward<T4>(varName4)), _wiltlg_STRINGIZE(varName4)), \
+                                                TraceLoggingString(correlationVector, "__TlgCV__"), __VA_ARGS__); }
+
+#define DEFINE_TAGGED_TRACELOGGING_EVENT_PARAM5(EventId, VarType1, varName1, VarType2, varName2, VarType3, varName3, VarType4, varName4, VarType5, varName5, ...) \
+    template<typename T1, typename T2, typename T3, typename T4, typename T5> void EventId(T1 &&varName1, T2 &&varName2, T3 &&varName3, T4 &&varName4, T5 &&varName5) \
+    { __WI_TraceLoggingWriteTagged(*this, #EventId,  TraceLoggingValue(static_cast<VarType1>(wistd::forward<T1>(varName1)), _wiltlg_STRINGIZE(varName1)), \
+                                                TraceLoggingValue(static_cast<VarType2>(wistd::forward<T2>(varName2)), _wiltlg_STRINGIZE(varName2)), \
+                                                TraceLoggingValue(static_cast<VarType3>(wistd::forward<T3>(varName3)), _wiltlg_STRINGIZE(varName3)), \
+                                                TraceLoggingValue(static_cast<VarType4>(wistd::forward<T4>(varName4)), _wiltlg_STRINGIZE(varName4)), \
+                                                TraceLoggingValue(static_cast<VarType5>(wistd::forward<T5>(varName5)), _wiltlg_STRINGIZE(varName5)), __VA_ARGS__); }
+
+#define DEFINE_TAGGED_TRACELOGGING_EVENT_PARAM5_CV(EventId, VarType1, varName1, VarType2, varName2, VarType3, varName3, VarType4, varName4, VarType5, varName5, ...) \
+    template<typename T1, typename T2, typename T3, typename T4, typename T5> void EventId(T1 &&varName1, T2 &&varName2, T3 &&varName3, T4 &&varName4, T5 &&varName5, PCSTR correlationVector) \
+    { __WI_TraceLoggingWriteTagged(*this, #EventId,  TraceLoggingValue(static_cast<VarType1>(wistd::forward<T1>(varName1)), _wiltlg_STRINGIZE(varName1)), \
+                                                TraceLoggingValue(static_cast<VarType2>(wistd::forward<T2>(varName2)), _wiltlg_STRINGIZE(varName2)), \
+                                                TraceLoggingValue(static_cast<VarType3>(wistd::forward<T3>(varName3)), _wiltlg_STRINGIZE(varName3)), \
+                                                TraceLoggingValue(static_cast<VarType4>(wistd::forward<T4>(varName4)), _wiltlg_STRINGIZE(varName4)), \
+                                                TraceLoggingValue(static_cast<VarType5>(wistd::forward<T5>(varName5)), _wiltlg_STRINGIZE(varName5)), \
+                                                TraceLoggingString(correlationVector, "__TlgCV__"), __VA_ARGS__); }
+
+#define DEFINE_TAGGED_TRACELOGGING_EVENT_PARAM6(EventId, VarType1, varName1, VarType2, varName2, VarType3, varName3, VarType4, varName4, VarType5, varName5, VarType6, varName6, ...) \
+    template<typename T1, typename T2, typename T3, typename T4, typename T5, typename T6> void EventId(T1 &&varName1, T2 &&varName2, T3 &&varName3, T4 &&varName4, T5 &&varName5, T6 &&varName6) \
+    { __WI_TraceLoggingWriteTagged(*this, #EventId,  TraceLoggingValue(static_cast<VarType1>(wistd::forward<T1>(varName1)), _wiltlg_STRINGIZE(varName1)), \
+                                                TraceLoggingValue(static_cast<VarType2>(wistd::forward<T2>(varName2)), _wiltlg_STRINGIZE(varName2)), \
+                                                TraceLoggingValue(static_cast<VarType3>(wistd::forward<T3>(varName3)), _wiltlg_STRINGIZE(varName3)), \
+                                                TraceLoggingValue(static_cast<VarType4>(wistd::forward<T4>(varName4)), _wiltlg_STRINGIZE(varName4)), \
+                                                TraceLoggingValue(static_cast<VarType5>(wistd::forward<T5>(varName5)), _wiltlg_STRINGIZE(varName5)), \
+                                                TraceLoggingValue(static_cast<VarType6>(wistd::forward<T6>(varName6)), _wiltlg_STRINGIZE(varName6)), __VA_ARGS__); }
+
+#define DEFINE_TAGGED_TRACELOGGING_EVENT_PARAM6_CV(EventId, VarType1, varName1, VarType2, varName2, VarType3, varName3, VarType4, varName4, VarType5, varName5, VarType6, varName6, ...) \
+    template<typename T1, typename T2, typename T3, typename T4, typename T5, typename T6> void EventId(T1 &&varName1, T2 &&varName2, T3 &&varName3, T4 &&varName4, T5 &&varName5, T6 &&varName6, PCSTR correlationVector) \
+    { __WI_TraceLoggingWriteTagged(*this, #EventId,  TraceLoggingValue(static_cast<VarType1>(wistd::forward<T1>(varName1)), _wiltlg_STRINGIZE(varName1)), \
+                                                TraceLoggingValue(static_cast<VarType2>(wistd::forward<T2>(varName2)), _wiltlg_STRINGIZE(varName2)), \
+                                                TraceLoggingValue(static_cast<VarType3>(wistd::forward<T3>(varName3)), _wiltlg_STRINGIZE(varName3)), \
+                                                TraceLoggingValue(static_cast<VarType4>(wistd::forward<T4>(varName4)), _wiltlg_STRINGIZE(varName4)), \
+                                                TraceLoggingValue(static_cast<VarType5>(wistd::forward<T5>(varName5)), _wiltlg_STRINGIZE(varName5)), \
+                                                TraceLoggingValue(static_cast<VarType6>(wistd::forward<T6>(varName6)), _wiltlg_STRINGIZE(varName6)), \
+                                                TraceLoggingString(correlationVector, "__TlgCV__"), __VA_ARGS__); }
+
+#define DEFINE_TAGGED_TRACELOGGING_EVENT_PARAM7(EventId, VarType1, varName1, VarType2, varName2, VarType3, varName3, VarType4, varName4, VarType5, varName5, VarType6, varName6, VarType7, varName7, ...) \
+    template<typename T1, typename T2, typename T3, typename T4, typename T5, typename T6, typename T7> void EventId(T1 &&varName1, T2 &&varName2, T3 &&varName3, T4 &&varName4, T5 &&varName5, T6 &&varName6, T7 &&varName7) \
+    { __WI_TraceLoggingWriteTagged(*this, #EventId,  TraceLoggingValue(static_cast<VarType1>(wistd::forward<T1>(varName1)), _wiltlg_STRINGIZE(varName1)), \
+                                                TraceLoggingValue(static_cast<VarType2>(wistd::forward<T2>(varName2)), _wiltlg_STRINGIZE(varName2)), \
+                                                TraceLoggingValue(static_cast<VarType3>(wistd::forward<T3>(varName3)), _wiltlg_STRINGIZE(varName3)), \
+                                                TraceLoggingValue(static_cast<VarType4>(wistd::forward<T4>(varName4)), _wiltlg_STRINGIZE(varName4)), \
+                                                TraceLoggingValue(static_cast<VarType5>(wistd::forward<T5>(varName5)), _wiltlg_STRINGIZE(varName5)), \
+                                                TraceLoggingValue(static_cast<VarType6>(wistd::forward<T6>(varName6)), _wiltlg_STRINGIZE(varName6)), \
+                                                TraceLoggingValue(static_cast<VarType7>(wistd::forward<T7>(varName7)), _wiltlg_STRINGIZE(varName7)), __VA_ARGS__); }
+
+#define DEFINE_TAGGED_TRACELOGGING_EVENT_PARAM7_CV(EventId, VarType1, varName1, VarType2, varName2, VarType3, varName3, VarType4, varName4, VarType5, varName5, VarType6, varName6, VarType7, varName7, ...) \
+    template<typename T1, typename T2, typename T3, typename T4, typename T5, typename T6, typename T7> void EventId(T1 &&varName1, T2 &&varName2, T3 &&varName3, T4 &&varName4, T5 &&varName5, T6 &&varName6, T7 &&varName7, PCSTR correlationVector) \
+    { __WI_TraceLoggingWriteTagged(*this, #EventId,  TraceLoggingValue(static_cast<VarType1>(wistd::forward<T1>(varName1)), _wiltlg_STRINGIZE(varName1)), \
+                                                TraceLoggingValue(static_cast<VarType2>(wistd::forward<T2>(varName2)), _wiltlg_STRINGIZE(varName2)), \
+                                                TraceLoggingValue(static_cast<VarType3>(wistd::forward<T3>(varName3)), _wiltlg_STRINGIZE(varName3)), \
+                                                TraceLoggingValue(static_cast<VarType4>(wistd::forward<T4>(varName4)), _wiltlg_STRINGIZE(varName4)), \
+                                                TraceLoggingValue(static_cast<VarType5>(wistd::forward<T5>(varName5)), _wiltlg_STRINGIZE(varName5)), \
+                                                TraceLoggingValue(static_cast<VarType6>(wistd::forward<T6>(varName6)), _wiltlg_STRINGIZE(varName6)), \
+                                                TraceLoggingValue(static_cast<VarType7>(wistd::forward<T7>(varName7)), _wiltlg_STRINGIZE(varName7)), \
+                                                TraceLoggingString(correlationVector, "__TlgCV__"), __VA_ARGS__); }
+
+#define DEFINE_TAGGED_TRACELOGGING_EVENT_PARAM8(EventId, VarType1, varName1, VarType2, varName2, VarType3, varName3, VarType4, varName4, VarType5, varName5, VarType6, varName6, VarType7, varName7, VarType8, varName8, ...) \
+    template<typename T1, typename T2, typename T3, typename T4, typename T5, typename T6, typename T7, typename T8> void EventId(T1 &&varName1, T2 &&varName2, T3 &&varName3, T4 &&varName4, T5 &&varName5, T6 &&varName6, T7 &&varName7, T8 &&varName8) \
+    { __WI_TraceLoggingWriteTagged(*this, #EventId,  TraceLoggingValue(static_cast<VarType1>(wistd::forward<T1>(varName1)), _wiltlg_STRINGIZE(varName1)), \
+                                                TraceLoggingValue(static_cast<VarType2>(wistd::forward<T2>(varName2)), _wiltlg_STRINGIZE(varName2)), \
+                                                TraceLoggingValue(static_cast<VarType3>(wistd::forward<T3>(varName3)), _wiltlg_STRINGIZE(varName3)), \
+                                                TraceLoggingValue(static_cast<VarType4>(wistd::forward<T4>(varName4)), _wiltlg_STRINGIZE(varName4)), \
+                                                TraceLoggingValue(static_cast<VarType5>(wistd::forward<T5>(varName5)), _wiltlg_STRINGIZE(varName5)), \
+                                                TraceLoggingValue(static_cast<VarType6>(wistd::forward<T6>(varName6)), _wiltlg_STRINGIZE(varName6)), \
+                                                TraceLoggingValue(static_cast<VarType7>(wistd::forward<T7>(varName7)), _wiltlg_STRINGIZE(varName7)), \
+                                                TraceLoggingValue(static_cast<VarType8>(wistd::forward<T8>(varName8)), _wiltlg_STRINGIZE(varName8)), __VA_ARGS__); }
+
+#define DEFINE_TAGGED_TRACELOGGING_EVENT_PARAM8_CV(EventId, VarType1, varName1, VarType2, varName2, VarType3, varName3, VarType4, varName4, VarType5, varName5, VarType6, varName6, VarType7, varName7, VarType8, varName8, ...) \
+    template<typename T1, typename T2, typename T3, typename T4, typename T5, typename T6, typename T7, typename T8> void EventId(T1 &&varName1, T2 &&varName2, T3 &&varName3, T4 &&varName4, T5 &&varName5, T6 &&varName6, T7 &&varName7, T8 &&varName8, PCSTR correlationVector) \
+    { __WI_TraceLoggingWriteTagged(*this, #EventId,  TraceLoggingValue(static_cast<VarType1>(wistd::forward<T1>(varName1)), _wiltlg_STRINGIZE(varName1)), \
+                                                TraceLoggingValue(static_cast<VarType2>(wistd::forward<T2>(varName2)), _wiltlg_STRINGIZE(varName2)), \
+                                                TraceLoggingValue(static_cast<VarType3>(wistd::forward<T3>(varName3)), _wiltlg_STRINGIZE(varName3)), \
+                                                TraceLoggingValue(static_cast<VarType4>(wistd::forward<T4>(varName4)), _wiltlg_STRINGIZE(varName4)), \
+                                                TraceLoggingValue(static_cast<VarType5>(wistd::forward<T5>(varName5)), _wiltlg_STRINGIZE(varName5)), \
+                                                TraceLoggingValue(static_cast<VarType6>(wistd::forward<T6>(varName6)), _wiltlg_STRINGIZE(varName6)), \
+                                                TraceLoggingValue(static_cast<VarType7>(wistd::forward<T7>(varName7)), _wiltlg_STRINGIZE(varName7)), \
+                                                TraceLoggingValue(static_cast<VarType8>(wistd::forward<T8>(varName8)), _wiltlg_STRINGIZE(varName8)), \
+                                                TraceLoggingString(correlationVector, "__TlgCV__"), __VA_ARGS__); }
+
+#define DEFINE_TAGGED_TRACELOGGING_EVENT_PARAM9(EventId, VarType1, varName1, VarType2, varName2, VarType3, varName3, VarType4, varName4, VarType5, varName5, VarType6, varName6, VarType7, varName7, VarType8, varName8, VarType9, varName9, ...) \
+    template<typename T1, typename T2, typename T3, typename T4, typename T5, typename T6, typename T7, typename T8, typename T9> void EventId(T1 &&varName1, T2 &&varName2, T3 &&varName3, T4 &&varName4, T5 &&varName5, T6 &&varName6, T7 &&varName7, T8 &&varName8, T9 &&varName9) \
+    { __WI_TraceLoggingWriteTagged(*this, #EventId,  TraceLoggingValue(static_cast<VarType1>(wistd::forward<T1>(varName1)), _wiltlg_STRINGIZE(varName1)), \
+                                                TraceLoggingValue(static_cast<VarType2>(wistd::forward<T2>(varName2)), _wiltlg_STRINGIZE(varName2)), \
+                                                TraceLoggingValue(static_cast<VarType3>(wistd::forward<T3>(varName3)), _wiltlg_STRINGIZE(varName3)), \
+                                                TraceLoggingValue(static_cast<VarType4>(wistd::forward<T4>(varName4)), _wiltlg_STRINGIZE(varName4)), \
+                                                TraceLoggingValue(static_cast<VarType5>(wistd::forward<T5>(varName5)), _wiltlg_STRINGIZE(varName5)), \
+                                                TraceLoggingValue(static_cast<VarType6>(wistd::forward<T6>(varName6)), _wiltlg_STRINGIZE(varName6)), \
+                                                TraceLoggingValue(static_cast<VarType7>(wistd::forward<T7>(varName7)), _wiltlg_STRINGIZE(varName7)), \
+                                                TraceLoggingValue(static_cast<VarType8>(wistd::forward<T8>(varName8)), _wiltlg_STRINGIZE(varName8)), \
+                                                TraceLoggingValue(static_cast<VarType9>(wistd::forward<T9>(varName9)), _wiltlg_STRINGIZE(varName9)), __VA_ARGS__); }
+
+#define DEFINE_TAGGED_TRACELOGGING_EVENT_UINT32(EventId, varName, ...)  DEFINE_TAGGED_TRACELOGGING_EVENT_PARAM1(EventId, UINT32, varName, __VA_ARGS__)
+#define DEFINE_TAGGED_TRACELOGGING_EVENT_BOOL(EventId, varName, ...)    DEFINE_TAGGED_TRACELOGGING_EVENT_PARAM1(EventId, bool, varName, __VA_ARGS__)
+#define DEFINE_TAGGED_TRACELOGGING_EVENT_STRING(EventId, varName, ...)  DEFINE_TAGGED_TRACELOGGING_EVENT_PARAM1(EventId, PCWSTR, varName, __VA_ARGS__)
+
+
+// Internal MACRO implementation of TraceLogging classes.
+// Do NOT use these macros directly.
+
+#define __IMPLEMENT_TRACELOGGING_CLASS_BASE(TraceLoggingClassName, TraceLoggingProviderOwnerClassName) \
+    public: \
+        typedef TraceLoggingProviderOwnerClassName TraceLoggingType; \
+        static bool IsEnabled(UCHAR eventLevel = 0 /* WINEVENT_LEVEL_XXX, e.g. WINEVENT_LEVEL_VERBOSE */, ULONGLONG eventKeywords = 0 /* MICROSOFT_KEYWORD_XXX */) WI_NOEXCEPT \
+            { return Instance()->IsEnabled_(eventLevel, eventKeywords); } \
+        static TraceLoggingHProvider const Provider() WI_NOEXCEPT \
+            { return static_cast<TraceLoggingProvider *>(Instance())->Provider_(); } \
+        static void SetTelemetryEnabled(bool) WI_NOEXCEPT {} \
+        static void SetErrorReportingType(wil::ErrorReportingType type) WI_NOEXCEPT \
+            { return Instance()->SetErrorReportingType_(type); } \
+        static void __stdcall FallbackTelemetryCallback(bool alreadyReported, wil::FailureInfo const &failure) WI_NOEXCEPT \
+            { return Instance()->OnErrorReported(alreadyReported, failure); } \
+        WI_NODISCARD static wil::ActivityThreadWatcher WatchCurrentThread(PCSTR contextName) WI_NOEXCEPT \
+            { return wil::ActivityThreadWatcher(Instance(), contextName); } \
+        WI_NODISCARD static wil::ActivityThreadWatcher WatchCurrentThread(PCSTR contextName, _Printf_format_string_ PCSTR formatString, ...) WI_NOEXCEPT \
+            { va_list argList; va_start(argList, formatString); return wil::ActivityThreadWatcher(Instance(), contextName, formatString, argList); } \
+        __BEGIN_TRACELOGGING_ACTIVITY_CLASS(CallContext, wil::ActivityOptions::TelemetryOnFailure) \
+            __IMPLEMENT_CALLCONTEXT_CLASS(CallContext); \
+        __END_TRACELOGGING_ACTIVITY_CLASS(); \
+        static CallContext Start(PCSTR contextName) WI_NOEXCEPT \
+            { return CallContext(contextName, __nullptr, __nullptr); } \
+        static CallContext Start(PCSTR contextName, _Printf_format_string_ PCSTR formatString, ...) WI_NOEXCEPT \
+            { va_list argList; va_start(argList, formatString); return CallContext(contextName, formatString, argList); } \
+        static void TraceLoggingInfo(_Printf_format_string_ PCSTR formatString, ...) WI_NOEXCEPT \
+            { va_list argList; va_start(argList, formatString); return Instance()->ReportTraceLoggingMessage(false, formatString, argList); } \
+        static void TraceLoggingError(_Printf_format_string_ PCSTR formatString, ...) WI_NOEXCEPT \
+            { va_list argList; va_start(argList, formatString); return Instance()->ReportTraceLoggingMessage(true, formatString, argList); } \
+    private: \
+        TraceLoggingHProvider const Provider_() const WI_NOEXCEPT = delete; \
+        TraceLoggingClassName() WI_NOEXCEPT {}; \
+    protected: \
+        static TraceLoggingClassName* Instance() WI_NOEXCEPT \
+            { static wil::details::static_lazy<TraceLoggingClassName> wrapper; return wrapper.get([](){wrapper.cleanup();}); } \
+        friend class wil::details::static_lazy<TraceLoggingClassName>; \
+
+
+#define __IMPLEMENT_TRACELOGGING_CLASS_WITH_GROUP(TraceLoggingClassName, ProviderName, ProviderId, TraceLoggingOption) \
+    __IMPLEMENT_TRACELOGGING_CLASS_BASE(TraceLoggingClassName, TraceLoggingClassName) \
+    private: \
+        struct StaticHandle \
+        { \
+            TraceLoggingHProvider handle; \
+            StaticHandle() WI_NOEXCEPT \
+            { \
+               TRACELOGGING_DEFINE_PROVIDER_STORAGE(__hInner, ProviderName, ProviderId, TraceLoggingOption); \
+               _tlg_DefineProvider_annotation(TraceLoggingClassName, _Tlg##TraceLoggingClassName##Prov, 0, ProviderName); \
+               handle = &__hInner; \
+            } \
+        } m_staticHandle; \
+    protected: \
+        void Create() WI_NOEXCEPT \
+            { Register(m_staticHandle.handle); } \
+    public:
+
+#define __IMPLEMENT_TRACELOGGING_CLASS(TraceLoggingClassName, ProviderName, ProviderId) \
+    __IMPLEMENT_TRACELOGGING_CLASS_WITH_GROUP(TraceLoggingClassName, ProviderName, ProviderId, TraceLoggingOptionMicrosoftTelemetry())
+
+#define __IMPLEMENT_TRACELOGGING_CLASS_WITH_GROUP_CB(TraceLoggingClassName, ProviderName, ProviderId, TraceLoggingOption) \
+    __IMPLEMENT_TRACELOGGING_CLASS_BASE(TraceLoggingClassName, TraceLoggingClassName) \
+    private: \
+        struct StaticHandle \
+        { \
+            TraceLoggingHProvider handle; \
+            StaticHandle() WI_NOEXCEPT \
+            { \
+               TRACELOGGING_DEFINE_PROVIDER_STORAGE(__hInner, ProviderName, ProviderId, TraceLoggingOption); \
+               _tlg_DefineProvider_annotation(TraceLoggingClassName, _Tlg##TraceLoggingClassName##Prov, 0, ProviderName); \
+               handle = &__hInner; \
+            } \
+        } m_staticHandle; \
+        static VOID NTAPI Callback( _In_ const GUID* SourceId, \
+                ULONG ControlCode, \
+                UCHAR Level, \
+                ULONGLONG MatchAnyKeyword, \
+                ULONGLONG MatchAllKeyword, \
+                _In_opt_ EVENT_FILTER_DESCRIPTOR* FilterData, \
+                void* CallbackContext ); \
+    protected: \
+        void Create() WI_NOEXCEPT \
+            { Register(m_staticHandle.handle, &##TraceLoggingClassName##::Callback); } \
+    public:
+
+
+#define __IMPLEMENT_TRACELOGGING_CLASS_WITHOUT_TELEMETRY(TraceLoggingClassName, ProviderName, ProviderId) \
+    __IMPLEMENT_TRACELOGGING_CLASS_BASE(TraceLoggingClassName, TraceLoggingClassName) \
+    private: \
+        struct StaticHandle \
+        { \
+            TraceLoggingHProvider handle; \
+            StaticHandle() WI_NOEXCEPT \
+            { \
+               TRACELOGGING_DEFINE_PROVIDER_STORAGE(__hInner, ProviderName, ProviderId); \
+               _tlg_DefineProvider_annotation(TraceLoggingClassName, _Tlg##TraceLoggingClassName##Prov, 0, ProviderName); \
+               handle = &__hInner; \
+            } \
+        } m_staticHandle; \
+    protected: \
+        void Create() WI_NOEXCEPT \
+            { Register(m_staticHandle.handle); } \
+    public:
+
+#define DEFINE_TRACELOGGING_EVENT(EventId, ...) \
+    static void EventId() { TraceLoggingWrite(TraceLoggingType::Provider(), #EventId, __VA_ARGS__); }
+
+#define DEFINE_TRACELOGGING_EVENT_CV(EventId, ...) \
+    static void EventId(PCSTR correlationVector) \
+    { TraceLoggingWrite(TraceLoggingType::Provider(), #EventId, TraceLoggingString(correlationVector, "__TlgCV__"), __VA_ARGS__); }
+
+#ifdef _GENERIC_PARTB_FIELDS_ENABLED
+    #define DEFINE_TRACELOGGING_EVENT_PARAM1(EventId, VarType1, varName1, ...) \
+        template<typename T1> static void EventId(T1 &&varName1) \
+        { \
+            TraceLoggingWrite(TraceLoggingType::Provider(), #EventId, _GENERIC_PARTB_FIELDS_ENABLED, \
+                TraceLoggingValue(static_cast<VarType1>(wistd::forward<T1>(varName1)), _wiltlg_STRINGIZE(varName1)), __VA_ARGS__); \
+        }
+#else
+    #define DEFINE_TRACELOGGING_EVENT_PARAM1(EventId, VarType1, varName1, ...) \
+        template<typename T1> static void EventId(T1 &&varName1) \
+        { \
+            TraceLoggingWrite(TraceLoggingType::Provider(), #EventId, \
+                TraceLoggingValue(static_cast<VarType1>(wistd::forward<T1>(varName1)), _wiltlg_STRINGIZE(varName1)), __VA_ARGS__); \
+        }
+#endif
+
+#ifdef _GENERIC_PARTB_FIELDS_ENABLED
+    #define DEFINE_TRACELOGGING_EVENT_PARAM1_CV(EventId, VarType1, varName1, ...) \
+        template<typename T1> static void EventId(T1 &&varName1, PCSTR correlationVector) \
+        { \
+            TraceLoggingWrite(TraceLoggingType::Provider(), #EventId, _GENERIC_PARTB_FIELDS_ENABLED, \
+            TraceLoggingValue(static_cast<VarType1>(wistd::forward<T1>(varName1)), _wiltlg_STRINGIZE(varName1)), \
+            TraceLoggingString(correlationVector, "__TlgCV__"), __VA_ARGS__); \
+        }
+#else
+    #define DEFINE_TRACELOGGING_EVENT_PARAM1_CV(EventId, VarType1, varName1, ...) \
+        template<typename T1> static void EventId(T1 &&varName1, PCSTR correlationVector) \
+        { \
+            TraceLoggingWrite(TraceLoggingType::Provider(), #EventId, \
+            TraceLoggingValue(static_cast<VarType1>(wistd::forward<T1>(varName1)), _wiltlg_STRINGIZE(varName1)), \
+            TraceLoggingString(correlationVector, "__TlgCV__"), __VA_ARGS__); \
+        }
+#endif
+
+#ifdef _GENERIC_PARTB_FIELDS_ENABLED
+    #define DEFINE_TRACELOGGING_EVENT_PARAM2(EventId, VarType1, varName1, VarType2, varName2, ...) \
+        template<typename T1, typename T2> static void EventId(T1 &&varName1, T2 &&varName2) \
+        { \
+            TraceLoggingWrite(TraceLoggingType::Provider(), #EventId, _GENERIC_PARTB_FIELDS_ENABLED, \
+                TraceLoggingValue(static_cast<VarType1>(wistd::forward<T1>(varName1)), _wiltlg_STRINGIZE(varName1)), \
+                TraceLoggingValue(static_cast<VarType2>(wistd::forward<T2>(varName2)), _wiltlg_STRINGIZE(varName2)), __VA_ARGS__); \
+        }
+#else
+    #define DEFINE_TRACELOGGING_EVENT_PARAM2(EventId, VarType1, varName1, VarType2, varName2, ...) \
+        template<typename T1, typename T2> static void EventId(T1 &&varName1, T2 &&varName2) \
+        { \
+            TraceLoggingWrite(TraceLoggingType::Provider(), #EventId, \
+                TraceLoggingValue(static_cast<VarType1>(wistd::forward<T1>(varName1)), _wiltlg_STRINGIZE(varName1)), \
+                TraceLoggingValue(static_cast<VarType2>(wistd::forward<T2>(varName2)), _wiltlg_STRINGIZE(varName2)), __VA_ARGS__); \
+        }
+#endif
+
+#ifdef _GENERIC_PARTB_FIELDS_ENABLED
+    #define DEFINE_TRACELOGGING_EVENT_PARAM2_CV(EventId, VarType1, varName1, VarType2, varName2, ...) \
+        template<typename T1, typename T2> static void EventId(T1 &&varName1, T2 &&varName2, PCSTR correlationVector) \
+        { \
+            TraceLoggingWrite(TraceLoggingType::Provider(), #EventId, _GENERIC_PARTB_FIELDS_ENABLED, \
+                TraceLoggingValue(static_cast<VarType1>(wistd::forward<T1>(varName1)), _wiltlg_STRINGIZE(varName1)), \
+                TraceLoggingValue(static_cast<VarType2>(wistd::forward<T2>(varName2)), _wiltlg_STRINGIZE(varName2)), \
+                TraceLoggingString(correlationVector, "__TlgCV__"), __VA_ARGS__); \
+        }
+#else
+    #define DEFINE_TRACELOGGING_EVENT_PARAM2_CV(EventId, VarType1, varName1, VarType2, varName2, ...) \
+    template<typename T1, typename T2> static void EventId(T1 &&varName1, T2 &&varName2, PCSTR correlationVector) \
+    { \
+        TraceLoggingWrite(TraceLoggingType::Provider(), #EventId, \
+            TraceLoggingValue(static_cast<VarType1>(wistd::forward<T1>(varName1)), _wiltlg_STRINGIZE(varName1)), \
+            TraceLoggingValue(static_cast<VarType2>(wistd::forward<T2>(varName2)), _wiltlg_STRINGIZE(varName2)), \
+            TraceLoggingString(correlationVector, "__TlgCV__"), __VA_ARGS__); \
+    }
+#endif
+
+#ifdef _GENERIC_PARTB_FIELDS_ENABLED
+    #define DEFINE_TRACELOGGING_EVENT_PARAM3(EventId, VarType1, varName1, VarType2, varName2, VarType3, varName3, ...) \
+    template<typename T1, typename T2, typename T3> static void EventId(T1 &&varName1, T2 &&varName2, T3 &&varName3) \
+    { \
+        TraceLoggingWrite(TraceLoggingType::Provider(), #EventId, _GENERIC_PARTB_FIELDS_ENABLED, \
+            TraceLoggingValue(static_cast<VarType1>(wistd::forward<T1>(varName1)), _wiltlg_STRINGIZE(varName1)), \
+            TraceLoggingValue(static_cast<VarType2>(wistd::forward<T2>(varName2)), _wiltlg_STRINGIZE(varName2)), \
+            TraceLoggingValue(static_cast<VarType3>(wistd::forward<T3>(varName3)), _wiltlg_STRINGIZE(varName3)), __VA_ARGS__); \
+    }
+#else
+    #define DEFINE_TRACELOGGING_EVENT_PARAM3(EventId, VarType1, varName1, VarType2, varName2, VarType3, varName3, ...) \
+        template<typename T1, typename T2, typename T3> static void EventId(T1 &&varName1, T2 &&varName2, T3 &&varName3) \
+        { \
+            TraceLoggingWrite(TraceLoggingType::Provider(), #EventId, \
+                TraceLoggingValue(static_cast<VarType1>(wistd::forward<T1>(varName1)), _wiltlg_STRINGIZE(varName1)), \
+                TraceLoggingValue(static_cast<VarType2>(wistd::forward<T2>(varName2)), _wiltlg_STRINGIZE(varName2)), \
+                TraceLoggingValue(static_cast<VarType3>(wistd::forward<T3>(varName3)), _wiltlg_STRINGIZE(varName3)), __VA_ARGS__); \
+        }
+#endif
+
+#ifdef _GENERIC_PARTB_FIELDS_ENABLED
+    #define DEFINE_TRACELOGGING_EVENT_PARAM3_CV(EventId, VarType1, varName1, VarType2, varName2, VarType3, varName3, ...) \
+        template<typename T1, typename T2, typename T3> static void EventId(T1 &&varName1, T2 &&varName2, T3 &&varName3, PCSTR correlationVector) \
+        { \
+            TraceLoggingWrite(TraceLoggingType::Provider(), #EventId, _GENERIC_PARTB_FIELDS_ENABLED, \
+                TraceLoggingValue(static_cast<VarType1>(wistd::forward<T1>(varName1)), _wiltlg_STRINGIZE(varName1)), \
+                TraceLoggingValue(static_cast<VarType2>(wistd::forward<T2>(varName2)), _wiltlg_STRINGIZE(varName2)), \
+                TraceLoggingValue(static_cast<VarType3>(wistd::forward<T3>(varName3)), _wiltlg_STRINGIZE(varName3)), \
+                TraceLoggingString(correlationVector, "__TlgCV__"), __VA_ARGS__); \
+        }
+#else
+    #define DEFINE_TRACELOGGING_EVENT_PARAM3_CV(EventId, VarType1, varName1, VarType2, varName2, VarType3, varName3, ...) \
+        template<typename T1, typename T2, typename T3> static void EventId(T1 &&varName1, T2 &&varName2, T3 &&varName3, PCSTR correlationVector) \
+        { \
+            TraceLoggingWrite(TraceLoggingType::Provider(), #EventId, \
+                TraceLoggingValue(static_cast<VarType1>(wistd::forward<T1>(varName1)), _wiltlg_STRINGIZE(varName1)), \
+                TraceLoggingValue(static_cast<VarType2>(wistd::forward<T2>(varName2)), _wiltlg_STRINGIZE(varName2)), \
+                TraceLoggingValue(static_cast<VarType3>(wistd::forward<T3>(varName3)), _wiltlg_STRINGIZE(varName3)), \
+                TraceLoggingString(correlationVector, "__TlgCV__"), __VA_ARGS__); \
+        }
+#endif
+
+#ifdef _GENERIC_PARTB_FIELDS_ENABLED
+    #define DEFINE_TRACELOGGING_EVENT_PARAM4(EventId, VarType1, varName1, VarType2, varName2, VarType3, varName3, VarType4, varName4, ...) \
+        template<typename T1, typename T2, typename T3, typename T4> static void EventId(T1 &&varName1, T2 &&varName2, T3 &&varName3, T4 &&varName4) \
+        { \
+            TraceLoggingWrite(TraceLoggingType::Provider(), #EventId, _GENERIC_PARTB_FIELDS_ENABLED, \
+                TraceLoggingValue(static_cast<VarType1>(wistd::forward<T1>(varName1)), _wiltlg_STRINGIZE(varName1)), \
+                TraceLoggingValue(static_cast<VarType2>(wistd::forward<T2>(varName2)), _wiltlg_STRINGIZE(varName2)), \
+                TraceLoggingValue(static_cast<VarType3>(wistd::forward<T3>(varName3)), _wiltlg_STRINGIZE(varName3)), \
+                TraceLoggingValue(static_cast<VarType4>(wistd::forward<T4>(varName4)), _wiltlg_STRINGIZE(varName4)), __VA_ARGS__); \
+        }
+#else
+    #define DEFINE_TRACELOGGING_EVENT_PARAM4(EventId, VarType1, varName1, VarType2, varName2, VarType3, varName3, VarType4, varName4, ...) \
+        template<typename T1, typename T2, typename T3, typename T4> static void EventId(T1 &&varName1, T2 &&varName2, T3 &&varName3, T4 &&varName4) \
+        { TraceLoggingWrite(TraceLoggingType::Provider(), #EventId,   TraceLoggingValue(static_cast<VarType1>(wistd::forward<T1>(varName1)), _wiltlg_STRINGIZE(varName1)), \
+                                                    TraceLoggingValue(static_cast<VarType2>(wistd::forward<T2>(varName2)), _wiltlg_STRINGIZE(varName2)), \
+                                                    TraceLoggingValue(static_cast<VarType3>(wistd::forward<T3>(varName3)), _wiltlg_STRINGIZE(varName3)), \
+                                                    TraceLoggingValue(static_cast<VarType4>(wistd::forward<T4>(varName4)), _wiltlg_STRINGIZE(varName4)), __VA_ARGS__); }
+
+#endif
+
+#ifdef _GENERIC_PARTB_FIELDS_ENABLED
+    #define DEFINE_TRACELOGGING_EVENT_PARAM4_CV(EventId, VarType1, varName1, VarType2, varName2, VarType3, varName3, VarType4, varName4, ...) \
+        template<typename T1, typename T2, typename T3, typename T4> static void EventId(T1 &&varName1, T2 &&varName2, T3 &&varName3, T4 &&varName4, PCSTR correlationVector) \
+        { \
+            TraceLoggingWrite(TraceLoggingType::Provider(), #EventId, _GENERIC_PARTB_FIELDS_ENABLED, \
+                TraceLoggingValue(static_cast<VarType1>(wistd::forward<T1>(varName1)), _wiltlg_STRINGIZE(varName1)), \
+                TraceLoggingValue(static_cast<VarType2>(wistd::forward<T2>(varName2)), _wiltlg_STRINGIZE(varName2)), \
+                TraceLoggingValue(static_cast<VarType3>(wistd::forward<T3>(varName3)), _wiltlg_STRINGIZE(varName3)), \
+                TraceLoggingValue(static_cast<VarType4>(wistd::forward<T4>(varName4)), _wiltlg_STRINGIZE(varName4)), \
+                TraceLoggingString(correlationVector, "__TlgCV__"), __VA_ARGS__); \
+        }
+#else
+    #define DEFINE_TRACELOGGING_EVENT_PARAM4_CV(EventId, VarType1, varName1, VarType2, varName2, VarType3, varName3, VarType4, varName4, ...) \
+        template<typename T1, typename T2, typename T3, typename T4> static void EventId(T1 &&varName1, T2 &&varName2, T3 &&varName3, T4 &&varName4, PCSTR correlationVector) \
+        { TraceLoggingWrite(TraceLoggingType::Provider(), #EventId,   TraceLoggingValue(static_cast<VarType1>(wistd::forward<T1>(varName1)), _wiltlg_STRINGIZE(varName1)), \
+                                                    TraceLoggingValue(static_cast<VarType2>(wistd::forward<T2>(varName2)), _wiltlg_STRINGIZE(varName2)), \
+                                                    TraceLoggingValue(static_cast<VarType3>(wistd::forward<T3>(varName3)), _wiltlg_STRINGIZE(varName3)), \
+                                                    TraceLoggingValue(static_cast<VarType4>(wistd::forward<T4>(varName4)), _wiltlg_STRINGIZE(varName4)), \
+                                                    TraceLoggingString(correlationVector, "__TlgCV__"), __VA_ARGS__); \
+        }
+#endif
+
+#ifdef _GENERIC_PARTB_FIELDS_ENABLED
+    #define DEFINE_TRACELOGGING_EVENT_PARAM5(EventId, VarType1, varName1, VarType2, varName2, VarType3, varName3, VarType4, varName4, VarType5, varName5, ...) \
+        template<typename T1, typename T2, typename T3, typename T4, typename T5> static void EventId(T1 &&varName1, T2 &&varName2, T3 &&varName3, T4 &&varName4, T5 &&varName5) \
+        { \
+            TraceLoggingWrite(TraceLoggingType::Provider(), #EventId, _GENERIC_PARTB_FIELDS_ENABLED, \
+                TraceLoggingValue(static_cast<VarType1>(wistd::forward<T1>(varName1)), _wiltlg_STRINGIZE(varName1)), \
+                TraceLoggingValue(static_cast<VarType2>(wistd::forward<T2>(varName2)), _wiltlg_STRINGIZE(varName2)), \
+                TraceLoggingValue(static_cast<VarType3>(wistd::forward<T3>(varName3)), _wiltlg_STRINGIZE(varName3)), \
+                TraceLoggingValue(static_cast<VarType4>(wistd::forward<T4>(varName4)), _wiltlg_STRINGIZE(varName4)), \
+                TraceLoggingValue(static_cast<VarType5>(wistd::forward<T5>(varName5)), _wiltlg_STRINGIZE(varName5)), __VA_ARGS__); \
+        }
+#else
+    #define DEFINE_TRACELOGGING_EVENT_PARAM5(EventId, VarType1, varName1, VarType2, varName2, VarType3, varName3, VarType4, varName4, VarType5, varName5, ...) \
+        template<typename T1, typename T2, typename T3, typename T4, typename T5> static void EventId(T1 &&varName1, T2 &&varName2, T3 &&varName3, T4 &&varName4, T5 &&varName5) \
+        { \
+            TraceLoggingWrite(TraceLoggingType::Provider(), #EventId, \
+                TraceLoggingValue(static_cast<VarType1>(wistd::forward<T1>(varName1)), _wiltlg_STRINGIZE(varName1)), \
+                TraceLoggingValue(static_cast<VarType2>(wistd::forward<T2>(varName2)), _wiltlg_STRINGIZE(varName2)), \
+                TraceLoggingValue(static_cast<VarType3>(wistd::forward<T3>(varName3)), _wiltlg_STRINGIZE(varName3)), \
+                TraceLoggingValue(static_cast<VarType4>(wistd::forward<T4>(varName4)), _wiltlg_STRINGIZE(varName4)), \
+                TraceLoggingValue(static_cast<VarType5>(wistd::forward<T5>(varName5)), _wiltlg_STRINGIZE(varName5)), __VA_ARGS__); \
+        }
+#endif
+
+#ifdef _GENERIC_PARTB_FIELDS_ENABLED
+    #define DEFINE_TRACELOGGING_EVENT_PARAM5_CV(EventId, VarType1, varName1, VarType2, varName2, VarType3, varName3, VarType4, varName4, VarType5, varName5, ...) \
+        template<typename T1, typename T2, typename T3, typename T4, typename T5> static void EventId(T1 &&varName1, T2 &&varName2, T3 &&varName3, T4 &&varName4, T5 &&varName5, PCSTR correlationVector) \
+        { \
+            TraceLoggingWrite(TraceLoggingType::Provider(), #EventId, _GENERIC_PARTB_FIELDS_ENABLED, \
+                TraceLoggingValue(static_cast<VarType1>(wistd::forward<T1>(varName1)), _wiltlg_STRINGIZE(varName1)), \
+                TraceLoggingValue(static_cast<VarType2>(wistd::forward<T2>(varName2)), _wiltlg_STRINGIZE(varName2)), \
+                TraceLoggingValue(static_cast<VarType3>(wistd::forward<T3>(varName3)), _wiltlg_STRINGIZE(varName3)), \
+                TraceLoggingValue(static_cast<VarType4>(wistd::forward<T4>(varName4)), _wiltlg_STRINGIZE(varName4)), \
+                TraceLoggingValue(static_cast<VarType5>(wistd::forward<T5>(varName5)), _wiltlg_STRINGIZE(varName5)), \
+                TraceLoggingString(correlationVector, "__TlgCV__"), __VA_ARGS__); \
+        }
+#else
+    #define DEFINE_TRACELOGGING_EVENT_PARAM5_CV(EventId, VarType1, varName1, VarType2, varName2, VarType3, varName3, VarType4, varName4, VarType5, varName5, ...) \
+        template<typename T1, typename T2, typename T3, typename T4, typename T5> static void EventId(T1 &&varName1, T2 &&varName2, T3 &&varName3, T4 &&varName4, T5 &&varName5, PCSTR correlationVector) \
+        { TraceLoggingWrite(TraceLoggingType::Provider(), #EventId,   TraceLoggingValue(static_cast<VarType1>(wistd::forward<T1>(varName1)), _wiltlg_STRINGIZE(varName1)), \
+                                                    TraceLoggingValue(static_cast<VarType2>(wistd::forward<T2>(varName2)), _wiltlg_STRINGIZE(varName2)), \
+                                                    TraceLoggingValue(static_cast<VarType3>(wistd::forward<T3>(varName3)), _wiltlg_STRINGIZE(varName3)), \
+                                                    TraceLoggingValue(static_cast<VarType4>(wistd::forward<T4>(varName4)), _wiltlg_STRINGIZE(varName4)), \
+                                                    TraceLoggingValue(static_cast<VarType5>(wistd::forward<T5>(varName5)), _wiltlg_STRINGIZE(varName5)), \
+                                                    TraceLoggingString(correlationVector, "__TlgCV__"), __VA_ARGS__); }
+#endif
+
+#ifdef _GENERIC_PARTB_FIELDS_ENABLED
+    #define DEFINE_TRACELOGGING_EVENT_PARAM6(EventId, VarType1, varName1, VarType2, varName2, VarType3, varName3, VarType4, varName4, VarType5, varName5, VarType6, varName6, ...) \
+        template<typename T1, typename T2, typename T3, typename T4, typename T5, typename T6> static void EventId(T1 &&varName1, T2 &&varName2, T3 &&varName3, T4 &&varName4, T5 &&varName5, T6 &&varName6) \
+        { \
+            TraceLoggingWrite(TraceLoggingType::Provider(), #EventId, _GENERIC_PARTB_FIELDS_ENABLED, \
+                TraceLoggingValue(static_cast<VarType1>(wistd::forward<T1>(varName1)), _wiltlg_STRINGIZE(varName1)), \
+                TraceLoggingValue(static_cast<VarType2>(wistd::forward<T2>(varName2)), _wiltlg_STRINGIZE(varName2)), \
+                TraceLoggingValue(static_cast<VarType3>(wistd::forward<T3>(varName3)), _wiltlg_STRINGIZE(varName3)), \
+                TraceLoggingValue(static_cast<VarType4>(wistd::forward<T4>(varName4)), _wiltlg_STRINGIZE(varName4)), \
+                TraceLoggingValue(static_cast<VarType5>(wistd::forward<T5>(varName5)), _wiltlg_STRINGIZE(varName5)), \
+                TraceLoggingValue(static_cast<VarType6>(wistd::forward<T6>(varName6)), _wiltlg_STRINGIZE(varName6)), \
+                __VA_ARGS__); \
+        }
+#else
+    #define DEFINE_TRACELOGGING_EVENT_PARAM6(EventId, VarType1, varName1, VarType2, varName2, VarType3, varName3, VarType4, varName4, VarType5, varName5, VarType6, varName6, ...) \
+        template<typename T1, typename T2, typename T3, typename T4, typename T5, typename T6> static void EventId(T1 &&varName1, T2 &&varName2, T3 &&varName3, T4 &&varName4, T5 &&varName5, T6 &&varName6) \
+        { TraceLoggingWrite(TraceLoggingType::Provider(), #EventId,   TraceLoggingValue(static_cast<VarType1>(wistd::forward<T1>(varName1)), _wiltlg_STRINGIZE(varName1)), \
+                                                    TraceLoggingValue(static_cast<VarType2>(wistd::forward<T2>(varName2)), _wiltlg_STRINGIZE(varName2)), \
+                                                    TraceLoggingValue(static_cast<VarType3>(wistd::forward<T3>(varName3)), _wiltlg_STRINGIZE(varName3)), \
+                                                    TraceLoggingValue(static_cast<VarType4>(wistd::forward<T4>(varName4)), _wiltlg_STRINGIZE(varName4)), \
+                                                    TraceLoggingValue(static_cast<VarType5>(wistd::forward<T5>(varName5)), _wiltlg_STRINGIZE(varName5)), \
+                                                    TraceLoggingValue(static_cast<VarType6>(wistd::forward<T6>(varName6)), _wiltlg_STRINGIZE(varName6)), __VA_ARGS__); }
+#endif
+
+#ifdef _GENERIC_PARTB_FIELDS_ENABLED
+    #define DEFINE_TRACELOGGING_EVENT_PARAM6_CV(EventId, VarType1, varName1, VarType2, varName2, VarType3, varName3, VarType4, varName4, VarType5, varName5, VarType6, varName6, ...) \
+        template<typename T1, typename T2, typename T3, typename T4, typename T5, typename T6> static void EventId(T1 &&varName1, T2 &&varName2, T3 &&varName3, T4 &&varName4, T5 &&varName5, T6 &&varName6, PCSTR correlationVector) \
+        { \
+            TraceLoggingWrite(TraceLoggingType::Provider(), #EventId, _GENERIC_PARTB_FIELDS_ENABLED, \
+                TraceLoggingValue(static_cast<VarType1>(wistd::forward<T1>(varName1)), _wiltlg_STRINGIZE(varName1)), \
+                TraceLoggingValue(static_cast<VarType2>(wistd::forward<T2>(varName2)), _wiltlg_STRINGIZE(varName2)), \
+                TraceLoggingValue(static_cast<VarType3>(wistd::forward<T3>(varName3)), _wiltlg_STRINGIZE(varName3)), \
+                TraceLoggingValue(static_cast<VarType4>(wistd::forward<T4>(varName4)), _wiltlg_STRINGIZE(varName4)), \
+                TraceLoggingValue(static_cast<VarType5>(wistd::forward<T5>(varName5)), _wiltlg_STRINGIZE(varName5)), \
+                TraceLoggingValue(static_cast<VarType6>(wistd::forward<T6>(varName6)), _wiltlg_STRINGIZE(varName6)), \
+                TraceLoggingString(correlationVector, "__TlgCV__"), __VA_ARGS__); \
+        }
+#else
+    #define DEFINE_TRACELOGGING_EVENT_PARAM6_CV(EventId, VarType1, varName1, VarType2, varName2, VarType3, varName3, VarType4, varName4, VarType5, varName5, VarType6, varName6, ...) \
+        template<typename T1, typename T2, typename T3, typename T4, typename T5, typename T6> static void EventId(T1 &&varName1, T2 &&varName2, T3 &&varName3, T4 &&varName4, T5 &&varName5, T6 &&varName6, PCSTR correlationVector) \
+        { TraceLoggingWrite(TraceLoggingType::Provider(), #EventId,   TraceLoggingValue(static_cast<VarType1>(wistd::forward<T1>(varName1)), _wiltlg_STRINGIZE(varName1)), \
+                                                    TraceLoggingValue(static_cast<VarType2>(wistd::forward<T2>(varName2)), _wiltlg_STRINGIZE(varName2)), \
+                                                    TraceLoggingValue(static_cast<VarType3>(wistd::forward<T3>(varName3)), _wiltlg_STRINGIZE(varName3)), \
+                                                    TraceLoggingValue(static_cast<VarType4>(wistd::forward<T4>(varName4)), _wiltlg_STRINGIZE(varName4)), \
+                                                    TraceLoggingValue(static_cast<VarType5>(wistd::forward<T5>(varName5)), _wiltlg_STRINGIZE(varName5)), \
+                                                    TraceLoggingValue(static_cast<VarType6>(wistd::forward<T6>(varName6)), _wiltlg_STRINGIZE(varName6)), \
+                                                    TraceLoggingString(correlationVector, "__TlgCV__"), __VA_ARGS__); }
+#endif
+
+#ifdef _GENERIC_PARTB_FIELDS_ENABLED
+    #define DEFINE_TRACELOGGING_EVENT_PARAM7(EventId, VarType1, varName1, VarType2, varName2, VarType3, varName3, VarType4, varName4, VarType5, varName5, VarType6, varName6, VarType7, varName7, ...) \
+        template<typename T1, typename T2, typename T3, typename T4, typename T5, typename T6, typename T7> static void EventId(T1 &&varName1, T2 &&varName2, T3 &&varName3, T4 &&varName4, T5 &&varName5, T6 &&varName6, T7 &&varName7) \
+        { \
+            TraceLoggingWrite(TraceLoggingType::Provider(), #EventId, _GENERIC_PARTB_FIELDS_ENABLED, \
+                TraceLoggingValue(static_cast<VarType1>(wistd::forward<T1>(varName1)), _wiltlg_STRINGIZE(varName1)), \
+                TraceLoggingValue(static_cast<VarType2>(wistd::forward<T2>(varName2)), _wiltlg_STRINGIZE(varName2)), \
+                TraceLoggingValue(static_cast<VarType3>(wistd::forward<T3>(varName3)), _wiltlg_STRINGIZE(varName3)), \
+                TraceLoggingValue(static_cast<VarType4>(wistd::forward<T4>(varName4)), _wiltlg_STRINGIZE(varName4)), \
+                TraceLoggingValue(static_cast<VarType5>(wistd::forward<T5>(varName5)), _wiltlg_STRINGIZE(varName5)), \
+                TraceLoggingValue(static_cast<VarType6>(wistd::forward<T6>(varName6)), _wiltlg_STRINGIZE(varName6)), \
+                TraceLoggingValue(static_cast<VarType7>(wistd::forward<T7>(varName7)), _wiltlg_STRINGIZE(varName7)), __VA_ARGS__); \
+        }
+#else
+    #define DEFINE_TRACELOGGING_EVENT_PARAM7(EventId, VarType1, varName1, VarType2, varName2, VarType3, varName3, VarType4, varName4, VarType5, varName5, VarType6, varName6, VarType7, varName7, ...) \
+        template<typename T1, typename T2, typename T3, typename T4, typename T5, typename T6, typename T7> static void EventId(T1 &&varName1, T2 &&varName2, T3 &&varName3, T4 &&varName4, T5 &&varName5, T6 &&varName6, T7 &&varName7) \
+        { TraceLoggingWrite(TraceLoggingType::Provider(), #EventId,   TraceLoggingValue(static_cast<VarType1>(wistd::forward<T1>(varName1)), _wiltlg_STRINGIZE(varName1)), \
+                                                    TraceLoggingValue(static_cast<VarType2>(wistd::forward<T2>(varName2)), _wiltlg_STRINGIZE(varName2)), \
+                                                    TraceLoggingValue(static_cast<VarType3>(wistd::forward<T3>(varName3)), _wiltlg_STRINGIZE(varName3)), \
+                                                    TraceLoggingValue(static_cast<VarType4>(wistd::forward<T4>(varName4)), _wiltlg_STRINGIZE(varName4)), \
+                                                    TraceLoggingValue(static_cast<VarType5>(wistd::forward<T5>(varName5)), _wiltlg_STRINGIZE(varName5)), \
+                                                    TraceLoggingValue(static_cast<VarType6>(wistd::forward<T6>(varName6)), _wiltlg_STRINGIZE(varName6)), \
+                                                    TraceLoggingValue(static_cast<VarType7>(wistd::forward<T7>(varName7)), _wiltlg_STRINGIZE(varName7)), __VA_ARGS__); }
+#endif
+
+#ifdef _GENERIC_PARTB_FIELDS_ENABLED
+    #define DEFINE_TRACELOGGING_EVENT_PARAM7_CV(EventId, VarType1, varName1, VarType2, varName2, VarType3, varName3, VarType4, varName4, VarType5, varName5, VarType6, varName6, VarType7, varName7, ...) \
+        template<typename T1, typename T2, typename T3, typename T4, typename T5, typename T6, typename T7> static void EventId(T1 &&varName1, T2 &&varName2, T3 &&varName3, T4 &&varName4, T5 &&varName5, T6 &&varName6, T7 &&varName7, PCSTR correlationVector) \
+        { \
+            TraceLoggingWrite(TraceLoggingType::Provider(), #EventId, _GENERIC_PARTB_FIELDS_ENABLED, \
+                TraceLoggingValue(static_cast<VarType1>(wistd::forward<T1>(varName1)), _wiltlg_STRINGIZE(varName1)), \
+                TraceLoggingValue(static_cast<VarType2>(wistd::forward<T2>(varName2)), _wiltlg_STRINGIZE(varName2)), \
+                TraceLoggingValue(static_cast<VarType3>(wistd::forward<T3>(varName3)), _wiltlg_STRINGIZE(varName3)), \
+                TraceLoggingValue(static_cast<VarType4>(wistd::forward<T4>(varName4)), _wiltlg_STRINGIZE(varName4)), \
+                TraceLoggingValue(static_cast<VarType5>(wistd::forward<T5>(varName5)), _wiltlg_STRINGIZE(varName5)), \
+                TraceLoggingValue(static_cast<VarType6>(wistd::forward<T6>(varName6)), _wiltlg_STRINGIZE(varName6)), \
+                TraceLoggingValue(static_cast<VarType7>(wistd::forward<T7>(varName7)), _wiltlg_STRINGIZE(varName7)), \
+                TraceLoggingString(correlationVector, "__TlgCV__"), __VA_ARGS__); \
+        }
+#else
+    #define DEFINE_TRACELOGGING_EVENT_PARAM7_CV(EventId, VarType1, varName1, VarType2, varName2, VarType3, varName3, VarType4, varName4, VarType5, varName5, VarType6, varName6, VarType7, varName7, ...) \
+        template<typename T1, typename T2, typename T3, typename T4, typename T5, typename T6, typename T7> static void EventId(T1 &&varName1, T2 &&varName2, T3 &&varName3, T4 &&varName4, T5 &&varName5, T6 &&varName6, T7 &&varName7, PCSTR correlationVector) \
+        { TraceLoggingWrite(TraceLoggingType::Provider(), #EventId,   TraceLoggingValue(static_cast<VarType1>(wistd::forward<T1>(varName1)), _wiltlg_STRINGIZE(varName1)), \
+                                                    TraceLoggingValue(static_cast<VarType2>(wistd::forward<T2>(varName2)), _wiltlg_STRINGIZE(varName2)), \
+                                                    TraceLoggingValue(static_cast<VarType3>(wistd::forward<T3>(varName3)), _wiltlg_STRINGIZE(varName3)), \
+                                                    TraceLoggingValue(static_cast<VarType4>(wistd::forward<T4>(varName4)), _wiltlg_STRINGIZE(varName4)), \
+                                                    TraceLoggingValue(static_cast<VarType5>(wistd::forward<T5>(varName5)), _wiltlg_STRINGIZE(varName5)), \
+                                                    TraceLoggingValue(static_cast<VarType6>(wistd::forward<T6>(varName6)), _wiltlg_STRINGIZE(varName6)), \
+                                                    TraceLoggingValue(static_cast<VarType7>(wistd::forward<T7>(varName7)), _wiltlg_STRINGIZE(varName7)), \
+                                                    TraceLoggingString(correlationVector, "__TlgCV__"), __VA_ARGS__); }
+#endif
+
+#ifdef _GENERIC_PARTB_FIELDS_ENABLED
+    #define DEFINE_TRACELOGGING_EVENT_PARAM8(EventId, VarType1, varName1, VarType2, varName2, VarType3, varName3, VarType4, varName4, VarType5, varName5, VarType6, varName6, VarType7, varName7, VarType8, varName8, ...) \
+        template<typename T1, typename T2, typename T3, typename T4, typename T5, typename T6, typename T7, typename T8> static void EventId(T1 &&varName1, T2 &&varName2, T3 &&varName3, T4 &&varName4, T5 &&varName5, T6 &&varName6, T7 &&varName7, T8 &&varName8) \
+        { \
+            TraceLoggingWrite(TraceLoggingType::Provider(), #EventId, _GENERIC_PARTB_FIELDS_ENABLED, \
+                TraceLoggingValue(static_cast<VarType1>(wistd::forward<T1>(varName1)), _wiltlg_STRINGIZE(varName1)), \
+                TraceLoggingValue(static_cast<VarType2>(wistd::forward<T2>(varName2)), _wiltlg_STRINGIZE(varName2)), \
+                TraceLoggingValue(static_cast<VarType3>(wistd::forward<T3>(varName3)), _wiltlg_STRINGIZE(varName3)), \
+                TraceLoggingValue(static_cast<VarType4>(wistd::forward<T4>(varName4)), _wiltlg_STRINGIZE(varName4)), \
+                TraceLoggingValue(static_cast<VarType5>(wistd::forward<T5>(varName5)), _wiltlg_STRINGIZE(varName5)), \
+                TraceLoggingValue(static_cast<VarType6>(wistd::forward<T6>(varName6)), _wiltlg_STRINGIZE(varName6)), \
+                TraceLoggingValue(static_cast<VarType7>(wistd::forward<T7>(varName7)), _wiltlg_STRINGIZE(varName7)), \
+                TraceLoggingValue(static_cast<VarType8>(wistd::forward<T8>(varName8)), _wiltlg_STRINGIZE(varName8)), __VA_ARGS__); \
+        }
+#else
+    #define DEFINE_TRACELOGGING_EVENT_PARAM8(EventId, VarType1, varName1, VarType2, varName2, VarType3, varName3, VarType4, varName4, VarType5, varName5, VarType6, varName6, VarType7, varName7, VarType8, varName8, ...) \
+        template<typename T1, typename T2, typename T3, typename T4, typename T5, typename T6, typename T7, typename T8> static void EventId(T1 &&varName1, T2 &&varName2, T3 &&varName3, T4 &&varName4, T5 &&varName5, T6 &&varName6, T7 &&varName7, T8 &&varName8) \
+        { TraceLoggingWrite(TraceLoggingType::Provider(), #EventId,   TraceLoggingValue(static_cast<VarType1>(wistd::forward<T1>(varName1)), _wiltlg_STRINGIZE(varName1)), \
+                                                    TraceLoggingValue(static_cast<VarType2>(wistd::forward<T2>(varName2)), _wiltlg_STRINGIZE(varName2)), \
+                                                    TraceLoggingValue(static_cast<VarType3>(wistd::forward<T3>(varName3)), _wiltlg_STRINGIZE(varName3)), \
+                                                    TraceLoggingValue(static_cast<VarType4>(wistd::forward<T4>(varName4)), _wiltlg_STRINGIZE(varName4)), \
+                                                    TraceLoggingValue(static_cast<VarType5>(wistd::forward<T5>(varName5)), _wiltlg_STRINGIZE(varName5)), \
+                                                    TraceLoggingValue(static_cast<VarType6>(wistd::forward<T6>(varName6)), _wiltlg_STRINGIZE(varName6)), \
+                                                    TraceLoggingValue(static_cast<VarType7>(wistd::forward<T7>(varName7)), _wiltlg_STRINGIZE(varName7)), \
+                                                    TraceLoggingValue(static_cast<VarType8>(wistd::forward<T8>(varName8)), _wiltlg_STRINGIZE(varName8)), __VA_ARGS__); }
+#endif
+
+#ifdef _GENERIC_PARTB_FIELDS_ENABLED
+    #define DEFINE_TRACELOGGING_EVENT_PARAM8_CV(EventId, VarType1, varName1, VarType2, varName2, VarType3, varName3, VarType4, varName4, VarType5, varName5, VarType6, varName6, VarType7, varName7, VarType8, varName8, ...) \
+        template<typename T1, typename T2, typename T3, typename T4, typename T5, typename T6, typename T7, typename T8> static void EventId(T1 &&varName1, T2 &&varName2, T3 &&varName3, T4 &&varName4, T5 &&varName5, T6 &&varName6, T7 &&varName7, T8 &&varName8, PCSTR correlationVector) \
+        { \
+            TraceLoggingWrite(TraceLoggingType::Provider(), #EventId, _GENERIC_PARTB_FIELDS_ENABLED, \
+                TraceLoggingValue(static_cast<VarType1>(wistd::forward<T1>(varName1)), _wiltlg_STRINGIZE(varName1)), \
+                TraceLoggingValue(static_cast<VarType2>(wistd::forward<T2>(varName2)), _wiltlg_STRINGIZE(varName2)), \
+                TraceLoggingValue(static_cast<VarType3>(wistd::forward<T3>(varName3)), _wiltlg_STRINGIZE(varName3)), \
+                TraceLoggingValue(static_cast<VarType4>(wistd::forward<T4>(varName4)), _wiltlg_STRINGIZE(varName4)), \
+                TraceLoggingValue(static_cast<VarType5>(wistd::forward<T5>(varName5)), _wiltlg_STRINGIZE(varName5)), \
+                TraceLoggingValue(static_cast<VarType6>(wistd::forward<T6>(varName6)), _wiltlg_STRINGIZE(varName6)), \
+                TraceLoggingValue(static_cast<VarType7>(wistd::forward<T7>(varName7)), _wiltlg_STRINGIZE(varName7)), \
+                TraceLoggingValue(static_cast<VarType8>(wistd::forward<T8>(varName8)), _wiltlg_STRINGIZE(varName8)), \
+                TraceLoggingString(correlationVector, "__TlgCV__"), __VA_ARGS__); \
+        }
+#else
+    #define DEFINE_TRACELOGGING_EVENT_PARAM8_CV(EventId, VarType1, varName1, VarType2, varName2, VarType3, varName3, VarType4, varName4, VarType5, varName5, VarType6, varName6, VarType7, varName7, VarType8, varName8, ...) \
+        template<typename T1, typename T2, typename T3, typename T4, typename T5, typename T6, typename T7, typename T8> static void EventId(T1 &&varName1, T2 &&varName2, T3 &&varName3, T4 &&varName4, T5 &&varName5, T6 &&varName6, T7 &&varName7, T8 &&varName8, PCSTR correlationVector) \
+        { TraceLoggingWrite(TraceLoggingType::Provider(), #EventId,   TraceLoggingValue(static_cast<VarType1>(wistd::forward<T1>(varName1)), _wiltlg_STRINGIZE(varName1)), \
+                                                    TraceLoggingValue(static_cast<VarType2>(wistd::forward<T2>(varName2)), _wiltlg_STRINGIZE(varName2)), \
+                                                    TraceLoggingValue(static_cast<VarType3>(wistd::forward<T3>(varName3)), _wiltlg_STRINGIZE(varName3)), \
+                                                    TraceLoggingValue(static_cast<VarType4>(wistd::forward<T4>(varName4)), _wiltlg_STRINGIZE(varName4)), \
+                                                    TraceLoggingValue(static_cast<VarType5>(wistd::forward<T5>(varName5)), _wiltlg_STRINGIZE(varName5)), \
+                                                    TraceLoggingValue(static_cast<VarType6>(wistd::forward<T6>(varName6)), _wiltlg_STRINGIZE(varName6)), \
+                                                    TraceLoggingValue(static_cast<VarType7>(wistd::forward<T7>(varName7)), _wiltlg_STRINGIZE(varName7)), \
+                                                    TraceLoggingValue(static_cast<VarType8>(wistd::forward<T8>(varName8)), _wiltlg_STRINGIZE(varName8)), \
+                                                    TraceLoggingString(correlationVector, "__TlgCV__"), __VA_ARGS__); }
+#endif
+
+#ifdef _GENERIC_PARTB_FIELDS_ENABLED
+    #define DEFINE_TRACELOGGING_EVENT_PARAM9_CV(EventId, VarType1, varName1, VarType2, varName2, VarType3, varName3, VarType4, varName4, VarType5, varName5, VarType6, varName6, VarType7, varName7, VarType8, varName8, VarType9, varName9, ...) \
+        template<typename T1, typename T2, typename T3, typename T4, typename T5, typename T6, typename T7, typename T8, typename T9> static void EventId(T1 &&varName1, T2 &&varName2, T3 &&varName3, T4 &&varName4, T5 &&varName5, T6 &&varName6, T7 &&varName7, T8 &&varName8, T9 &&varName9, PCSTR correlationVector) \
+        { \
+            TraceLoggingWrite(TraceLoggingType::Provider(), #EventId, _GENERIC_PARTB_FIELDS_ENABLED,\
+                TraceLoggingValue(static_cast<VarType1>(wistd::forward<T1>(varName1)), _wiltlg_STRINGIZE(varName1)), \
+                TraceLoggingValue(static_cast<VarType2>(wistd::forward<T2>(varName2)), _wiltlg_STRINGIZE(varName2)), \
+                TraceLoggingValue(static_cast<VarType3>(wistd::forward<T3>(varName3)), _wiltlg_STRINGIZE(varName3)), \
+                TraceLoggingValue(static_cast<VarType4>(wistd::forward<T4>(varName4)), _wiltlg_STRINGIZE(varName4)), \
+                TraceLoggingValue(static_cast<VarType5>(wistd::forward<T5>(varName5)), _wiltlg_STRINGIZE(varName5)), \
+                TraceLoggingValue(static_cast<VarType6>(wistd::forward<T6>(varName6)), _wiltlg_STRINGIZE(varName6)), \
+                TraceLoggingValue(static_cast<VarType7>(wistd::forward<T7>(varName7)), _wiltlg_STRINGIZE(varName7)), \
+                TraceLoggingValue(static_cast<VarType8>(wistd::forward<T8>(varName8)), _wiltlg_STRINGIZE(varName8)), \
+                TraceLoggingValue(static_cast<VarType9>(wistd::forward<T9>(varName9)), _wiltlg_STRINGIZE(varName9)), \
+                TraceLoggingString(correlationVector, "__TlgCV__"), __VA_ARGS__); \
+        }
+#else
+    #define DEFINE_TRACELOGGING_EVENT_PARAM9_CV(EventId, VarType1, varName1, VarType2, varName2, VarType3, varName3, VarType4, varName4, VarType5, varName5, VarType6, varName6, VarType7, varName7, VarType8, varName8, VarType9, varName9, ...) \
+        template<typename T1, typename T2, typename T3, typename T4, typename T5, typename T6, typename T7, typename T8, typename T9> static void EventId(T1 &&varName1, T2 &&varName2, T3 &&varName3, T4 &&varName4, T5 &&varName5, T6 &&varName6, T7 &&varName7, T8 &&varName8, T9 &&varName9, PCSTR correlationVector) \
+        { TraceLoggingWrite(TraceLoggingType::Provider(), #EventId, \
+                                                    TraceLoggingValue(static_cast<VarType1>(wistd::forward<T1>(varName1)), _wiltlg_STRINGIZE(varName1)), \
+                                                    TraceLoggingValue(static_cast<VarType2>(wistd::forward<T2>(varName2)), _wiltlg_STRINGIZE(varName2)), \
+                                                    TraceLoggingValue(static_cast<VarType3>(wistd::forward<T3>(varName3)), _wiltlg_STRINGIZE(varName3)), \
+                                                    TraceLoggingValue(static_cast<VarType4>(wistd::forward<T4>(varName4)), _wiltlg_STRINGIZE(varName4)), \
+                                                    TraceLoggingValue(static_cast<VarType5>(wistd::forward<T5>(varName5)), _wiltlg_STRINGIZE(varName5)), \
+                                                    TraceLoggingValue(static_cast<VarType6>(wistd::forward<T6>(varName6)), _wiltlg_STRINGIZE(varName6)), \
+                                                    TraceLoggingValue(static_cast<VarType7>(wistd::forward<T7>(varName7)), _wiltlg_STRINGIZE(varName7)), \
+                                                    TraceLoggingValue(static_cast<VarType8>(wistd::forward<T8>(varName8)), _wiltlg_STRINGIZE(varName8)), \
+                                                    TraceLoggingValue(static_cast<VarType9>(wistd::forward<T9>(varName9)), _wiltlg_STRINGIZE(varName9)), \
+                                                    TraceLoggingString(correlationVector, "__TlgCV__"), __VA_ARGS__); }
+#endif
+
+#ifdef _GENERIC_PARTB_FIELDS_ENABLED
+    #define DEFINE_TRACELOGGING_EVENT_PARAM10(EventId, VarType1, varName1, VarType2, varName2, VarType3, varName3, VarType4, varName4, VarType5, varName5, VarType6, varName6, VarType7, varName7, VarType8, varName8, VarType9, varName9, VarType10, varName10, ...) \
+        template<typename T1, typename T2, typename T3, typename T4, typename T5, typename T6, typename T7, typename T8, typename T9, typename T10> static void EventId(T1 &&varName1, T2 &&varName2, T3 &&varName3, T4 &&varName4, T5 &&varName5, T6 &&varName6, T7 &&varName7, T8 &&varName8, T9 &&varName9, T10 &&varName10) \
+        { \
+            TraceLoggingWrite(TraceLoggingType::Provider(), #EventId, _GENERIC_PARTB_FIELDS_ENABLED, \
+                TraceLoggingValue(static_cast<VarType1>(wistd::forward<T1>(varName1)), _wiltlg_STRINGIZE(varName1)), \
+                TraceLoggingValue(static_cast<VarType2>(wistd::forward<T2>(varName2)), _wiltlg_STRINGIZE(varName2)), \
+                TraceLoggingValue(static_cast<VarType3>(wistd::forward<T3>(varName3)), _wiltlg_STRINGIZE(varName3)), \
+                TraceLoggingValue(static_cast<VarType4>(wistd::forward<T4>(varName4)), _wiltlg_STRINGIZE(varName4)), \
+                TraceLoggingValue(static_cast<VarType5>(wistd::forward<T5>(varName5)), _wiltlg_STRINGIZE(varName5)), \
+                TraceLoggingValue(static_cast<VarType6>(wistd::forward<T6>(varName6)), _wiltlg_STRINGIZE(varName6)), \
+                TraceLoggingValue(static_cast<VarType7>(wistd::forward<T7>(varName7)), _wiltlg_STRINGIZE(varName7)), \
+                TraceLoggingValue(static_cast<VarType8>(wistd::forward<T8>(varName8)), _wiltlg_STRINGIZE(varName8)), \
+                TraceLoggingValue(static_cast<VarType9>(wistd::forward<T9>(varName9)), _wiltlg_STRINGIZE(varName9)), \
+                TraceLoggingValue(static_cast<VarType10>(wistd::forward<T10>(varName10)), _wiltlg_STRINGIZE(varName10)), __VA_ARGS__); \
+        }
+#else
+    #define DEFINE_TRACELOGGING_EVENT_PARAM10(EventId, VarType1, varName1, VarType2, varName2, VarType3, varName3, VarType4, varName4, VarType5, varName5, VarType6, varName6, VarType7, varName7, VarType8, varName8, VarType9, varName9, VarType10, varName10, ...) \
+        template<typename T1, typename T2, typename T3, typename T4, typename T5, typename T6, typename T7, typename T8, typename T9, typename T10> static void EventId(T1 &&varName1, T2 &&varName2, T3 &&varName3, T4 &&varName4, T5 &&varName5, T6 &&varName6, T7 &&varName7, T8 &&varName8, T9 &&varName9, T10 &&varName10) \
+        { TraceLoggingWrite(TraceLoggingType::Provider(), #EventId,   TraceLoggingValue(static_cast<VarType1>(wistd::forward<T1>(varName1)), _wiltlg_STRINGIZE(varName1)), \
+                                                    TraceLoggingValue(static_cast<VarType2>(wistd::forward<T2>(varName2)), _wiltlg_STRINGIZE(varName2)), \
+                                                    TraceLoggingValue(static_cast<VarType3>(wistd::forward<T3>(varName3)), _wiltlg_STRINGIZE(varName3)), \
+                                                    TraceLoggingValue(static_cast<VarType4>(wistd::forward<T4>(varName4)), _wiltlg_STRINGIZE(varName4)), \
+                                                    TraceLoggingValue(static_cast<VarType5>(wistd::forward<T5>(varName5)), _wiltlg_STRINGIZE(varName5)), \
+                                                    TraceLoggingValue(static_cast<VarType6>(wistd::forward<T6>(varName6)), _wiltlg_STRINGIZE(varName6)), \
+                                                    TraceLoggingValue(static_cast<VarType7>(wistd::forward<T7>(varName7)), _wiltlg_STRINGIZE(varName7)), \
+                                                    TraceLoggingValue(static_cast<VarType8>(wistd::forward<T8>(varName8)), _wiltlg_STRINGIZE(varName8)), \
+                                                    TraceLoggingValue(static_cast<VarType9>(wistd::forward<T9>(varName9)), _wiltlg_STRINGIZE(varName9)), \
+                                                    TraceLoggingValue(static_cast<VarType10>(wistd::forward<T10>(varName10)), _wiltlg_STRINGIZE(varName10)), __VA_ARGS__); }
+#endif
+
+#define DEFINE_TRACELOGGING_EVENT_UINT32(EventId, varName, ...)  DEFINE_TRACELOGGING_EVENT_PARAM1(EventId, UINT32, varName, __VA_ARGS__)
+#define DEFINE_TRACELOGGING_EVENT_BOOL(EventId, varName, ...)    DEFINE_TRACELOGGING_EVENT_PARAM1(EventId, bool, varName, __VA_ARGS__)
+#define DEFINE_TRACELOGGING_EVENT_STRING(EventId, varName, ...)  DEFINE_TRACELOGGING_EVENT_PARAM1(EventId, PCWSTR, varName, __VA_ARGS__)
+
+
+// Declaring a pure TraceLogging class
+// To declare a tracelogging class, declare your class derived from wil::TraceLoggingProvider, populate the uuid
+// attribute of the class with the GUID of your provider, and then include the IMPLEMENT_TRACELOGGING_CLASS_WITH_MICROSOFT_TELEMETRY
+// macro within your class.
+//
+// If you want to register a provider using a callback to log events, you can instead use the IMPLEMENT_TRACELOGGING_CLASS_WITH_MICROSOFT_TELEMETRY_AND_CALLBACK
+// Additionally your tracelogging class will have to implement a static Callback method. See the declaration within __IMPLEMENT_TRACELOGGING_CLASS_WITH_GROUP_CB.
+//
+// If you don't need or use telemetry, you can instead use the IMPLEMENT_TRACELOGGING_CLASS_WITHOUT_TELEMETRY.
+// This prevents telemetry from enabling your provider even if you're not using telemetry.
+
+#define IMPLEMENT_TRACELOGGING_CLASS_WITH_GROUP(TraceLoggingClassName, ProviderName, ProviderId, GroupName) \
+    __IMPLEMENT_TRACELOGGING_CLASS_WITH_GROUP(TraceLoggingClassName, ProviderName, ProviderId, GroupName)
+
+#define IMPLEMENT_TRACELOGGING_CLASS_WITH_GROUP_CB(TraceLoggingClassName, ProviderName, ProviderId, GroupName) \
+    __IMPLEMENT_TRACELOGGING_CLASS_WITH_GROUP_CB(TraceLoggingClassName, ProviderName, ProviderId, GroupName)
+
+#define IMPLEMENT_TRACELOGGING_CLASS_WITH_MICROSOFT_TELEMETRY(TraceLoggingClassName, ProviderName, ProviderId) \
+    IMPLEMENT_TRACELOGGING_CLASS_WITH_GROUP(TraceLoggingClassName, ProviderName, ProviderId, TraceLoggingOptionMicrosoftTelemetry())
+#define IMPLEMENT_TRACELOGGING_CLASS_WITH_MICROSOFT_TELEMETRY_AND_CALLBACK(TraceLoggingClassName, ProviderName, ProviderId) \
+    IMPLEMENT_TRACELOGGING_CLASS_WITH_GROUP_CB(TraceLoggingClassName, ProviderName, ProviderId, TraceLoggingOptionMicrosoftTelemetry())
+#define IMPLEMENT_TRACELOGGING_CLASS_WITH_WINDOWS_CORE_TELEMETRY(TraceLoggingClassName, ProviderName, ProviderId) \
+    IMPLEMENT_TRACELOGGING_CLASS_WITH_GROUP(TraceLoggingClassName, ProviderName, ProviderId, TraceLoggingOptionWindowsCoreTelemetry())
+#define IMPLEMENT_TRACELOGGING_CLASS_WITHOUT_TELEMETRY(TraceLoggingClassName, ProviderName, ProviderId) \
+    __IMPLEMENT_TRACELOGGING_CLASS_WITHOUT_TELEMETRY(TraceLoggingClassName, ProviderName, ProviderId)
+
+#ifndef WIL_HIDE_DEPRECATED_1612
+WIL_WARN_DEPRECATED_1612_PRAGMA("IMPLEMENT_TRACELOGGING_CLASS")
+// DEPRECATED: Use IMPLEMENT_TRACELOGGING_CLASS_WITH_MICROSOFT_TELEMETRY
+#define IMPLEMENT_TRACELOGGING_CLASS IMPLEMENT_TRACELOGGING_CLASS_WITH_MICROSOFT_TELEMETRY
+#endif
+
+// [Optional] Externally using a Tracelogging class
+// Use TraceLoggingProviderWrite to directly use the trace logging provider externally from the class in code.
+// This is recommended only for simple TraceLogging events.  Telemetry events and activities are better defined
+// within your Tracelogging class using one of the macros below.
+
+#define TraceLoggingProviderWrite(TraceLoggingClassName, EventId, ...) \
+    TraceLoggingWrite(TraceLoggingClassName::TraceLoggingType::Provider(), EventId, __VA_ARGS__)
+
+#define TraceLoggingProviderWriteTelemetry(TraceLoggingClassName, EventId, ...) \
+    TraceLoggingWrite(TraceLoggingClassName::TraceLoggingType::Provider(), EventId, TraceLoggingKeyword(MICROSOFT_KEYWORD_TELEMETRY), __VA_ARGS__)
+
+#define TraceLoggingProviderWriteMeasure(TraceLoggingClassName, EventId, ...) \
+    TraceLoggingWrite(TraceLoggingClassName::TraceLoggingType::Provider(), EventId, TraceLoggingKeyword(MICROSOFT_KEYWORD_MEASURES), __VA_ARGS__)
+
+#define TraceLoggingProviderWriteCriticalData(TraceLoggingClassName, EventId, ...) \
+    TraceLoggingWrite(TraceLoggingClassName::TraceLoggingType::Provider(), EventId, TraceLoggingKeyword(MICROSOFT_KEYWORD_CRITICAL_DATA), __VA_ARGS__)
+
+
+// [Optional] Custom Events
+// Use these macros to define a Custom Event for a Provider.  Use the TraceLoggingClassWrite or TraceLoggingClassWriteTelemetry
+// from within a cusotm event to issue the event.  Methods will be a no-op (and not be called) if the provider is not
+// enabled.
+
+#define TraceLoggingClassWrite(EventId, ...) \
+    TraceLoggingWrite(TraceLoggingType::Provider(), EventId, __VA_ARGS__)
+
+#define TraceLoggingClassWriteTelemetry(EventId, ...) \
+    TraceLoggingWrite(TraceLoggingType::Provider(), EventId, TraceLoggingKeyword(MICROSOFT_KEYWORD_TELEMETRY), __VA_ARGS__)
+
+#define TraceLoggingClassWriteMeasure(EventId, ...) \
+    TraceLoggingWrite(TraceLoggingType::Provider(), EventId, TraceLoggingKeyword(MICROSOFT_KEYWORD_MEASURES), __VA_ARGS__)
+
+#define TraceLoggingClassWriteCriticalData(EventId, ...) \
+    TraceLoggingWrite(TraceLoggingType::Provider(), EventId, TraceLoggingKeyword(MICROSOFT_KEYWORD_CRITICAL_DATA), __VA_ARGS__)
+
+#define DEFINE_EVENT_METHOD(MethodName) \
+    template<typename... TArgs> \
+    static void MethodName(TArgs&&... args) WI_NOEXCEPT \
+    { \
+        if (IsEnabled()) \
+        { Instance()->MethodName##_(wistd::forward<TArgs>(args)...); } \
+    } \
+    void MethodName##_
+
+
+// [Optional] Simple Events
+// Use these macros to define very simple telemetry events for a Provider.  The events can
+// be TELEMETRY events or TRACELOGGING events.
+
+#define DEFINE_TELEMETRY_EVENT(EventId) \
+    DEFINE_TRACELOGGING_EVENT(EventId, TraceLoggingKeyword(MICROSOFT_KEYWORD_TELEMETRY))
+#define DEFINE_TELEMETRY_EVENT_PARAM1(EventId, VarType1, varName1) \
+    DEFINE_TRACELOGGING_EVENT_PARAM1(EventId, VarType1, varName1, TraceLoggingKeyword(MICROSOFT_KEYWORD_TELEMETRY))
+#define DEFINE_TELEMETRY_EVENT_PARAM2(EventId, VarType1, varName1, VarType2, varName2) \
+    DEFINE_TRACELOGGING_EVENT_PARAM2(EventId, VarType1, varName1, VarType2, varName2, TraceLoggingKeyword(MICROSOFT_KEYWORD_TELEMETRY))
+#define DEFINE_TELEMETRY_EVENT_PARAM3(EventId, VarType1, varName1, VarType2, varName2, VarType3, varName3) \
+    DEFINE_TRACELOGGING_EVENT_PARAM3(EventId, VarType1, varName1, VarType2, varName2, VarType3, varName3, TraceLoggingKeyword(MICROSOFT_KEYWORD_TELEMETRY))
+#define DEFINE_TELEMETRY_EVENT_PARAM4(EventId, VarType1, varName1, VarType2, varName2, VarType3, varName3, VarType4, varName4) \
+    DEFINE_TRACELOGGING_EVENT_PARAM4(EventId, VarType1, varName1, VarType2, varName2, VarType3, varName3, VarType4, varName4, TraceLoggingKeyword(MICROSOFT_KEYWORD_TELEMETRY))
+#define DEFINE_TELEMETRY_EVENT_PARAM5(EventId, VarType1, varName1, VarType2, varName2, VarType3, varName3, VarType4, varName4, VarType5, varName5) \
+    DEFINE_TRACELOGGING_EVENT_PARAM5(EventId, VarType1, varName1, VarType2, varName2, VarType3, varName3, VarType4, varName4, VarType5, varName5, TraceLoggingKeyword(MICROSOFT_KEYWORD_TELEMETRY))
+#define DEFINE_TELEMETRY_EVENT_PARAM6(EventId, VarType1, varName1, VarType2, varName2, VarType3, varName3, VarType4, varName4, VarType5, varName5, VarType6, varName6) \
+    DEFINE_TRACELOGGING_EVENT_PARAM6(EventId, VarType1, varName1, VarType2, varName2, VarType3, varName3, VarType4, varName4, VarType5, varName5, VarType6, varName6, TraceLoggingKeyword(MICROSOFT_KEYWORD_TELEMETRY))
+#define DEFINE_TELEMETRY_EVENT_PARAM7(EventId, VarType1, varName1, VarType2, varName2, VarType3, varName3, VarType4, varName4, VarType5, varName5, VarType6, varName6, VarType7, varName7) \
+    DEFINE_TRACELOGGING_EVENT_PARAM7(EventId, VarType1, varName1, VarType2, varName2, VarType3, varName3, VarType4, varName4, VarType5, varName5, VarType6, varName6, VarType7, varName7, TraceLoggingKeyword(MICROSOFT_KEYWORD_TELEMETRY))
+#define DEFINE_TELEMETRY_EVENT_PARAM8(EventId, VarType1, varName1, VarType2, varName2, VarType3, varName3, VarType4, varName4, VarType5, varName5, VarType6, varName6, VarType7, varName7, VarType8, varName8) \
+    DEFINE_TRACELOGGING_EVENT_PARAM8(EventId, VarType1, varName1, VarType2, varName2, VarType3, varName3, VarType4, varName4, VarType5, varName5, VarType6, varName6, VarType7, varName7, VarType8, varName8, TraceLoggingKeyword(MICROSOFT_KEYWORD_TELEMETRY))
+
+#define DEFINE_TELEMETRY_EVENT_CV(EventId) \
+    DEFINE_TRACELOGGING_EVENT_CV(EventId, TraceLoggingKeyword(MICROSOFT_KEYWORD_TELEMETRY))
+#define DEFINE_TELEMETRY_EVENT_PARAM1_CV(EventId, VarType1, varName1) \
+    DEFINE_TRACELOGGING_EVENT_PARAM1_CV(EventId, VarType1, varName1, TraceLoggingKeyword(MICROSOFT_KEYWORD_TELEMETRY))
+#define DEFINE_TELEMETRY_EVENT_PARAM2_CV(EventId, VarType1, varName1, VarType2, varName2) \
+    DEFINE_TRACELOGGING_EVENT_PARAM2_CV(EventId, VarType1, varName1, VarType2, varName2, TraceLoggingKeyword(MICROSOFT_KEYWORD_TELEMETRY))
+#define DEFINE_TELEMETRY_EVENT_PARAM3_CV(EventId, VarType1, varName1, VarType2, varName2, VarType3, varName3) \
+    DEFINE_TRACELOGGING_EVENT_PARAM3_CV(EventId, VarType1, varName1, VarType2, varName2, VarType3, varName3, TraceLoggingKeyword(MICROSOFT_KEYWORD_TELEMETRY))
+#define DEFINE_TELEMETRY_EVENT_PARAM4_CV(EventId, VarType1, varName1, VarType2, varName2, VarType3, varName3, VarType4, varName4) \
+    DEFINE_TRACELOGGING_EVENT_PARAM4_CV(EventId, VarType1, varName1, VarType2, varName2, VarType3, varName3, VarType4, varName4, TraceLoggingKeyword(MICROSOFT_KEYWORD_TELEMETRY))
+#define DEFINE_TELEMETRY_EVENT_PARAM5_CV(EventId, VarType1, varName1, VarType2, varName2, VarType3, varName3, VarType4, varName4, VarType5, varName5) \
+    DEFINE_TRACELOGGING_EVENT_PARAM5_CV(EventId, VarType1, varName1, VarType2, varName2, VarType3, varName3, VarType4, varName4, VarType5, varName5, TraceLoggingKeyword(MICROSOFT_KEYWORD_TELEMETRY))
+#define DEFINE_TELEMETRY_EVENT_PARAM6_CV(EventId, VarType1, varName1, VarType2, varName2, VarType3, varName3, VarType4, varName4, VarType5, varName5, VarType6, varName6) \
+    DEFINE_TRACELOGGING_EVENT_PARAM6_CV(EventId, VarType1, varName1, VarType2, varName2, VarType3, varName3, VarType4, varName4, VarType5, varName5, VarType6, varName6, TraceLoggingKeyword(MICROSOFT_KEYWORD_TELEMETRY))
+#define DEFINE_TELEMETRY_EVENT_PARAM7_CV(EventId, VarType1, varName1, VarType2, varName2, VarType3, varName3, VarType4, varName4, VarType5, varName5, VarType6, varName6, VarType7, varName7) \
+    DEFINE_TRACELOGGING_EVENT_PARAM7_CV(EventId, VarType1, varName1, VarType2, varName2, VarType3, varName3, VarType4, varName4, VarType5, varName5, VarType6, varName6, VarType7, varName7, TraceLoggingKeyword(MICROSOFT_KEYWORD_TELEMETRY))
+#define DEFINE_TELEMETRY_EVENT_PARAM8_CV(EventId, VarType1, varName1, VarType2, varName2, VarType3, varName3, VarType4, varName4, VarType5, varName5, VarType6, varName6, VarType7, varName7, VarType8, varName8) \
+    DEFINE_TRACELOGGING_EVENT_PARAM8_CV(EventId, VarType1, varName1, VarType2, varName2, VarType3, varName3, VarType4, varName4, VarType5, varName5, VarType6, varName6, VarType7, varName7, VarType8, varName8, TraceLoggingKeyword(MICROSOFT_KEYWORD_TELEMETRY))
+
+#define DEFINE_TELEMETRY_EVENT_UINT32(EventId, varName)  DEFINE_TELEMETRY_EVENT_PARAM1(EventId, UINT32, varName)
+#define DEFINE_TELEMETRY_EVENT_BOOL(EventId, varName)    DEFINE_TELEMETRY_EVENT_PARAM1(EventId, bool, varName)
+#define DEFINE_TELEMETRY_EVENT_STRING(EventId, varName)  DEFINE_TELEMETRY_EVENT_PARAM1(EventId, PCWSTR, varName)
+
+#define DEFINE_COMPLIANT_TELEMETRY_EVENT(EventId, PrivacyTag) \
+    DEFINE_TRACELOGGING_EVENT(EventId, TraceLoggingKeyword(MICROSOFT_KEYWORD_TELEMETRY), TelemetryPrivacyDataTag(PrivacyTag))
+#define DEFINE_COMPLIANT_TELEMETRY_EVENT_PARAM1(EventId, PrivacyTag, VarType1, varName1) \
+    DEFINE_TRACELOGGING_EVENT_PARAM1(EventId, VarType1, varName1, TraceLoggingKeyword(MICROSOFT_KEYWORD_TELEMETRY), TelemetryPrivacyDataTag(PrivacyTag))
+#define DEFINE_COMPLIANT_TELEMETRY_EVENT_PARAM2(EventId, PrivacyTag, VarType1, varName1, VarType2, varName2) \
+    DEFINE_TRACELOGGING_EVENT_PARAM2(EventId, VarType1, varName1, VarType2, varName2, TraceLoggingKeyword(MICROSOFT_KEYWORD_TELEMETRY), TelemetryPrivacyDataTag(PrivacyTag))
+#define DEFINE_COMPLIANT_TELEMETRY_EVENT_PARAM3(EventId, PrivacyTag, VarType1, varName1, VarType2, varName2, VarType3, varName3) \
+    DEFINE_TRACELOGGING_EVENT_PARAM3(EventId, VarType1, varName1, VarType2, varName2, VarType3, varName3, TraceLoggingKeyword(MICROSOFT_KEYWORD_TELEMETRY), TelemetryPrivacyDataTag(PrivacyTag))
+#define DEFINE_COMPLIANT_TELEMETRY_EVENT_PARAM4(EventId, PrivacyTag, VarType1, varName1, VarType2, varName2, VarType3, varName3, VarType4, varName4) \
+    DEFINE_TRACELOGGING_EVENT_PARAM4(EventId, VarType1, varName1, VarType2, varName2, VarType3, varName3, VarType4, varName4, TraceLoggingKeyword(MICROSOFT_KEYWORD_TELEMETRY), TelemetryPrivacyDataTag(PrivacyTag))
+#define DEFINE_COMPLIANT_TELEMETRY_EVENT_PARAM5(EventId, PrivacyTag, VarType1, varName1, VarType2, varName2, VarType3, varName3, VarType4, varName4, VarType5, varName5) \
+    DEFINE_TRACELOGGING_EVENT_PARAM5(EventId, VarType1, varName1, VarType2, varName2, VarType3, varName3, VarType4, varName4, VarType5, varName5, TraceLoggingKeyword(MICROSOFT_KEYWORD_TELEMETRY), TelemetryPrivacyDataTag(PrivacyTag))
+#define DEFINE_COMPLIANT_TELEMETRY_EVENT_PARAM6(EventId, PrivacyTag, VarType1, varName1, VarType2, varName2, VarType3, varName3, VarType4, varName4, VarType5, varName5, VarType6, varName6) \
+    DEFINE_TRACELOGGING_EVENT_PARAM6(EventId, VarType1, varName1, VarType2, varName2, VarType3, varName3, VarType4, varName4, VarType5, varName5, VarType6, varName6, TraceLoggingKeyword(MICROSOFT_KEYWORD_TELEMETRY), TelemetryPrivacyDataTag(PrivacyTag))
+#define DEFINE_COMPLIANT_TELEMETRY_EVENT_PARAM7(EventId, PrivacyTag, VarType1, varName1, VarType2, varName2, VarType3, varName3, VarType4, varName4, VarType5, varName5, VarType6, varName6, VarType7, varName7) \
+    DEFINE_TRACELOGGING_EVENT_PARAM7(EventId, VarType1, varName1, VarType2, varName2, VarType3, varName3, VarType4, varName4, VarType5, varName5, VarType6, varName6, VarType7, varName7, TraceLoggingKeyword(MICROSOFT_KEYWORD_TELEMETRY), TelemetryPrivacyDataTag(PrivacyTag))
+#define DEFINE_COMPLIANT_TELEMETRY_EVENT_PARAM8(EventId, PrivacyTag, VarType1, varName1, VarType2, varName2, VarType3, varName3, VarType4, varName4, VarType5, varName5, VarType6, varName6, VarType7, varName7, VarType8, varName8) \
+    DEFINE_TRACELOGGING_EVENT_PARAM8(EventId, VarType1, varName1, VarType2, varName2, VarType3, varName3, VarType4, varName4, VarType5, varName5, VarType6, varName6, VarType7, varName7, VarType8, varName8, TraceLoggingKeyword(MICROSOFT_KEYWORD_TELEMETRY), TelemetryPrivacyDataTag(PrivacyTag))
+
+#define DEFINE_COMPLIANT_TELEMETRY_EVENT_CV(EventId, PrivacyTag) \
+    DEFINE_TRACELOGGING_EVENT_CV(EventId, TraceLoggingKeyword(MICROSOFT_KEYWORD_TELEMETRY), TelemetryPrivacyDataTag(PrivacyTag))
+#define DEFINE_COMPLIANT_TELEMETRY_EVENT_PARAM1_CV(EventId, PrivacyTag, VarType1, varName1) \
+    DEFINE_TRACELOGGING_EVENT_PARAM1_CV(EventId, VarType1, varName1, TraceLoggingKeyword(MICROSOFT_KEYWORD_TELEMETRY), TelemetryPrivacyDataTag(PrivacyTag))
+#define DEFINE_COMPLIANT_TELEMETRY_EVENT_PARAM2_CV(EventId, PrivacyTag, VarType1, varName1, VarType2, varName2) \
+    DEFINE_TRACELOGGING_EVENT_PARAM2_CV(EventId, VarType1, varName1, VarType2, varName2, TraceLoggingKeyword(MICROSOFT_KEYWORD_TELEMETRY), TelemetryPrivacyDataTag(PrivacyTag))
+#define DEFINE_COMPLIANT_TELEMETRY_EVENT_PARAM3_CV(EventId, PrivacyTag, VarType1, varName1, VarType2, varName2, VarType3, varName3) \
+    DEFINE_TRACELOGGING_EVENT_PARAM3_CV(EventId, VarType1, varName1, VarType2, varName2, VarType3, varName3, TraceLoggingKeyword(MICROSOFT_KEYWORD_TELEMETRY), TelemetryPrivacyDataTag(PrivacyTag))
+#define DEFINE_COMPLIANT_TELEMETRY_EVENT_PARAM4_CV(EventId, PrivacyTag, VarType1, varName1, VarType2, varName2, VarType3, varName3, VarType4, varName4) \
+    DEFINE_TRACELOGGING_EVENT_PARAM4_CV(EventId, VarType1, varName1, VarType2, varName2, VarType3, varName3, VarType4, varName4, TraceLoggingKeyword(MICROSOFT_KEYWORD_TELEMETRY), TelemetryPrivacyDataTag(PrivacyTag))
+#define DEFINE_COMPLIANT_TELEMETRY_EVENT_PARAM5_CV(EventId, PrivacyTag, VarType1, varName1, VarType2, varName2, VarType3, varName3, VarType4, varName4, VarType5, varName5) \
+    DEFINE_TRACELOGGING_EVENT_PARAM5_CV(EventId, VarType1, varName1, VarType2, varName2, VarType3, varName3, VarType4, varName4, VarType5, varName5, TraceLoggingKeyword(MICROSOFT_KEYWORD_TELEMETRY), TelemetryPrivacyDataTag(PrivacyTag))
+#define DEFINE_COMPLIANT_TELEMETRY_EVENT_PARAM6_CV(EventId, PrivacyTag, VarType1, varName1, VarType2, varName2, VarType3, varName3, VarType4, varName4, VarType5, varName5, VarType6, varName6) \
+    DEFINE_TRACELOGGING_EVENT_PARAM6_CV(EventId, VarType1, varName1, VarType2, varName2, VarType3, varName3, VarType4, varName4, VarType5, varName5, VarType6, varName6, TraceLoggingKeyword(MICROSOFT_KEYWORD_TELEMETRY), TelemetryPrivacyDataTag(PrivacyTag))
+#define DEFINE_COMPLIANT_TELEMETRY_EVENT_PARAM7_CV(EventId, PrivacyTag, VarType1, varName1, VarType2, varName2, VarType3, varName3, VarType4, varName4, VarType5, varName5, VarType6, varName6, VarType7, varName7) \
+    DEFINE_TRACELOGGING_EVENT_PARAM7_CV(EventId, VarType1, varName1, VarType2, varName2, VarType3, varName3, VarType4, varName4, VarType5, varName5, VarType6, varName6, VarType7, varName7, TraceLoggingKeyword(MICROSOFT_KEYWORD_TELEMETRY), TelemetryPrivacyDataTag(PrivacyTag))
+#define DEFINE_COMPLIANT_TELEMETRY_EVENT_PARAM8_CV(EventId, PrivacyTag, VarType1, varName1, VarType2, varName2, VarType3, varName3, VarType4, varName4, VarType5, varName5, VarType6, varName6, VarType7, varName7, VarType8, varName8) \
+    DEFINE_TRACELOGGING_EVENT_PARAM8_CV(EventId, VarType1, varName1, VarType2, varName2, VarType3, varName3, VarType4, varName4, VarType5, varName5, VarType6, varName6, VarType7, varName7, VarType8, varName8, TraceLoggingKeyword(MICROSOFT_KEYWORD_TELEMETRY), TelemetryPrivacyDataTag(PrivacyTag))
+
+#define DEFINE_COMPLIANT_EVENTTAGGED_TELEMETRY_EVENT_CV(EventId, PrivacyTag, EventTag) \
+    DEFINE_TRACELOGGING_EVENT_CV(EventId, TraceLoggingKeyword(MICROSOFT_KEYWORD_TELEMETRY), TelemetryPrivacyDataTag(PrivacyTag), TraceLoggingEventTag(EventTag))
+#define DEFINE_COMPLIANT_EVENTTAGGED_TELEMETRY_EVENT_PARAM1_CV(EventId, PrivacyTag, EventTag, VarType1, varName1) \
+    DEFINE_TRACELOGGING_EVENT_PARAM1_CV(EventId, VarType1, varName1, TraceLoggingKeyword(MICROSOFT_KEYWORD_TELEMETRY), TelemetryPrivacyDataTag(PrivacyTag), TraceLoggingEventTag(EventTag))
+#define DEFINE_COMPLIANT_EVENTTAGGED_TELEMETRY_EVENT_PARAM2_CV(EventId, PrivacyTag, EventTag, VarType1, varName1, VarType2, varName2) \
+    DEFINE_TRACELOGGING_EVENT_PARAM2_CV(EventId, VarType1, varName1, VarType2, varName2, TraceLoggingKeyword(MICROSOFT_KEYWORD_TELEMETRY), TelemetryPrivacyDataTag(PrivacyTag), TraceLoggingEventTag(EventTag))
+#define DEFINE_COMPLIANT_EVENTTAGGED_TELEMETRY_EVENT_PARAM3_CV(EventId, PrivacyTag, EventTag, VarType1, varName1, VarType2, varName2, VarType3, varName3) \
+    DEFINE_TRACELOGGING_EVENT_PARAM3_CV(EventId, VarType1, varName1, VarType2, varName2, VarType3, varName3, TraceLoggingKeyword(MICROSOFT_KEYWORD_TELEMETRY), TelemetryPrivacyDataTag(PrivacyTag), TraceLoggingEventTag(EventTag))
+#define DEFINE_COMPLIANT_EVENTTAGGED_TELEMETRY_EVENT_PARAM4_CV(EventId, PrivacyTag, EventTag, VarType1, varName1, VarType2, varName2, VarType3, varName3, VarType4, varName4) \
+    DEFINE_TRACELOGGING_EVENT_PARAM4_CV(EventId, VarType1, varName1, VarType2, varName2, VarType3, varName3, VarType4, varName4, TraceLoggingKeyword(MICROSOFT_KEYWORD_TELEMETRY), TelemetryPrivacyDataTag(PrivacyTag), TraceLoggingEventTag(EventTag))
+#define DEFINE_COMPLIANT_EVENTTAGGED_TELEMETRY_EVENT_PARAM5_CV(EventId, PrivacyTag, EventTag, VarType1, varName1, VarType2, varName2, VarType3, varName3, VarType4, varName4, VarType5, varName5) \
+    DEFINE_TRACELOGGING_EVENT_PARAM5_CV(EventId, VarType1, varName1, VarType2, varName2, VarType3, varName3, VarType4, varName4, VarType5, varName5, TraceLoggingKeyword(MICROSOFT_KEYWORD_TELEMETRY), TelemetryPrivacyDataTag(PrivacyTag), TraceLoggingEventTag(EventTag))
+#define DEFINE_COMPLIANT_EVENTTAGGED_TELEMETRY_EVENT_PARAM6_CV(EventId, PrivacyTag, EventTag, VarType1, varName1, VarType2, varName2, VarType3, varName3, VarType4, varName4, VarType5, varName5, VarType6, varName6) \
+    DEFINE_TRACELOGGING_EVENT_PARAM6_CV(EventId, VarType1, varName1, VarType2, varName2, VarType3, varName3, VarType4, varName4, VarType5, varName5, VarType6, varName6, TraceLoggingKeyword(MICROSOFT_KEYWORD_TELEMETRY), TelemetryPrivacyDataTag(PrivacyTag), TraceLoggingEventTag(EventTag))
+#define DEFINE_COMPLIANT_EVENTTAGGED_TELEMETRY_EVENT_PARAM7_CV(EventId, PrivacyTag, EventTag, VarType1, varName1, VarType2, varName2, VarType3, varName3, VarType4, varName4, VarType5, varName5, VarType6, varName6, VarType7, varName7) \
+    DEFINE_TRACELOGGING_EVENT_PARAM7_CV(EventId, VarType1, varName1, VarType2, varName2, VarType3, varName3, VarType4, varName4, VarType5, varName5, VarType6, varName6, VarType7, varName7, TraceLoggingKeyword(MICROSOFT_KEYWORD_TELEMETRY), TelemetryPrivacyDataTag(PrivacyTag), TraceLoggingEventTag(EventTag))
+#define DEFINE_COMPLIANT_EVENTTAGGED_TELEMETRY_EVENT_PARAM8_CV(EventId, PrivacyTag, EventTag, VarType1, varName1, VarType2, varName2, VarType3, varName3, VarType4, varName4, VarType5, varName5, VarType6, varName6, VarType7, varName7, VarType8, varName8) \
+    DEFINE_TRACELOGGING_EVENT_PARAM8_CV(EventId, VarType1, varName1, VarType2, varName2, VarType3, varName3, VarType4, varName4, VarType5, varName5, VarType6, varName6, VarType7, varName7, VarType8, varName8, TraceLoggingKeyword(MICROSOFT_KEYWORD_TELEMETRY), TelemetryPrivacyDataTag(PrivacyTag), TraceLoggingEventTag(EventTag))
+
+#define DEFINE_COMPLIANT_TELEMETRY_EVENT_UINT32(EventId, PrivacyTag, varName)  DEFINE_COMPLIANT_TELEMETRY_EVENT_PARAM1(EventId, PrivacyTag, UINT32, varName)
+#define DEFINE_COMPLIANT_TELEMETRY_EVENT_BOOL(EventId, PrivacyTag, varName)    DEFINE_COMPLIANT_TELEMETRY_EVENT_PARAM1(EventId, PrivacyTag, bool, varName)
+#define DEFINE_COMPLIANT_TELEMETRY_EVENT_STRING(EventId, PrivacyTag, varName)  DEFINE_COMPLIANT_TELEMETRY_EVENT_PARAM1(EventId, PrivacyTag, PCWSTR, varName)
+
+// [Optional] Simple Events
+// Use these macros to define very simple measure events for a Provider.
+
+#define DEFINE_MEASURES_EVENT(EventId) \
+    DEFINE_TRACELOGGING_EVENT(EventId, TraceLoggingKeyword(MICROSOFT_KEYWORD_MEASURES))
+#define DEFINE_MEASURES_EVENT_PARAM1(EventId, VarType1, varName1) \
+    DEFINE_TRACELOGGING_EVENT_PARAM1(EventId, VarType1, varName1, TraceLoggingKeyword(MICROSOFT_KEYWORD_MEASURES))
+#define DEFINE_MEASURES_EVENT_PARAM2(EventId, VarType1, varName1, VarType2, varName2) \
+    DEFINE_TRACELOGGING_EVENT_PARAM2(EventId, VarType1, varName1, VarType2, varName2, TraceLoggingKeyword(MICROSOFT_KEYWORD_MEASURES))
+#define DEFINE_MEASURES_EVENT_PARAM3(EventId, VarType1, varName1, VarType2, varName2, VarType3, varName3) \
+    DEFINE_TRACELOGGING_EVENT_PARAM3(EventId, VarType1, varName1, VarType2, varName2, VarType3, varName3, TraceLoggingKeyword(MICROSOFT_KEYWORD_MEASURES))
+#define DEFINE_MEASURES_EVENT_PARAM4(EventId, VarType1, varName1, VarType2, varName2, VarType3, varName3, VarType4, varName4) \
+    DEFINE_TRACELOGGING_EVENT_PARAM4(EventId, VarType1, varName1, VarType2, varName2, VarType3, varName3, VarType4, varName4, TraceLoggingKeyword(MICROSOFT_KEYWORD_MEASURES))
+#define DEFINE_MEASURES_EVENT_PARAM5(EventId, VarType1, varName1, VarType2, varName2, VarType3, varName3, VarType4, varName4, VarType5, varName5) \
+    DEFINE_TRACELOGGING_EVENT_PARAM5(EventId, VarType1, varName1, VarType2, varName2, VarType3, varName3, VarType4, varName4, VarType5, varName5, TraceLoggingKeyword(MICROSOFT_KEYWORD_MEASURES))
+#define DEFINE_MEASURES_EVENT_PARAM6(EventId, VarType1, varName1, VarType2, varName2, VarType3, varName3, VarType4, varName4, VarType5, varName5, VarType6, varName6) \
+    DEFINE_TRACELOGGING_EVENT_PARAM6(EventId, VarType1, varName1, VarType2, varName2, VarType3, varName3, VarType4, varName4, VarType5, varName5, VarType6, varName6, TraceLoggingKeyword(MICROSOFT_KEYWORD_MEASURES))
+#define DEFINE_MEASURES_EVENT_PARAM7(EventId, VarType1, varName1, VarType2, varName2, VarType3, varName3, VarType4, varName4, VarType5, varName5, VarType6, varName6, VarType7, varName7) \
+    DEFINE_TRACELOGGING_EVENT_PARAM7(EventId, VarType1, varName1, VarType2, varName2, VarType3, varName3, VarType4, varName4, VarType5, varName5, VarType6, varName6, VarType7, varName7, TraceLoggingKeyword(MICROSOFT_KEYWORD_MEASURES))
+#define DEFINE_MEASURES_EVENT_PARAM8(EventId, VarType1, varName1, VarType2, varName2, VarType3, varName3, VarType4, varName4, VarType5, varName5, VarType6, varName6, VarType7, varName7, VarType8, varName8) \
+    DEFINE_TRACELOGGING_EVENT_PARAM8(EventId, VarType1, varName1, VarType2, varName2, VarType3, varName3, VarType4, varName4, VarType5, varName5, VarType6, varName6, VarType7, varName7, VarType8, varName8, TraceLoggingKeyword(MICROSOFT_KEYWORD_MEASURES))
+
+#define DEFINE_MEASURES_EVENT_CV(EventId) \
+    DEFINE_TRACELOGGING_EVENT_CV(EventId, TraceLoggingKeyword(MICROSOFT_KEYWORD_MEASURES))
+#define DEFINE_MEASURES_EVENT_PARAM1_CV(EventId, VarType1, varName1) \
+    DEFINE_TRACELOGGING_EVENT_PARAM1_CV(EventId, VarType1, varName1, TraceLoggingKeyword(MICROSOFT_KEYWORD_MEASURES))
+#define DEFINE_MEASURES_EVENT_PARAM2_CV(EventId, VarType1, varName1, VarType2, varName2) \
+    DEFINE_TRACELOGGING_EVENT_PARAM2_CV(EventId, VarType1, varName1, VarType2, varName2, TraceLoggingKeyword(MICROSOFT_KEYWORD_MEASURES))
+#define DEFINE_MEASURES_EVENT_PARAM3_CV(EventId, VarType1, varName1, VarType2, varName2, VarType3, varName3) \
+    DEFINE_TRACELOGGING_EVENT_PARAM3_CV(EventId, VarType1, varName1, VarType2, varName2, VarType3, varName3, TraceLoggingKeyword(MICROSOFT_KEYWORD_MEASURES))
+#define DEFINE_MEASURES_EVENT_PARAM4_CV(EventId, VarType1, varName1, VarType2, varName2, VarType3, varName3, VarType4, varName4) \
+    DEFINE_TRACELOGGING_EVENT_PARAM4_CV(EventId, VarType1, varName1, VarType2, varName2, VarType3, varName3, VarType4, varName4, TraceLoggingKeyword(MICROSOFT_KEYWORD_MEASURES))
+#define DEFINE_MEASURES_EVENT_PARAM5_CV(EventId, VarType1, varName1, VarType2, varName2, VarType3, varName3, VarType4, varName4, VarType5, varName5) \
+    DEFINE_TRACELOGGING_EVENT_PARAM5_CV(EventId, VarType1, varName1, VarType2, varName2, VarType3, varName3, VarType4, varName4, VarType5, varName5, TraceLoggingKeyword(MICROSOFT_KEYWORD_MEASURES))
+#define DEFINE_MEASURES_EVENT_PARAM6_CV(EventId, VarType1, varName1, VarType2, varName2, VarType3, varName3, VarType4, varName4, VarType5, varName5, VarType6, varName6) \
+    DEFINE_TRACELOGGING_EVENT_PARAM6_CV(EventId, VarType1, varName1, VarType2, varName2, VarType3, varName3, VarType4, varName4, VarType5, varName5, VarType6, varName6, TraceLoggingKeyword(MICROSOFT_KEYWORD_MEASURES))
+#define DEFINE_MEASURES_EVENT_PARAM7_CV(EventId, VarType1, varName1, VarType2, varName2, VarType3, varName3, VarType4, varName4, VarType5, varName5, VarType6, varName6, VarType7, varName7) \
+    DEFINE_TRACELOGGING_EVENT_PARAM7_CV(EventId, VarType1, varName1, VarType2, varName2, VarType3, varName3, VarType4, varName4, VarType5, varName5, VarType6, varName6, VarType7, varName7, TraceLoggingKeyword(MICROSOFT_KEYWORD_MEASURES))
+#define DEFINE_MEASURES_EVENT_PARAM8_CV(EventId, VarType1, varName1, VarType2, varName2, VarType3, varName3, VarType4, varName4, VarType5, varName5, VarType6, varName6, VarType7, varName7, VarType8, varName8) \
+    DEFINE_TRACELOGGING_EVENT_PARAM8_CV(EventId, VarType1, varName1, VarType2, varName2, VarType3, varName3, VarType4, varName4, VarType5, varName5, VarType6, varName6, VarType7, varName7, VarType8, varName8, TraceLoggingKeyword(MICROSOFT_KEYWORD_MEASURES))
+
+#define DEFINE_MEASURES_EVENT_UINT32(EventId, varName)  DEFINE_MEASURES_EVENT_PARAM1(EventId, UINT32, varName)
+#define DEFINE_MEASURES_EVENT_BOOL(EventId, varName)    DEFINE_MEASURES_EVENT_PARAM1(EventId, bool, varName)
+#define DEFINE_MEASURES_EVENT_STRING(EventId, varName)  DEFINE_MEASURES_EVENT_PARAM1(EventId, PCWSTR, varName)
+
+#define DEFINE_COMPLIANT_MEASURES_EVENT(EventId, PrivacyTag) \
+    DEFINE_TRACELOGGING_EVENT(EventId, TraceLoggingKeyword(MICROSOFT_KEYWORD_MEASURES), TelemetryPrivacyDataTag(PrivacyTag))
+#define DEFINE_COMPLIANT_MEASURES_EVENT_PARAM1(EventId, PrivacyTag, VarType1, varName1) \
+    DEFINE_TRACELOGGING_EVENT_PARAM1(EventId, VarType1, varName1, TraceLoggingKeyword(MICROSOFT_KEYWORD_MEASURES), TelemetryPrivacyDataTag(PrivacyTag))
+#define DEFINE_COMPLIANT_MEASURES_EVENT_PARAM2(EventId, PrivacyTag, VarType1, varName1, VarType2, varName2) \
+    DEFINE_TRACELOGGING_EVENT_PARAM2(EventId, VarType1, varName1, VarType2, varName2, TraceLoggingKeyword(MICROSOFT_KEYWORD_MEASURES), TelemetryPrivacyDataTag(PrivacyTag))
+#define DEFINE_COMPLIANT_MEASURES_EVENT_PARAM3(EventId, PrivacyTag, VarType1, varName1, VarType2, varName2, VarType3, varName3) \
+    DEFINE_TRACELOGGING_EVENT_PARAM3(EventId, VarType1, varName1, VarType2, varName2, VarType3, varName3, TraceLoggingKeyword(MICROSOFT_KEYWORD_MEASURES), TelemetryPrivacyDataTag(PrivacyTag))
+#define DEFINE_COMPLIANT_MEASURES_EVENT_PARAM4(EventId, PrivacyTag, VarType1, varName1, VarType2, varName2, VarType3, varName3, VarType4, varName4) \
+    DEFINE_TRACELOGGING_EVENT_PARAM4(EventId, VarType1, varName1, VarType2, varName2, VarType3, varName3, VarType4, varName4, TraceLoggingKeyword(MICROSOFT_KEYWORD_MEASURES), TelemetryPrivacyDataTag(PrivacyTag))
+#define DEFINE_COMPLIANT_MEASURES_EVENT_PARAM5(EventId, PrivacyTag, VarType1, varName1, VarType2, varName2, VarType3, varName3, VarType4, varName4, VarType5, varName5) \
+    DEFINE_TRACELOGGING_EVENT_PARAM5(EventId, VarType1, varName1, VarType2, varName2, VarType3, varName3, VarType4, varName4, VarType5, varName5, TraceLoggingKeyword(MICROSOFT_KEYWORD_MEASURES), TelemetryPrivacyDataTag(PrivacyTag))
+#define DEFINE_COMPLIANT_MEASURES_EVENT_PARAM6(EventId, PrivacyTag, VarType1, varName1, VarType2, varName2, VarType3, varName3, VarType4, varName4, VarType5, varName5, VarType6, varName6) \
+    DEFINE_TRACELOGGING_EVENT_PARAM6(EventId, VarType1, varName1, VarType2, varName2, VarType3, varName3, VarType4, varName4, VarType5, varName5, VarType6, varName6, TraceLoggingKeyword(MICROSOFT_KEYWORD_MEASURES), TelemetryPrivacyDataTag(PrivacyTag))
+#define DEFINE_COMPLIANT_MEASURES_EVENT_PARAM7(EventId, PrivacyTag, VarType1, varName1, VarType2, varName2, VarType3, varName3, VarType4, varName4, VarType5, varName5, VarType6, varName6, VarType7, varName7) \
+    DEFINE_TRACELOGGING_EVENT_PARAM7(EventId, VarType1, varName1, VarType2, varName2, VarType3, varName3, VarType4, varName4, VarType5, varName5, VarType6, varName6, VarType7, varName7, TraceLoggingKeyword(MICROSOFT_KEYWORD_MEASURES), TelemetryPrivacyDataTag(PrivacyTag))
+#define DEFINE_COMPLIANT_MEASURES_EVENT_PARAM8(EventId, PrivacyTag, VarType1, varName1, VarType2, varName2, VarType3, varName3, VarType4, varName4, VarType5, varName5, VarType6, varName6, VarType7, varName7, VarType8, varName8) \
+    DEFINE_TRACELOGGING_EVENT_PARAM8(EventId, VarType1, varName1, VarType2, varName2, VarType3, varName3, VarType4, varName4, VarType5, varName5, VarType6, varName6, VarType7, varName7, VarType8, varName8, TraceLoggingKeyword(MICROSOFT_KEYWORD_MEASURES), TelemetryPrivacyDataTag(PrivacyTag))
+#define DEFINE_COMPLIANT_MEASURES_EVENT_PARAM10(EventId, PrivacyTag, VarType1, varName1, VarType2, varName2, VarType3, varName3, VarType4, varName4, VarType5, varName5, VarType6, varName6, VarType7, varName7, VarType8, varName8, VarType9, varName9, VarType10, varName10) \
+    DEFINE_TRACELOGGING_EVENT_PARAM10(EventId, VarType1, varName1, VarType2, varName2, VarType3, varName3, VarType4, varName4, VarType5, varName5, VarType6, varName6, VarType7, varName7, VarType8, varName8, VarType9, varName9, VarType10, varName10, TraceLoggingKeyword(MICROSOFT_KEYWORD_MEASURES), TelemetryPrivacyDataTag(PrivacyTag))
+
+#define DEFINE_COMPLIANT_MEASURES_EVENT_CV(EventId, PrivacyTag) \
+    DEFINE_TRACELOGGING_EVENT_CV(EventId, TraceLoggingKeyword(MICROSOFT_KEYWORD_MEASURES), TelemetryPrivacyDataTag(PrivacyTag))
+#define DEFINE_COMPLIANT_MEASURES_EVENT_PARAM1_CV(EventId, PrivacyTag, VarType1, varName1) \
+    DEFINE_TRACELOGGING_EVENT_PARAM1_CV(EventId, VarType1, varName1, TraceLoggingKeyword(MICROSOFT_KEYWORD_MEASURES), TelemetryPrivacyDataTag(PrivacyTag))
+#define DEFINE_COMPLIANT_MEASURES_EVENT_PARAM2_CV(EventId, PrivacyTag, VarType1, varName1, VarType2, varName2) \
+    DEFINE_TRACELOGGING_EVENT_PARAM2_CV(EventId, VarType1, varName1, VarType2, varName2, TraceLoggingKeyword(MICROSOFT_KEYWORD_MEASURES), TelemetryPrivacyDataTag(PrivacyTag))
+#define DEFINE_COMPLIANT_MEASURES_EVENT_PARAM3_CV(EventId, PrivacyTag, VarType1, varName1, VarType2, varName2, VarType3, varName3) \
+    DEFINE_TRACELOGGING_EVENT_PARAM3_CV(EventId, VarType1, varName1, VarType2, varName2, VarType3, varName3, TraceLoggingKeyword(MICROSOFT_KEYWORD_MEASURES), TelemetryPrivacyDataTag(PrivacyTag))
+#define DEFINE_COMPLIANT_MEASURES_EVENT_PARAM4_CV(EventId, PrivacyTag, VarType1, varName1, VarType2, varName2, VarType3, varName3, VarType4, varName4) \
+    DEFINE_TRACELOGGING_EVENT_PARAM4_CV(EventId, VarType1, varName1, VarType2, varName2, VarType3, varName3, VarType4, varName4, TraceLoggingKeyword(MICROSOFT_KEYWORD_MEASURES), TelemetryPrivacyDataTag(PrivacyTag))
+#define DEFINE_COMPLIANT_MEASURES_EVENT_PARAM5_CV(EventId, PrivacyTag, VarType1, varName1, VarType2, varName2, VarType3, varName3, VarType4, varName4, VarType5, varName5) \
+    DEFINE_TRACELOGGING_EVENT_PARAM5_CV(EventId, VarType1, varName1, VarType2, varName2, VarType3, varName3, VarType4, varName4, VarType5, varName5, TraceLoggingKeyword(MICROSOFT_KEYWORD_MEASURES), TelemetryPrivacyDataTag(PrivacyTag))
+#define DEFINE_COMPLIANT_MEASURES_EVENT_PARAM6_CV(EventId, PrivacyTag, VarType1, varName1, VarType2, varName2, VarType3, varName3, VarType4, varName4, VarType5, varName5, VarType6, varName6) \
+    DEFINE_TRACELOGGING_EVENT_PARAM6_CV(EventId, VarType1, varName1, VarType2, varName2, VarType3, varName3, VarType4, varName4, VarType5, varName5, VarType6, varName6, TraceLoggingKeyword(MICROSOFT_KEYWORD_MEASURES), TelemetryPrivacyDataTag(PrivacyTag))
+#define DEFINE_COMPLIANT_MEASURES_EVENT_PARAM7_CV(EventId, PrivacyTag, VarType1, varName1, VarType2, varName2, VarType3, varName3, VarType4, varName4, VarType5, varName5, VarType6, varName6, VarType7, varName7) \
+    DEFINE_TRACELOGGING_EVENT_PARAM7_CV(EventId, VarType1, varName1, VarType2, varName2, VarType3, varName3, VarType4, varName4, VarType5, varName5, VarType6, varName6, VarType7, varName7, TraceLoggingKeyword(MICROSOFT_KEYWORD_MEASURES), TelemetryPrivacyDataTag(PrivacyTag))
+#define DEFINE_COMPLIANT_MEASURES_EVENT_PARAM8_CV(EventId, PrivacyTag, VarType1, varName1, VarType2, varName2, VarType3, varName3, VarType4, varName4, VarType5, varName5, VarType6, varName6, VarType7, varName7, VarType8, varName8) \
+    DEFINE_TRACELOGGING_EVENT_PARAM8_CV(EventId, VarType1, varName1, VarType2, varName2, VarType3, varName3, VarType4, varName4, VarType5, varName5, VarType6, varName6, VarType7, varName7, VarType8, varName8, TraceLoggingKeyword(MICROSOFT_KEYWORD_MEASURES), TelemetryPrivacyDataTag(PrivacyTag))
+
+#define DEFINE_COMPLIANT_EVENTTAGGED_MEASURES_EVENT_CV(EventId, PrivacyTag, EventTag) \
+    DEFINE_TRACELOGGING_EVENT_CV(EventId, TraceLoggingKeyword(MICROSOFT_KEYWORD_MEASURES), TelemetryPrivacyDataTag(PrivacyTag), TraceLoggingEventTag(EventTag))
+#define DEFINE_COMPLIANT_EVENTTAGGED_MEASURES_EVENT_PARAM1_CV(EventId, PrivacyTag, EventTag, VarType1, varName1) \
+    DEFINE_TRACELOGGING_EVENT_PARAM1_CV(EventId, VarType1, varName1, TraceLoggingKeyword(MICROSOFT_KEYWORD_MEASURES), TelemetryPrivacyDataTag(PrivacyTag), TraceLoggingEventTag(EventTag))
+#define DEFINE_COMPLIANT_EVENTTAGGED_MEASURES_EVENT_PARAM2_CV(EventId, PrivacyTag, EventTag, VarType1, varName1, VarType2, varName2) \
+    DEFINE_TRACELOGGING_EVENT_PARAM2_CV(EventId, VarType1, varName1, VarType2, varName2, TraceLoggingKeyword(MICROSOFT_KEYWORD_MEASURES), TelemetryPrivacyDataTag(PrivacyTag), TraceLoggingEventTag(EventTag))
+#define DEFINE_COMPLIANT_EVENTTAGGED_MEASURES_EVENT_PARAM3_CV(EventId, PrivacyTag, EventTag, VarType1, varName1, VarType2, varName2, VarType3, varName3) \
+    DEFINE_TRACELOGGING_EVENT_PARAM3_CV(EventId, VarType1, varName1, VarType2, varName2, VarType3, varName3, TraceLoggingKeyword(MICROSOFT_KEYWORD_MEASURES), TelemetryPrivacyDataTag(PrivacyTag), TraceLoggingEventTag(EventTag))
+#define DEFINE_COMPLIANT_EVENTTAGGED_MEASURES_EVENT_PARAM4_CV(EventId, PrivacyTag, EventTag, VarType1, varName1, VarType2, varName2, VarType3, varName3, VarType4, varName4) \
+    DEFINE_TRACELOGGING_EVENT_PARAM4_CV(EventId, VarType1, varName1, VarType2, varName2, VarType3, varName3, VarType4, varName4, TraceLoggingKeyword(MICROSOFT_KEYWORD_MEASURES), TelemetryPrivacyDataTag(PrivacyTag), TraceLoggingEventTag(EventTag))
+#define DEFINE_COMPLIANT_EVENTTAGGED_MEASURES_EVENT_PARAM5_CV(EventId, PrivacyTag, EventTag, VarType1, varName1, VarType2, varName2, VarType3, varName3, VarType4, varName4, VarType5, varName5) \
+    DEFINE_TRACELOGGING_EVENT_PARAM5_CV(EventId, VarType1, varName1, VarType2, varName2, VarType3, varName3, VarType4, varName4, VarType5, varName5, TraceLoggingKeyword(MICROSOFT_KEYWORD_MEASURES), TelemetryPrivacyDataTag(PrivacyTag), TraceLoggingEventTag(EventTag))
+#define DEFINE_COMPLIANT_EVENTTAGGED_MEASURES_EVENT_PARAM6_CV(EventId, PrivacyTag, EventTag, VarType1, varName1, VarType2, varName2, VarType3, varName3, VarType4, varName4, VarType5, varName5, VarType6, varName6) \
+    DEFINE_TRACELOGGING_EVENT_PARAM6_CV(EventId, VarType1, varName1, VarType2, varName2, VarType3, varName3, VarType4, varName4, VarType5, varName5, VarType6, varName6, TraceLoggingKeyword(MICROSOFT_KEYWORD_MEASURES), TelemetryPrivacyDataTag(PrivacyTag), TraceLoggingEventTag(EventTag))
+#define DEFINE_COMPLIANT_EVENTTAGGED_MEASURES_EVENT_PARAM7_CV(EventId, PrivacyTag, EventTag, VarType1, varName1, VarType2, varName2, VarType3, varName3, VarType4, varName4, VarType5, varName5, VarType6, varName6, VarType7, varName7) \
+    DEFINE_TRACELOGGING_EVENT_PARAM7_CV(EventId, VarType1, varName1, VarType2, varName2, VarType3, varName3, VarType4, varName4, VarType5, varName5, VarType6, varName6, VarType7, varName7, TraceLoggingKeyword(MICROSOFT_KEYWORD_MEASURES), TelemetryPrivacyDataTag(PrivacyTag), TraceLoggingEventTag(EventTag))
+#define DEFINE_COMPLIANT_EVENTTAGGED_MEASURES_EVENT_PARAM8_CV(EventId, PrivacyTag, EventTag, VarType1, varName1, VarType2, varName2, VarType3, varName3, VarType4, varName4, VarType5, varName5, VarType6, varName6, VarType7, varName7, VarType8, varName8) \
+    DEFINE_TRACELOGGING_EVENT_PARAM8_CV(EventId, VarType1, varName1, VarType2, varName2, VarType3, varName3, VarType4, varName4, VarType5, varName5, VarType6, varName6, VarType7, varName7, VarType8, varName8, TraceLoggingKeyword(MICROSOFT_KEYWORD_MEASURES), TelemetryPrivacyDataTag(PrivacyTag), TraceLoggingEventTag(EventTag))
+#define DEFINE_COMPLIANT_EVENTTAGGED_MEASURES_EVENT_PARAM9_CV(EventId, PrivacyTag, EventTag, VarType1, varName1, VarType2, varName2, VarType3, varName3, VarType4, varName4, VarType5, varName5, VarType6, varName6, VarType7, varName7, VarType8, varName8, VarType9, varName9) \
+    DEFINE_TRACELOGGING_EVENT_PARAM9_CV(EventId, VarType1, varName1, VarType2, varName2, VarType3, varName3, VarType4, varName4, VarType5, varName5, VarType6, varName6, VarType7, varName7, VarType8, varName8, VarType9, varName9, TraceLoggingKeyword(MICROSOFT_KEYWORD_MEASURES), TelemetryPrivacyDataTag(PrivacyTag), TraceLoggingEventTag(EventTag))
+
+#define DEFINE_COMPLIANT_MEASURES_EVENT_UINT32(EventId, PrivacyTag, varName)  DEFINE_COMPLIANT_MEASURES_EVENT_PARAM1(EventId, PrivacyTag, UINT32, varName)
+#define DEFINE_COMPLIANT_MEASURES_EVENT_BOOL(EventId, PrivacyTag, varName)    DEFINE_COMPLIANT_MEASURES_EVENT_PARAM1(EventId, PrivacyTag, bool, varName)
+#define DEFINE_COMPLIANT_MEASURES_EVENT_STRING(EventId, PrivacyTag, varName)  DEFINE_COMPLIANT_MEASURES_EVENT_PARAM1(EventId, PrivacyTag, PCWSTR, varName)
+
+// [Optional] Simple Events
+// Use these macros to define very simple critical data events for a Provider.
+
+#define DEFINE_CRITICAL_DATA_EVENT(EventId) \
+    DEFINE_TRACELOGGING_EVENT(EventId, TraceLoggingKeyword(MICROSOFT_KEYWORD_CRITICAL_DATA))
+#define DEFINE_CRITICAL_DATA_EVENT_PARAM1(EventId, VarType1, varName1) \
+    DEFINE_TRACELOGGING_EVENT_PARAM1(EventId, VarType1, varName1, TraceLoggingKeyword(MICROSOFT_KEYWORD_CRITICAL_DATA))
+#define DEFINE_CRITICAL_DATA_EVENT_PARAM2(EventId, VarType1, varName1, VarType2, varName2) \
+    DEFINE_TRACELOGGING_EVENT_PARAM2(EventId, VarType1, varName1, VarType2, varName2, TraceLoggingKeyword(MICROSOFT_KEYWORD_CRITICAL_DATA))
+#define DEFINE_CRITICAL_DATA_EVENT_PARAM3(EventId, VarType1, varName1, VarType2, varName2, VarType3, varName3) \
+    DEFINE_TRACELOGGING_EVENT_PARAM3(EventId, VarType1, varName1, VarType2, varName2, VarType3, varName3, TraceLoggingKeyword(MICROSOFT_KEYWORD_CRITICAL_DATA))
+#define DEFINE_CRITICAL_DATA_EVENT_PARAM4(EventId, VarType1, varName1, VarType2, varName2, VarType3, varName3, VarType4, varName4) \
+    DEFINE_TRACELOGGING_EVENT_PARAM4(EventId, VarType1, varName1, VarType2, varName2, VarType3, varName3, VarType4, varName4, TraceLoggingKeyword(MICROSOFT_KEYWORD_CRITICAL_DATA))
+#define DEFINE_CRITICAL_DATA_EVENT_PARAM5(EventId, VarType1, varName1, VarType2, varName2, VarType3, varName3, VarType4, varName4, VarType5, varName5) \
+    DEFINE_TRACELOGGING_EVENT_PARAM5(EventId, VarType1, varName1, VarType2, varName2, VarType3, varName3, VarType4, varName4, VarType5, varName5, TraceLoggingKeyword(MICROSOFT_KEYWORD_CRITICAL_DATA))
+#define DEFINE_CRITICAL_DATA_EVENT_PARAM6(EventId, VarType1, varName1, VarType2, varName2, VarType3, varName3, VarType4, varName4, VarType5, varName5, VarType6, varName6) \
+    DEFINE_TRACELOGGING_EVENT_PARAM6(EventId, VarType1, varName1, VarType2, varName2, VarType3, varName3, VarType4, varName4, VarType5, varName5, VarType6, varName6, TraceLoggingKeyword(MICROSOFT_KEYWORD_CRITICAL_DATA))
+#define DEFINE_CRITICAL_DATA_EVENT_PARAM7(EventId, VarType1, varName1, VarType2, varName2, VarType3, varName3, VarType4, varName4, VarType5, varName5, VarType6, varName6, VarType7, varName7) \
+    DEFINE_TRACELOGGING_EVENT_PARAM7(EventId, VarType1, varName1, VarType2, varName2, VarType3, varName3, VarType4, varName4, VarType5, varName5, VarType6, varName6, VarType7, varName7, TraceLoggingKeyword(MICROSOFT_KEYWORD_CRITICAL_DATA))
+#define DEFINE_CRITICAL_DATA_EVENT_PARAM8(EventId, VarType1, varName1, VarType2, varName2, VarType3, varName3, VarType4, varName4, VarType5, varName5, VarType6, varName6, VarType7, varName7, VarType8, varName8) \
+    DEFINE_TRACELOGGING_EVENT_PARAM8(EventId, VarType1, varName1, VarType2, varName2, VarType3, varName3, VarType4, varName4, VarType5, varName5, VarType6, varName6, VarType7, varName7, VarType8, varName8, TraceLoggingKeyword(MICROSOFT_KEYWORD_CRITICAL_DATA))
+
+#define DEFINE_CRITICAL_DATA_EVENT_CV(EventId) \
+    DEFINE_TRACELOGGING_EVENT_CV(EventId, TraceLoggingKeyword(MICROSOFT_KEYWORD_CRITICAL_DATA))
+#define DEFINE_CRITICAL_DATA_EVENT_PARAM1_CV(EventId, VarType1, varName1) \
+    DEFINE_TRACELOGGING_EVENT_PARAM1_CV(EventId, VarType1, varName1, TraceLoggingKeyword(MICROSOFT_KEYWORD_CRITICAL_DATA))
+#define DEFINE_CRITICAL_DATA_EVENT_PARAM2_CV(EventId, VarType1, varName1, VarType2, varName2) \
+    DEFINE_TRACELOGGING_EVENT_PARAM2_CV(EventId, VarType1, varName1, VarType2, varName2, TraceLoggingKeyword(MICROSOFT_KEYWORD_CRITICAL_DATA))
+#define DEFINE_CRITICAL_DATA_EVENT_PARAM3_CV(EventId, VarType1, varName1, VarType2, varName2, VarType3, varName3) \
+    DEFINE_TRACELOGGING_EVENT_PARAM3_CV(EventId, VarType1, varName1, VarType2, varName2, VarType3, varName3, TraceLoggingKeyword(MICROSOFT_KEYWORD_CRITICAL_DATA))
+#define DEFINE_CRITICAL_DATA_EVENT_PARAM4_CV(EventId, VarType1, varName1, VarType2, varName2, VarType3, varName3, VarType4, varName4) \
+    DEFINE_TRACELOGGING_EVENT_PARAM4_CV(EventId, VarType1, varName1, VarType2, varName2, VarType3, varName3, VarType4, varName4, TraceLoggingKeyword(MICROSOFT_KEYWORD_CRITICAL_DATA))
+#define DEFINE_CRITICAL_DATA_EVENT_PARAM5_CV(EventId, VarType1, varName1, VarType2, varName2, VarType3, varName3, VarType4, varName4, VarType5, varName5) \
+    DEFINE_TRACELOGGING_EVENT_PARAM5_CV(EventId, VarType1, varName1, VarType2, varName2, VarType3, varName3, VarType4, varName4, VarType5, varName5, TraceLoggingKeyword(MICROSOFT_KEYWORD_CRITICAL_DATA))
+#define DEFINE_CRITICAL_DATA_EVENT_PARAM6_CV(EventId, VarType1, varName1, VarType2, varName2, VarType3, varName3, VarType4, varName4, VarType5, varName5, VarType6, varName6) \
+    DEFINE_TRACELOGGING_EVENT_PARAM6_CV(EventId, VarType1, varName1, VarType2, varName2, VarType3, varName3, VarType4, varName4, VarType5, varName5, VarType6, varName6, TraceLoggingKeyword(MICROSOFT_KEYWORD_CRITICAL_DATA))
+#define DEFINE_CRITICAL_DATA_EVENT_PARAM7_CV(EventId, VarType1, varName1, VarType2, varName2, VarType3, varName3, VarType4, varName4, VarType5, varName5, VarType6, varName6, VarType7, varName7) \
+    DEFINE_TRACELOGGING_EVENT_PARAM7_CV(EventId, VarType1, varName1, VarType2, varName2, VarType3, varName3, VarType4, varName4, VarType5, varName5, VarType6, varName6, VarType7, varName7, TraceLoggingKeyword(MICROSOFT_KEYWORD_CRITICAL_DATA))
+#define DEFINE_CRITICAL_DATA_EVENT_PARAM8_CV(EventId, VarType1, varName1, VarType2, varName2, VarType3, varName3, VarType4, varName4, VarType5, varName5, VarType6, varName6, VarType7, varName7, VarType8, varName8) \
+    DEFINE_TRACELOGGING_EVENT_PARAM8_CV(EventId, VarType1, varName1, VarType2, varName2, VarType3, varName3, VarType4, varName4, VarType5, varName5, VarType6, varName6, VarType7, varName7, VarType8, varName8, TraceLoggingKeyword(MICROSOFT_KEYWORD_CRITICAL_DATA))
+
+#define DEFINE_CRITICAL_DATA_EVENT_UINT32(EventId, varName)  DEFINE_CRITICAL_DATA_EVENT_PARAM1(EventId, UINT32, varName)
+#define DEFINE_CRITICAL_DATA_EVENT_BOOL(EventId, varName)    DEFINE_CRITICAL_DATA_EVENT_PARAM1(EventId, bool, varName)
+#define DEFINE_CRITICAL_DATA_EVENT_STRING(EventId, varName)  DEFINE_CRITICAL_DATA_EVENT_PARAM1(EventId, PCWSTR, varName)
+
+#define DEFINE_COMPLIANT_CRITICAL_DATA_EVENT(EventId, PrivacyTag) \
+    DEFINE_TRACELOGGING_EVENT(EventId, TraceLoggingKeyword(MICROSOFT_KEYWORD_CRITICAL_DATA), TelemetryPrivacyDataTag(PrivacyTag))
+#define DEFINE_COMPLIANT_CRITICAL_DATA_EVENT_PARAM1(EventId, PrivacyTag, VarType1, varName1) \
+    DEFINE_TRACELOGGING_EVENT_PARAM1(EventId, VarType1, varName1, TraceLoggingKeyword(MICROSOFT_KEYWORD_CRITICAL_DATA), TelemetryPrivacyDataTag(PrivacyTag))
+#define DEFINE_COMPLIANT_CRITICAL_DATA_EVENT_PARAM2(EventId, PrivacyTag, VarType1, varName1, VarType2, varName2) \
+    DEFINE_TRACELOGGING_EVENT_PARAM2(EventId, VarType1, varName1, VarType2, varName2, TraceLoggingKeyword(MICROSOFT_KEYWORD_CRITICAL_DATA), TelemetryPrivacyDataTag(PrivacyTag))
+#define DEFINE_COMPLIANT_CRITICAL_DATA_EVENT_PARAM3(EventId, PrivacyTag, VarType1, varName1, VarType2, varName2, VarType3, varName3) \
+    DEFINE_TRACELOGGING_EVENT_PARAM3(EventId, VarType1, varName1, VarType2, varName2, VarType3, varName3, TraceLoggingKeyword(MICROSOFT_KEYWORD_CRITICAL_DATA), TelemetryPrivacyDataTag(PrivacyTag))
+#define DEFINE_COMPLIANT_CRITICAL_DATA_EVENT_PARAM4(EventId, PrivacyTag, VarType1, varName1, VarType2, varName2, VarType3, varName3, VarType4, varName4) \
+    DEFINE_TRACELOGGING_EVENT_PARAM4(EventId, VarType1, varName1, VarType2, varName2, VarType3, varName3, VarType4, varName4, TraceLoggingKeyword(MICROSOFT_KEYWORD_CRITICAL_DATA), TelemetryPrivacyDataTag(PrivacyTag))
+#define DEFINE_COMPLIANT_CRITICAL_DATA_EVENT_PARAM5(EventId, PrivacyTag, VarType1, varName1, VarType2, varName2, VarType3, varName3, VarType4, varName4, VarType5, varName5) \
+    DEFINE_TRACELOGGING_EVENT_PARAM5(EventId, VarType1, varName1, VarType2, varName2, VarType3, varName3, VarType4, varName4, VarType5, varName5, TraceLoggingKeyword(MICROSOFT_KEYWORD_CRITICAL_DATA), TelemetryPrivacyDataTag(PrivacyTag))
+#define DEFINE_COMPLIANT_CRITICAL_DATA_EVENT_PARAM6(EventId, PrivacyTag, VarType1, varName1, VarType2, varName2, VarType3, varName3, VarType4, varName4, VarType5, varName5, VarType6, varName6) \
+    DEFINE_TRACELOGGING_EVENT_PARAM6(EventId, VarType1, varName1, VarType2, varName2, VarType3, varName3, VarType4, varName4, VarType5, varName5, VarType6, varName6, TraceLoggingKeyword(MICROSOFT_KEYWORD_CRITICAL_DATA), TelemetryPrivacyDataTag(PrivacyTag))
+#define DEFINE_COMPLIANT_CRITICAL_DATA_EVENT_PARAM7(EventId, PrivacyTag, VarType1, varName1, VarType2, varName2, VarType3, varName3, VarType4, varName4, VarType5, varName5, VarType6, varName6, VarType7, varName7) \
+    DEFINE_TRACELOGGING_EVENT_PARAM7(EventId, VarType1, varName1, VarType2, varName2, VarType3, varName3, VarType4, varName4, VarType5, varName5, VarType6, varName6, VarType7, varName7, TraceLoggingKeyword(MICROSOFT_KEYWORD_CRITICAL_DATA), TelemetryPrivacyDataTag(PrivacyTag))
+#define DEFINE_COMPLIANT_CRITICAL_DATA_EVENT_PARAM8(EventId, PrivacyTag, VarType1, varName1, VarType2, varName2, VarType3, varName3, VarType4, varName4, VarType5, varName5, VarType6, varName6, VarType7, varName7, VarType8, varName8) \
+    DEFINE_TRACELOGGING_EVENT_PARAM8(EventId, VarType1, varName1, VarType2, varName2, VarType3, varName3, VarType4, varName4, VarType5, varName5, VarType6, varName6, VarType7, varName7, VarType8, varName8, TraceLoggingKeyword(MICROSOFT_KEYWORD_CRITICAL_DATA), TelemetryPrivacyDataTag(PrivacyTag))
+
+#define DEFINE_COMPLIANT_CRITICAL_DATA_EVENT_CV(EventId, PrivacyTag) \
+    DEFINE_TRACELOGGING_EVENT_CV(EventId, TraceLoggingKeyword(MICROSOFT_KEYWORD_CRITICAL_DATA), TelemetryPrivacyDataTag(PrivacyTag))
+#define DEFINE_COMPLIANT_CRITICAL_DATA_EVENT_PARAM1_CV(EventId, PrivacyTag, VarType1, varName1) \
+    DEFINE_TRACELOGGING_EVENT_PARAM1_CV(EventId, VarType1, varName1, TraceLoggingKeyword(MICROSOFT_KEYWORD_CRITICAL_DATA), TelemetryPrivacyDataTag(PrivacyTag))
+#define DEFINE_COMPLIANT_CRITICAL_DATA_EVENT_PARAM2_CV(EventId, PrivacyTag, VarType1, varName1, VarType2, varName2) \
+    DEFINE_TRACELOGGING_EVENT_PARAM2_CV(EventId, VarType1, varName1, VarType2, varName2, TraceLoggingKeyword(MICROSOFT_KEYWORD_CRITICAL_DATA), TelemetryPrivacyDataTag(PrivacyTag))
+#define DEFINE_COMPLIANT_CRITICAL_DATA_EVENT_PARAM3_CV(EventId, PrivacyTag, VarType1, varName1, VarType2, varName2, VarType3, varName3) \
+    DEFINE_TRACELOGGING_EVENT_PARAM3_CV(EventId, VarType1, varName1, VarType2, varName2, VarType3, varName3, TraceLoggingKeyword(MICROSOFT_KEYWORD_CRITICAL_DATA), TelemetryPrivacyDataTag(PrivacyTag))
+#define DEFINE_COMPLIANT_CRITICAL_DATA_EVENT_PARAM4_CV(EventId, PrivacyTag, VarType1, varName1, VarType2, varName2, VarType3, varName3, VarType4, varName4) \
+    DEFINE_TRACELOGGING_EVENT_PARAM4_CV(EventId, VarType1, varName1, VarType2, varName2, VarType3, varName3, VarType4, varName4, TraceLoggingKeyword(MICROSOFT_KEYWORD_CRITICAL_DATA), TelemetryPrivacyDataTag(PrivacyTag))
+#define DEFINE_COMPLIANT_CRITICAL_DATA_EVENT_PARAM5_CV(EventId, PrivacyTag, VarType1, varName1, VarType2, varName2, VarType3, varName3, VarType4, varName4, VarType5, varName5) \
+    DEFINE_TRACELOGGING_EVENT_PARAM5_CV(EventId, VarType1, varName1, VarType2, varName2, VarType3, varName3, VarType4, varName4, VarType5, varName5, TraceLoggingKeyword(MICROSOFT_KEYWORD_CRITICAL_DATA), TelemetryPrivacyDataTag(PrivacyTag))
+#define DEFINE_COMPLIANT_CRITICAL_DATA_EVENT_PARAM6_CV(EventId, PrivacyTag, VarType1, varName1, VarType2, varName2, VarType3, varName3, VarType4, varName4, VarType5, varName5, VarType6, varName6) \
+    DEFINE_TRACELOGGING_EVENT_PARAM6_CV(EventId, VarType1, varName1, VarType2, varName2, VarType3, varName3, VarType4, varName4, VarType5, varName5, VarType6, varName6, TraceLoggingKeyword(MICROSOFT_KEYWORD_CRITICAL_DATA), TelemetryPrivacyDataTag(PrivacyTag))
+#define DEFINE_COMPLIANT_CRITICAL_DATA_EVENT_PARAM7_CV(EventId, PrivacyTag, VarType1, varName1, VarType2, varName2, VarType3, varName3, VarType4, varName4, VarType5, varName5, VarType6, varName6, VarType7, varName7) \
+    DEFINE_TRACELOGGING_EVENT_PARAM7_CV(EventId, VarType1, varName1, VarType2, varName2, VarType3, varName3, VarType4, varName4, VarType5, varName5, VarType6, varName6, VarType7, varName7, TraceLoggingKeyword(MICROSOFT_KEYWORD_CRITICAL_DATA), TelemetryPrivacyDataTag(PrivacyTag))
+#define DEFINE_COMPLIANT_CRITICAL_DATA_EVENT_PARAM8_CV(EventId, PrivacyTag, VarType1, varName1, VarType2, varName2, VarType3, varName3, VarType4, varName4, VarType5, varName5, VarType6, varName6, VarType7, varName7, VarType8, varName8) \
+    DEFINE_TRACELOGGING_EVENT_PARAM8_CV(EventId, VarType1, varName1, VarType2, varName2, VarType3, varName3, VarType4, varName4, VarType5, varName5, VarType6, varName6, VarType7, varName7, VarType8, varName8, TraceLoggingKeyword(MICROSOFT_KEYWORD_CRITICAL_DATA), TelemetryPrivacyDataTag(PrivacyTag))
+
+#define DEFINE_COMPLIANT_EVENTTAGGED_CRITICAL_DATA_EVENT_CV(EventId, PrivacyTag, EventTag) \
+    DEFINE_TRACELOGGING_EVENT_CV(EventId, TraceLoggingKeyword(MICROSOFT_KEYWORD_CRITICAL_DATA), TelemetryPrivacyDataTag(PrivacyTag), TraceLoggingEventTag(EventTag))
+#define DEFINE_COMPLIANT_EVENTTAGGED_CRITICAL_DATA_EVENT_PARAM1_CV(EventId, PrivacyTag, EventTag, VarType1, varName1) \
+    DEFINE_TRACELOGGING_EVENT_PARAM1_CV(EventId, VarType1, varName1, TraceLoggingKeyword(MICROSOFT_KEYWORD_CRITICAL_DATA), TelemetryPrivacyDataTag(PrivacyTag), TraceLoggingEventTag(EventTag))
+#define DEFINE_COMPLIANT_EVENTTAGGED_CRITICAL_DATA_EVENT_PARAM2_CV(EventId, PrivacyTag, EventTag, VarType1, varName1, VarType2, varName2) \
+    DEFINE_TRACELOGGING_EVENT_PARAM2_CV(EventId, VarType1, varName1, VarType2, varName2, TraceLoggingKeyword(MICROSOFT_KEYWORD_CRITICAL_DATA), TelemetryPrivacyDataTag(PrivacyTag), TraceLoggingEventTag(EventTag))
+#define DEFINE_COMPLIANT_EVENTTAGGED_CRITICAL_DATA_EVENT_PARAM3_CV(EventId, PrivacyTag, EventTag, VarType1, varName1, VarType2, varName2, VarType3, varName3) \
+    DEFINE_TRACELOGGING_EVENT_PARAM3_CV(EventId, VarType1, varName1, VarType2, varName2, VarType3, varName3, TraceLoggingKeyword(MICROSOFT_KEYWORD_CRITICAL_DATA), TelemetryPrivacyDataTag(PrivacyTag), TraceLoggingEventTag(EventTag))
+#define DEFINE_COMPLIANT_EVENTTAGGED_CRITICAL_DATA_EVENT_PARAM4_CV(EventId, PrivacyTag, EventTag, VarType1, varName1, VarType2, varName2, VarType3, varName3, VarType4, varName4) \
+    DEFINE_TRACELOGGING_EVENT_PARAM4_CV(EventId, VarType1, varName1, VarType2, varName2, VarType3, varName3, VarType4, varName4, TraceLoggingKeyword(MICROSOFT_KEYWORD_CRITICAL_DATA), TelemetryPrivacyDataTag(PrivacyTag), TraceLoggingEventTag(EventTag))
+#define DEFINE_COMPLIANT_EVENTTAGGED_CRITICAL_DATA_EVENT_PARAM5_CV(EventId, PrivacyTag, EventTag, VarType1, varName1, VarType2, varName2, VarType3, varName3, VarType4, varName4, VarType5, varName5) \
+    DEFINE_TRACELOGGING_EVENT_PARAM5_CV(EventId, VarType1, varName1, VarType2, varName2, VarType3, varName3, VarType4, varName4, VarType5, varName5, TraceLoggingKeyword(MICROSOFT_KEYWORD_CRITICAL_DATA), TelemetryPrivacyDataTag(PrivacyTag), TraceLoggingEventTag(EventTag))
+#define DEFINE_COMPLIANT_EVENTTAGGED_CRITICAL_DATA_EVENT_PARAM6_CV(EventId, PrivacyTag, EventTag, VarType1, varName1, VarType2, varName2, VarType3, varName3, VarType4, varName4, VarType5, varName5, VarType6, varName6) \
+    DEFINE_TRACELOGGING_EVENT_PARAM6_CV(EventId, VarType1, varName1, VarType2, varName2, VarType3, varName3, VarType4, varName4, VarType5, varName5, VarType6, varName6, TraceLoggingKeyword(MICROSOFT_KEYWORD_CRITICAL_DATA), TelemetryPrivacyDataTag(PrivacyTag), TraceLoggingEventTag(EventTag))
+#define DEFINE_COMPLIANT_EVENTTAGGED_CRITICAL_DATA_EVENT_PARAM7_CV(EventId, PrivacyTag, EventTag, VarType1, varName1, VarType2, varName2, VarType3, varName3, VarType4, varName4, VarType5, varName5, VarType6, varName6, VarType7, varName7) \
+    DEFINE_TRACELOGGING_EVENT_PARAM7_CV(EventId, VarType1, varName1, VarType2, varName2, VarType3, varName3, VarType4, varName4, VarType5, varName5, VarType6, varName6, VarType7, varName7, TraceLoggingKeyword(MICROSOFT_KEYWORD_CRITICAL_DATA), TelemetryPrivacyDataTag(PrivacyTag), TraceLoggingEventTag(EventTag))
+#define DEFINE_COMPLIANT_EVENTTAGGED_CRITICAL_DATA_EVENT_PARAM8_CV(EventId, PrivacyTag, EventTag, VarType1, varName1, VarType2, varName2, VarType3, varName3, VarType4, varName4, VarType5, varName5, VarType6, varName6, VarType7, varName7, VarType8, varName8) \
+    DEFINE_TRACELOGGING_EVENT_PARAM8_CV(EventId, VarType1, varName1, VarType2, varName2, VarType3, varName3, VarType4, varName4, VarType5, varName5, VarType6, varName6, VarType7, varName7, VarType8, varName8, TraceLoggingKeyword(MICROSOFT_KEYWORD_CRITICAL_DATA), TelemetryPrivacyDataTag(PrivacyTag), TraceLoggingEventTag(EventTag))
+#define DEFINE_COMPLIANT_EVENTTAGGED_CRITICAL_DATA_EVENT_PARAM9_CV(EventId, PrivacyTag, EventTag, VarType1, varName1, VarType2, varName2, VarType3, varName3, VarType4, varName4, VarType5, varName5, VarType6, varName6, VarType7, varName7, VarType8, varName8, VarType9, varName9) \
+    DEFINE_TRACELOGGING_EVENT_PARAM9_CV(EventId, VarType1, varName1, VarType2, varName2, VarType3, varName3, VarType4, varName4, VarType5, varName5, VarType6, varName6, VarType7, varName7, VarType8, varName8, VarType9, varName9, TraceLoggingKeyword(MICROSOFT_KEYWORD_CRITICAL_DATA), TelemetryPrivacyDataTag(PrivacyTag), TraceLoggingEventTag(EventTag))
+
+#define DEFINE_COMPLIANT_CRITICAL_DATA_EVENT_UINT32(EventId, PrivacyTag, varName)  DEFINE_COMPLIANT_CRITICAL_DATA_EVENT_PARAM1(EventId, PrivacyTag, UINT32, varName)
+#define DEFINE_COMPLIANT_CRITICAL_DATA_EVENT_BOOL(EventId, PrivacyTag, varName)    DEFINE_COMPLIANT_CRITICAL_DATA_EVENT_PARAM1(EventId, PrivacyTag, bool, varName)
+#define DEFINE_COMPLIANT_CRITICAL_DATA_EVENT_STRING(EventId, PrivacyTag, varName)  DEFINE_COMPLIANT_CRITICAL_DATA_EVENT_PARAM1(EventId, PrivacyTag, PCWSTR, varName)
+
+// Custom Activities
+// For these you pair the appropriate BEGIN and END macros to define your activity.  Within the pair
+// you can use the (TODO: LIST MACRO NAMES) macros to add behavior.
+
+// [optional] params are:  Options, Keyword, Level, PrivacyTag
+#define BEGIN_CUSTOM_ACTIVITY_CLASS(ActivityClassName, ...)                                           __BEGIN_TRACELOGGING_ACTIVITY_CLASS(ActivityClassName, __VA_ARGS__) \
+                                                                                                      __IMPLEMENT_ACTIVITY_CLASS(ActivityClassName)
+
+// [optional] param is: Level, PrivacyTag
+#define BEGIN_TRACELOGGING_ACTIVITY_CLASS(ActivityClassName)                                          __BEGIN_TRACELOGGING_ACTIVITY_CLASS(ActivityClassName) \
+                                                                                                      __IMPLEMENT_ACTIVITY_CLASS(ActivityClassName)
+#define BEGIN_TRACELOGGING_ACTIVITY_CLASS_WITH_LEVEL(ActivityClassName, Level)                        __BEGIN_TRACELOGGING_ACTIVITY_CLASS(ActivityClassName, wil::ActivityOptions::None, 0, Level) \
+                                                                                                      __IMPLEMENT_ACTIVITY_CLASS(ActivityClassName)
+#define BEGIN_COMPLIANT_TRACELOGGING_ACTIVITY_CLASS(ActivityClassName, PrivacyTag)                    __BEGIN_TRACELOGGING_ACTIVITY_CLASS(ActivityClassName, wil::ActivityOptions::None, 0, WINEVENT_LEVEL_VERBOSE, PrivacyTag) \
+                                                                                                      __IMPLEMENT_ACTIVITY_CLASS(ActivityClassName)
+#define BEGIN_COMPLIANT_TRACELOGGING_ACTIVITY_CLASS_WITH_LEVEL(ActivityClassName, PrivacyTag, Level)  __BEGIN_TRACELOGGING_ACTIVITY_CLASS(ActivityClassName, wil::ActivityOptions::None, 0, Level, PrivacyTag) \
+                                                                                                      __IMPLEMENT_ACTIVITY_CLASS(ActivityClassName)
+
+// [optional] param is: Level
+#define BEGIN_CALLCONTEXT_ACTIVITY_CLASS(ActivityClassName)                                           __BEGIN_TRACELOGGING_ACTIVITY_CLASS(ActivityClassName, wil::ActivityOptions::TelemetryOnFailure) \
+                                                                                                      __IMPLEMENT_ACTIVITY_CLASS(ActivityClassName)
+#define BEGIN_CALLCONTEXT_ACTIVITY_CLASS_WITH_LEVEL(ActivityClassName, Level)                         __BEGIN_TRACELOGGING_ACTIVITY_CLASS(ActivityClassName, wil::ActivityOptions::TelemetryOnFailure, 0, Level) \
+                                                                                                      __IMPLEMENT_ACTIVITY_CLASS(ActivityClassName)
+#define BEGIN_COMPLIANT_CALLCONTEXT_ACTIVITY_CLASS(ActivityClassName, PrivacyTag)                     __BEGIN_TRACELOGGING_ACTIVITY_CLASS(ActivityClassName, wil::ActivityOptions::TelemetryOnFailure, 0, WINEVENT_LEVEL_VERBOSE, PrivacyTag) \
+                                                                                                      __IMPLEMENT_ACTIVITY_CLASS(ActivityClassName)
+#define BEGIN_COMPLIANT_CALLCONTEXT_ACTIVITY_CLASS_WITH_LEVEL(ActivityClassName, PrivacyTag, Level)   __BEGIN_TRACELOGGING_ACTIVITY_CLASS(ActivityClassName, wil::ActivityOptions::TelemetryOnFailure, 0, Level, PrivacyTag) \
+                                                                                                      __IMPLEMENT_ACTIVITY_CLASS(ActivityClassName)
+
+// [optional] param is: Level
+#define BEGIN_TELEMETRY_ACTIVITY_CLASS(ActivityClassName)                                             __BEGIN_TRACELOGGING_ACTIVITY_CLASS(ActivityClassName, wil::ActivityOptions::TelemetryOnFailure, MICROSOFT_KEYWORD_TELEMETRY) \
+                                                                                                      __IMPLEMENT_ACTIVITY_CLASS(ActivityClassName)
+#define BEGIN_TELEMETRY_ACTIVITY_CLASS_WITH_LEVEL(ActivityClassName, Level)                           __BEGIN_TRACELOGGING_ACTIVITY_CLASS(ActivityClassName, wil::ActivityOptions::TelemetryOnFailure, MICROSOFT_KEYWORD_TELEMETRY, Level) \
+                                                                                                      __IMPLEMENT_ACTIVITY_CLASS(ActivityClassName)
+#define BEGIN_COMPLIANT_TELEMETRY_ACTIVITY_CLASS(ActivityClassName, PrivacyTag)                       __BEGIN_TRACELOGGING_ACTIVITY_CLASS(ActivityClassName, wil::ActivityOptions::TelemetryOnFailure, MICROSOFT_KEYWORD_TELEMETRY, WINEVENT_LEVEL_VERBOSE, PrivacyTag) \
+                                                                                                      __IMPLEMENT_ACTIVITY_CLASS(ActivityClassName)
+#define BEGIN_COMPLIANT_TELEMETRY_ACTIVITY_CLASS_WITH_LEVEL(ActivityClassName, PrivacyTag, Level)     __BEGIN_TRACELOGGING_ACTIVITY_CLASS(ActivityClassName, wil::ActivityOptions::TelemetryOnFailure, MICROSOFT_KEYWORD_TELEMETRY, Level, PrivacyTag) \
+                                                                                                      __IMPLEMENT_ACTIVITY_CLASS(ActivityClassName)
+
+// [optional] param is: Level
+#define BEGIN_MEASURES_ACTIVITY_CLASS(ActivityClassName)                                              __BEGIN_TRACELOGGING_ACTIVITY_CLASS(ActivityClassName, wil::ActivityOptions::TelemetryOnFailure, MICROSOFT_KEYWORD_MEASURES) \
+                                                                                                      __IMPLEMENT_ACTIVITY_CLASS(ActivityClassName)
+#define BEGIN_MEASURES_ACTIVITY_CLASS_WITH_LEVEL(ActivityClassName, Level)                            __BEGIN_TRACELOGGING_ACTIVITY_CLASS(ActivityClassName, wil::ActivityOptions::TelemetryOnFailure, MICROSOFT_KEYWORD_MEASURES, Level) \
+                                                                                                      __IMPLEMENT_ACTIVITY_CLASS(ActivityClassName)
+#define BEGIN_COMPLIANT_MEASURES_ACTIVITY_CLASS(ActivityClassName, PrivacyTag)                        __BEGIN_TRACELOGGING_ACTIVITY_CLASS(ActivityClassName, wil::ActivityOptions::TelemetryOnFailure, MICROSOFT_KEYWORD_MEASURES, WINEVENT_LEVEL_VERBOSE, PrivacyTag) \
+                                                                                                      __IMPLEMENT_ACTIVITY_CLASS(ActivityClassName)
+#define BEGIN_COMPLIANT_MEASURES_ACTIVITY_CLASS_WITH_LEVEL(ActivityClassName, PrivacyTag, Level)      __BEGIN_TRACELOGGING_ACTIVITY_CLASS(ActivityClassName, wil::ActivityOptions::TelemetryOnFailure, MICROSOFT_KEYWORD_MEASURES, Level, PrivacyTag) \
+                                                                                                      __IMPLEMENT_ACTIVITY_CLASS(ActivityClassName)
+
+// [optional] param is: Level
+#define BEGIN_CRITICAL_DATA_ACTIVITY_CLASS(ActivityClassName)                                         __BEGIN_TRACELOGGING_ACTIVITY_CLASS(ActivityClassName, wil::ActivityOptions::TelemetryOnFailure, MICROSOFT_KEYWORD_CRITICAL_DATA) \
+                                                                                                      __IMPLEMENT_ACTIVITY_CLASS(ActivityClassName)
+#define BEGIN_CRITICAL_DATA_ACTIVITY_CLASS_WITH_LEVEL(ActivityClassName, Level)                       __BEGIN_TRACELOGGING_ACTIVITY_CLASS(ActivityClassName, wil::ActivityOptions::TelemetryOnFailure, MICROSOFT_KEYWORD_CRITICAL_DATA, Level) \
+                                                                                                      __IMPLEMENT_ACTIVITY_CLASS(ActivityClassName)
+#define BEGIN_COMPLIANT_CRITICAL_DATA_ACTIVITY_CLASS(ActivityClassName, PrivacyTag)                   __BEGIN_TRACELOGGING_ACTIVITY_CLASS(ActivityClassName, wil::ActivityOptions::TelemetryOnFailure, MICROSOFT_KEYWORD_CRITICAL_DATA, WINEVENT_LEVEL_VERBOSE, PrivacyTag) \
+                                                                                                      __IMPLEMENT_ACTIVITY_CLASS(ActivityClassName)
+#define BEGIN_COMPLIANT_CRITICAL_DATA_ACTIVITY_CLASS_WITH_LEVEL(ActivityClassName, PrivacyTag, Level) __BEGIN_TRACELOGGING_ACTIVITY_CLASS(ActivityClassName, wil::ActivityOptions::TelemetryOnFailure, MICROSOFT_KEYWORD_CRITICAL_DATA, Level, PrivacyTag) \
+                                                                                                      __IMPLEMENT_ACTIVITY_CLASS(ActivityClassName)
+
+// Use to end ALL activity class definitions
+#define END_ACTIVITY_CLASS()                                                                          __END_TRACELOGGING_ACTIVITY_CLASS()
+
+
+// Simple Activities
+// For these you just use the appropriate macro to define the KIND of activity you want and specify
+// the name (for tracelogging you can give other options)
+
+// [optional] params are:  Options, Keyword, Level
+#define DEFINE_CUSTOM_ACTIVITY(ActivityClassName, ...) \
+    BEGIN_CUSTOM_ACTIVITY_CLASS(ActivityClassName, __VA_ARGS__) \
+    END_ACTIVITY_CLASS()
+
+#define DEFINE_TRACELOGGING_ACTIVITY(ActivityClassName) \
+    BEGIN_TRACELOGGING_ACTIVITY_CLASS(ActivityClassName) \
+    END_ACTIVITY_CLASS()
+#define DEFINE_TRACELOGGING_ACTIVITY_WITH_LEVEL(ActivityClassName, Level) \
+    BEGIN_TRACELOGGING_ACTIVITY_CLASS_WITH_LEVEL(ActivityClassName, Level) \
+    END_ACTIVITY_CLASS()
+
+#define DEFINE_CALLCONTEXT_ACTIVITY(ActivityClassName) \
+    BEGIN_CALLCONTEXT_ACTIVITY_CLASS(ActivityClassName) \
+    END_ACTIVITY_CLASS()
+#define DEFINE_CALLCONTEXT_ACTIVITY_WITH_LEVEL(ActivityClassName, Level) \
+    BEGIN_CALLCONTEXT_ACTIVITY_CLASS_WITH_LEVEL(ActivityClassName, Level) \
+    END_ACTIVITY_CLASS()
+
+#define DEFINE_TELEMETRY_ACTIVITY(ActivityClassName) \
+    BEGIN_TELEMETRY_ACTIVITY_CLASS(ActivityClassName) \
+    END_ACTIVITY_CLASS()
+#define DEFINE_TELEMETRY_ACTIVITY_WITH_LEVEL(ActivityClassName, Level) \
+    BEGIN_TELEMETRY_ACTIVITY_CLASS_WITH_LEVEL(ActivityClassName, Level) \
+    END_ACTIVITY_CLASS()
+#define DEFINE_COMPLIANT_TELEMETRY_ACTIVITY(ActivityClassName, PrivacyTag) \
+    BEGIN_COMPLIANT_TELEMETRY_ACTIVITY_CLASS(ActivityClassName, PrivacyTag) \
+    END_ACTIVITY_CLASS()
+#define DEFINE_COMPLIANT_TELEMETRY_ACTIVITY_WITH_LEVEL(ActivityClassName, PrivacyTag, Level) \
+    BEGIN_COMPLIANT_TELEMETRY_ACTIVITY_CLASS_WITH_LEVEL(ActivityClassName, PrivacyTag, Level) \
+    END_ACTIVITY_CLASS()
+
+#define DEFINE_MEASURES_ACTIVITY(ActivityClassName) \
+    BEGIN_MEASURES_ACTIVITY_CLASS(ActivityClassName) \
+    END_ACTIVITY_CLASS()
+#define DEFINE_MEASURES_ACTIVITY_WITH_LEVEL(ActivityClassName, Level) \
+    BEGIN_MEASURES_ACTIVITY_CLASS_WITH_LEVEL(ActivityClassName, Level) \
+    END_ACTIVITY_CLASS()
+#define DEFINE_COMPLIANT_MEASURES_ACTIVITY(ActivityClassName, PrivacyTag) \
+    BEGIN_COMPLIANT_MEASURES_ACTIVITY_CLASS(ActivityClassName, PrivacyTag) \
+    END_ACTIVITY_CLASS()
+#define DEFINE_COMPLIANT_MEASURES_ACTIVITY_WITH_LEVEL(ActivityClassName, PrivacyTag, Level) \
+    BEGIN_COMPLIANT_MEASURES_ACTIVITY_CLASS_WITH_LEVEL(ActivityClassName, PrivacyTag, Level) \
+    END_ACTIVITY_CLASS()
+
+#define DEFINE_CRITICAL_DATA_ACTIVITY(ActivityClassName) \
+    BEGIN_CRITICAL_DATA_ACTIVITY_CLASS(ActivityClassName) \
+    END_ACTIVITY_CLASS()
+#define DEFINE_CRITICAL_DATA_ACTIVITY_WITH_LEVEL(ActivityClassName, Level) \
+    BEGIN_CRITICAL_DATA_ACTIVITY_CLASS_WITH_LEVEL(ActivityClassName, Level) \
+    END_ACTIVITY_CLASS()
+#define DEFINE_COMPLIANT_CRITICAL_DATA_ACTIVITY(ActivityClassName, PrivacyTag) \
+    BEGIN_COMPLIANT_CRITICAL_DATA_ACTIVITY_CLASS(ActivityClassName, PrivacyTag) \
+    END_ACTIVITY_CLASS()
+#define DEFINE_COMPLIANT_CRITICAL_DATA_ACTIVITY_WITH_LEVEL(ActivityClassName, PrivacyTag, Level) \
+    BEGIN_COMPLIANT_CRITICAL_DATA_ACTIVITY_CLASS_WITH_LEVEL(ActivityClassName, PrivacyTag, Level) \
+    END_ACTIVITY_CLASS()
+
+
+// [Optional] Custom Start or Stop Events for Activities
+// Use these macros to define cusotm start or custom stop methods for an activity.  Any activity can
+// have multiple start or stop methods.  To add cusotm start or stop events, define a StartActivity instance
+// method or a Stop instance method within the BEGIN/END pair of a cusotm activity.  Within that function, use
+// TraceLoggingClassWriteStart or TraceLoggingClassWriteStop.
+
+// Params:  (EventId, ...)
+#define TraceLoggingClassWriteStart __WRITE_ACTIVITY_START
+#define TraceLoggingClassWriteStop  __WRITE_ACTIVITY_STOP
+
+
+// [Optional] Custom Tagged Events for Activities
+// Use these macros to define a Custom Tagged Event for a Custom Activity.  Use the
+// TraceLoggingClassWriteTagged or TraceLoggingClassWriteTaggedTelemetry macros from within a custom event
+// to write the event.
+
+#define TraceLoggingClassWriteTagged(EventId, ...) \
+    __WI_TraceLoggingWriteTagged(*this, #EventId, __VA_ARGS__)
+
+#define TraceLoggingClassWriteTaggedTelemetry(EventId, ...) \
+    __WI_TraceLoggingWriteTagged(*this, #EventId, TraceLoggingKeyword(MICROSOFT_KEYWORD_TELEMETRY), __VA_ARGS__)
+
+#define TraceLoggingClassWriteTaggedMeasure(EventId, ...) \
+    __WI_TraceLoggingWriteTagged(*this, #EventId, TraceLoggingKeyword(MICROSOFT_KEYWORD_MEASURES), __VA_ARGS__)
+
+#define TraceLoggingClassWriteTaggedCriticalData(EventId, ...) \
+    __WI_TraceLoggingWriteTagged(*this, #EventId, TraceLoggingKeyword(MICROSOFT_KEYWORD_CRITICAL_DATA), __VA_ARGS__)
+
+// [Optional] Simple Tagged Events for Activities
+// Use these methods to define very simple tagged events for a Custom Activity.
+
+#define DEFINE_TAGGED_TELEMETRY_EVENT(EventId) \
+    DEFINE_TAGGED_TRACELOGGING_EVENT(EventId, TraceLoggingKeyword(MICROSOFT_KEYWORD_TELEMETRY))
+#define DEFINE_TAGGED_TELEMETRY_EVENT_PARAM1(EventId, VarType1, varName1) \
+    DEFINE_TAGGED_TRACELOGGING_EVENT_PARAM1(EventId, VarType1, varName1, TraceLoggingKeyword(MICROSOFT_KEYWORD_TELEMETRY))
+#define DEFINE_TAGGED_TELEMETRY_EVENT_PARAM2(EventId, VarType1, varName1, VarType2, varName2) \
+    DEFINE_TAGGED_TRACELOGGING_EVENT_PARAM2(EventId, VarType1, varName1, VarType2, varName2, TraceLoggingKeyword(MICROSOFT_KEYWORD_TELEMETRY))
+#define DEFINE_TAGGED_TELEMETRY_EVENT_PARAM3(EventId, VarType1, varName1, VarType2, varName2, VarType3, varName3) \
+    DEFINE_TAGGED_TRACELOGGING_EVENT_PARAM3(EventId, VarType1, varName1, VarType2, varName2, VarType3, varName3, TraceLoggingKeyword(MICROSOFT_KEYWORD_TELEMETRY))
+#define DEFINE_TAGGED_TELEMETRY_EVENT_PARAM4(EventId, VarType1, varName1, VarType2, varName2, VarType3, varName3, VarType4, varName4) \
+    DEFINE_TAGGED_TRACELOGGING_EVENT_PARAM4(EventId, VarType1, varName1, VarType2, varName2, VarType3, varName3, VarType4, varName4, TraceLoggingKeyword(MICROSOFT_KEYWORD_TELEMETRY))
+#define DEFINE_TAGGED_TELEMETRY_EVENT_PARAM5(EventId, VarType1, varName1, VarType2, varName2, VarType3, varName3, VarType4, varName4, VarType5, varName5) \
+    DEFINE_TAGGED_TRACELOGGING_EVENT_PARAM5(EventId, VarType1, varName1, VarType2, varName2, VarType3, varName3, VarType4, varName4, VarType5, varName5, TraceLoggingKeyword(MICROSOFT_KEYWORD_TELEMETRY))
+#define DEFINE_TAGGED_TELEMETRY_EVENT_PARAM6(EventId, VarType1, varName1, VarType2, varName2, VarType3, varName3, VarType4, varName4, VarType5, varName5, VarType6, varName6) \
+    DEFINE_TAGGED_TRACELOGGING_EVENT_PARAM6(EventId, VarType1, varName1, VarType2, varName2, VarType3, varName3, VarType4, varName4, VarType5, varName5, VarType6, varName6, TraceLoggingKeyword(MICROSOFT_KEYWORD_TELEMETRY))
+#define DEFINE_TAGGED_TELEMETRY_EVENT_PARAM7(EventId, VarType1, varName1, VarType2, varName2, VarType3, varName3, VarType4, varName4, VarType5, varName5, VarType6, varName6, VarType7, varName7) \
+    DEFINE_TAGGED_TRACELOGGING_EVENT_PARAM7(EventId, VarType1, varName1, VarType2, varName2, VarType3, varName3, VarType4, varName4, VarType5, varName5, VarType6, varName6, VarType7, varName7, TraceLoggingKeyword(MICROSOFT_KEYWORD_TELEMETRY))
+#define DEFINE_TAGGED_TELEMETRY_EVENT_PARAM8(EventId, VarType1, varName1, VarType2, varName2, VarType3, varName3, VarType4, varName4, VarType5, varName5, VarType6, varName6, VarType7, varName7, VarType8, varName8) \
+    DEFINE_TAGGED_TRACELOGGING_EVENT_PARAM8(EventId, VarType1, varName1, VarType2, varName2, VarType3, varName3, VarType4, varName4, VarType5, varName5, VarType6, varName6, VarType7, varName7, VarType8, varName8, TraceLoggingKeyword(MICROSOFT_KEYWORD_TELEMETRY))
+
+#define DEFINE_TAGGED_TELEMETRY_EVENT_CV(EventId) \
+    DEFINE_TAGGED_TRACELOGGING_EVENT_CV(EventId, TraceLoggingKeyword(MICROSOFT_KEYWORD_TELEMETRY))
+#define DEFINE_TAGGED_TELEMETRY_EVENT_PARAM1_CV(EventId, VarType1, varName1) \
+    DEFINE_TAGGED_TRACELOGGING_EVENT_PARAM1_CV(EventId, VarType1, varName1, TraceLoggingKeyword(MICROSOFT_KEYWORD_TELEMETRY))
+#define DEFINE_TAGGED_TELEMETRY_EVENT_PARAM2_CV(EventId, VarType1, varName1, VarType2, varName2) \
+    DEFINE_TAGGED_TRACELOGGING_EVENT_PARAM2_CV(EventId, VarType1, varName1, VarType2, varName2, TraceLoggingKeyword(MICROSOFT_KEYWORD_TELEMETRY))
+#define DEFINE_TAGGED_TELEMETRY_EVENT_PARAM3_CV(EventId, VarType1, varName1, VarType2, varName2, VarType3, varName3) \
+    DEFINE_TAGGED_TRACELOGGING_EVENT_PARAM3_CV(EventId, VarType1, varName1, VarType2, varName2, VarType3, varName3, TraceLoggingKeyword(MICROSOFT_KEYWORD_TELEMETRY))
+#define DEFINE_TAGGED_TELEMETRY_EVENT_PARAM4_CV(EventId, VarType1, varName1, VarType2, varName2, VarType3, varName3, VarType4, varName4) \
+    DEFINE_TAGGED_TRACELOGGING_EVENT_PARAM4_CV(EventId, VarType1, varName1, VarType2, varName2, VarType3, varName3, VarType4, varName4, TraceLoggingKeyword(MICROSOFT_KEYWORD_TELEMETRY))
+#define DEFINE_TAGGED_TELEMETRY_EVENT_PARAM5_CV(EventId, VarType1, varName1, VarType2, varName2, VarType3, varName3, VarType4, varName4, VarType5, varName5) \
+    DEFINE_TAGGED_TRACELOGGING_EVENT_PARAM5_CV(EventId, VarType1, varName1, VarType2, varName2, VarType3, varName3, VarType4, varName4, VarType5, varName5, TraceLoggingKeyword(MICROSOFT_KEYWORD_TELEMETRY))
+#define DEFINE_TAGGED_TELEMETRY_EVENT_PARAM6_CV(EventId, VarType1, varName1, VarType2, varName2, VarType3, varName3, VarType4, varName4, VarType5, varName5, VarType6, varName6) \
+    DEFINE_TAGGED_TRACELOGGING_EVENT_PARAM6_CV(EventId, VarType1, varName1, VarType2, varName2, VarType3, varName3, VarType4, varName4, VarType5, varName5, VarType6, varName6, TraceLoggingKeyword(MICROSOFT_KEYWORD_TELEMETRY))
+#define DEFINE_TAGGED_TELEMETRY_EVENT_PARAM7_CV(EventId, VarType1, varName1, VarType2, varName2, VarType3, varName3, VarType4, varName4, VarType5, varName5, VarType6, varName6, VarType7, varName7) \
+    DEFINE_TAGGED_TRACELOGGING_EVENT_PARAM7_CV(EventId, VarType1, varName1, VarType2, varName2, VarType3, varName3, VarType4, varName4, VarType5, varName5, VarType6, varName6, VarType7, varName7, TraceLoggingKeyword(MICROSOFT_KEYWORD_TELEMETRY))
+#define DEFINE_TAGGED_TELEMETRY_EVENT_PARAM8_CV(EventId, VarType1, varName1, VarType2, varName2, VarType3, varName3, VarType4, varName4, VarType5, varName5, VarType6, varName6, VarType7, varName7, VarType8, varName8) \
+    DEFINE_TAGGED_TRACELOGGING_EVENT_PARAM8_CV(EventId, VarType1, varName1, VarType2, varName2, VarType3, varName3, VarType4, varName4, VarType5, varName5, VarType6, varName6, VarType7, varName7, VarType8, varName8, TraceLoggingKeyword(MICROSOFT_KEYWORD_TELEMETRY))
+
+#define DEFINE_TAGGED_TELEMETRY_EVENT_UINT32(EventId, varName)  DEFINE_TAGGED_TELEMETRY_EVENT_PARAM1(EventId, UINT32, varName)
+#define DEFINE_TAGGED_TELEMETRY_EVENT_BOOL(EventId, varName)    DEFINE_TAGGED_TELEMETRY_EVENT_PARAM1(EventId, bool, varName)
+#define DEFINE_TAGGED_TELEMETRY_EVENT_STRING(EventId, varName)  DEFINE_TAGGED_TELEMETRY_EVENT_PARAM1(EventId, PCWSTR, varName)
+
+#define DEFINE_TAGGED_COMPLIANT_TELEMETRY_EVENT(EventId, PrivacyTag) \
+    DEFINE_TAGGED_TRACELOGGING_EVENT(EventId, TraceLoggingKeyword(MICROSOFT_KEYWORD_TELEMETRY), TelemetryPrivacyDataTag(PrivacyTag))
+#define DEFINE_TAGGED_COMPLIANT_TELEMETRY_EVENT_PARAM1(EventId, PrivacyTag, VarType1, varName1) \
+    DEFINE_TAGGED_TRACELOGGING_EVENT_PARAM1(EventId, VarType1, varName1, TraceLoggingKeyword(MICROSOFT_KEYWORD_TELEMETRY), TelemetryPrivacyDataTag(PrivacyTag))
+#define DEFINE_TAGGED_COMPLIANT_TELEMETRY_EVENT_PARAM2(EventId, PrivacyTag, VarType1, varName1, VarType2, varName2) \
+    DEFINE_TAGGED_TRACELOGGING_EVENT_PARAM2(EventId, VarType1, varName1, VarType2, varName2, TraceLoggingKeyword(MICROSOFT_KEYWORD_TELEMETRY), TelemetryPrivacyDataTag(PrivacyTag))
+#define DEFINE_TAGGED_COMPLIANT_TELEMETRY_EVENT_PARAM3(EventId, PrivacyTag, VarType1, varName1, VarType2, varName2, VarType3, varName3) \
+    DEFINE_TAGGED_TRACELOGGING_EVENT_PARAM3(EventId, VarType1, varName1, VarType2, varName2, VarType3, varName3, TraceLoggingKeyword(MICROSOFT_KEYWORD_TELEMETRY), TelemetryPrivacyDataTag(PrivacyTag))
+#define DEFINE_TAGGED_COMPLIANT_TELEMETRY_EVENT_PARAM4(EventId, PrivacyTag, VarType1, varName1, VarType2, varName2, VarType3, varName3, VarType4, varName4) \
+    DEFINE_TAGGED_TRACELOGGING_EVENT_PARAM4(EventId, VarType1, varName1, VarType2, varName2, VarType3, varName3, VarType4, varName4, TraceLoggingKeyword(MICROSOFT_KEYWORD_TELEMETRY), TelemetryPrivacyDataTag(PrivacyTag))
+#define DEFINE_TAGGED_COMPLIANT_TELEMETRY_EVENT_PARAM5(EventId, PrivacyTag, VarType1, varName1, VarType2, varName2, VarType3, varName3, VarType4, varName4, VarType5, varName5) \
+    DEFINE_TAGGED_TRACELOGGING_EVENT_PARAM5(EventId, VarType1, varName1, VarType2, varName2, VarType3, varName3, VarType4, varName4, VarType5, varName5, TraceLoggingKeyword(MICROSOFT_KEYWORD_TELEMETRY), TelemetryPrivacyDataTag(PrivacyTag))
+#define DEFINE_TAGGED_COMPLIANT_TELEMETRY_EVENT_PARAM6(EventId, PrivacyTag, VarType1, varName1, VarType2, varName2, VarType3, varName3, VarType4, varName4, VarType5, varName5, VarType6, varName6) \
+    DEFINE_TAGGED_TRACELOGGING_EVENT_PARAM6(EventId, VarType1, varName1, VarType2, varName2, VarType3, varName3, VarType4, varName4, VarType5, varName5, VarType6, varName6, TraceLoggingKeyword(MICROSOFT_KEYWORD_TELEMETRY), TelemetryPrivacyDataTag(PrivacyTag))
+#define DEFINE_TAGGED_COMPLIANT_TELEMETRY_EVENT_PARAM7(EventId, PrivacyTag, VarType1, varName1, VarType2, varName2, VarType3, varName3, VarType4, varName4, VarType5, varName5, VarType6, varName6, VarType7, varName7) \
+    DEFINE_TAGGED_TRACELOGGING_EVENT_PARAM7(EventId, VarType1, varName1, VarType2, varName2, VarType3, varName3, VarType4, varName4, VarType5, varName5, VarType6, varName6, VarType7, varName7, TraceLoggingKeyword(MICROSOFT_KEYWORD_TELEMETRY), TelemetryPrivacyDataTag(PrivacyTag))
+#define DEFINE_TAGGED_COMPLIANT_TELEMETRY_EVENT_PARAM8(EventId, PrivacyTag, VarType1, varName1, VarType2, varName2, VarType3, varName3, VarType4, varName4, VarType5, varName5, VarType6, varName6, VarType7, varName7, VarType8, varName8) \
+    DEFINE_TAGGED_TRACELOGGING_EVENT_PARAM8(EventId, VarType1, varName1, VarType2, varName2, VarType3, varName3, VarType4, varName4, VarType5, varName5, VarType6, varName6, VarType7, varName7, VarType8, varName8, TraceLoggingKeyword(MICROSOFT_KEYWORD_TELEMETRY), TelemetryPrivacyDataTag(PrivacyTag))
+
+#define DEFINE_TAGGED_COMPLIANT_TELEMETRY_EVENT_UINT32(EventId, PrivacyTag, varName)  DEFINE_TAGGED_COMPLIANT_TELEMETRY_EVENT_PARAM1(EventId, PrivacyTag, UINT32, varName)
+#define DEFINE_TAGGED_COMPLIANT_TELEMETRY_EVENT_BOOL(EventId, PrivacyTag, varName)    DEFINE_TAGGED_COMPLIANT_TELEMETRY_EVENT_PARAM1(EventId, PrivacyTag, bool, varName)
+#define DEFINE_TAGGED_COMPLIANT_TELEMETRY_EVENT_STRING(EventId, PrivacyTag, varName)  DEFINE_TAGGED_COMPLIANT_TELEMETRY_EVENT_PARAM1(EventId, PrivacyTag, PCWSTR, varName)
+
+// [Optional] Simple Tagged Events for Activities
+// Use these methods to define very simple tagged measures events for a Custom Activity.
+
+#define DEFINE_TAGGED_MEASURES_EVENT(EventId) \
+    DEFINE_TAGGED_TRACELOGGING_EVENT(EventId, TraceLoggingKeyword(MICROSOFT_KEYWORD_MEASURES))
+#define DEFINE_TAGGED_MEASURES_EVENT_PARAM1(EventId, VarType1, varName1) \
+    DEFINE_TAGGED_TRACELOGGING_EVENT_PARAM1(EventId, VarType1, varName1, TraceLoggingKeyword(MICROSOFT_KEYWORD_MEASURES))
+#define DEFINE_TAGGED_MEASURES_EVENT_PARAM2(EventId, VarType1, varName1, VarType2, varName2) \
+    DEFINE_TAGGED_TRACELOGGING_EVENT_PARAM2(EventId, VarType1, varName1, VarType2, varName2, TraceLoggingKeyword(MICROSOFT_KEYWORD_MEASURES))
+#define DEFINE_TAGGED_MEASURES_EVENT_PARAM3(EventId, VarType1, varName1, VarType2, varName2, VarType3, varName3) \
+    DEFINE_TAGGED_TRACELOGGING_EVENT_PARAM3(EventId, VarType1, varName1, VarType2, varName2, VarType3, varName3, TraceLoggingKeyword(MICROSOFT_KEYWORD_MEASURES))
+#define DEFINE_TAGGED_MEASURES_EVENT_PARAM4(EventId, VarType1, varName1, VarType2, varName2, VarType3, varName3, VarType4, varName4) \
+    DEFINE_TAGGED_TRACELOGGING_EVENT_PARAM4(EventId, VarType1, varName1, VarType2, varName2, VarType3, varName3, VarType4, varName4, TraceLoggingKeyword(MICROSOFT_KEYWORD_MEASURES))
+#define DEFINE_TAGGED_MEASURES_EVENT_PARAM5(EventId, VarType1, varName1, VarType2, varName2, VarType3, varName3, VarType4, varName4, VarType5, varName5) \
+    DEFINE_TAGGED_TRACELOGGING_EVENT_PARAM5(EventId, VarType1, varName1, VarType2, varName2, VarType3, varName3, VarType4, varName4, VarType5, varName5, TraceLoggingKeyword(MICROSOFT_KEYWORD_MEASURES))
+#define DEFINE_TAGGED_MEASURES_EVENT_PARAM6(EventId, VarType1, varName1, VarType2, varName2, VarType3, varName3, VarType4, varName4, VarType5, varName5, VarType6, varName6) \
+    DEFINE_TAGGED_TRACELOGGING_EVENT_PARAM6(EventId, VarType1, varName1, VarType2, varName2, VarType3, varName3, VarType4, varName4, VarType5, varName5, VarType6, varName6, TraceLoggingKeyword(MICROSOFT_KEYWORD_MEASURES))
+#define DEFINE_TAGGED_MEASURES_EVENT_PARAM7(EventId, VarType1, varName1, VarType2, varName2, VarType3, varName3, VarType4, varName4, VarType5, varName5, VarType6, varName6, VarType7, varName7) \
+    DEFINE_TAGGED_TRACELOGGING_EVENT_PARAM7(EventId, VarType1, varName1, VarType2, varName2, VarType3, varName3, VarType4, varName4, VarType5, varName5, VarType6, varName6, VarType7, varName7, TraceLoggingKeyword(MICROSOFT_KEYWORD_MEASURES))
+#define DEFINE_TAGGED_MEASURES_EVENT_PARAM8(EventId, VarType1, varName1, VarType2, varName2, VarType3, varName3, VarType4, varName4, VarType5, varName5, VarType6, varName6, VarType7, varName7, VarType8, varName8) \
+    DEFINE_TAGGED_TRACELOGGING_EVENT_PARAM8(EventId, VarType1, varName1, VarType2, varName2, VarType3, varName3, VarType4, varName4, VarType5, varName5, VarType6, varName6, VarType7, varName7, VarType8, varName8, TraceLoggingKeyword(MICROSOFT_KEYWORD_MEASURES))
+
+#define DEFINE_TAGGED_MEASURES_EVENT_CV(EventId) \
+    DEFINE_TAGGED_TRACELOGGING_EVENT_CV(EventId, TraceLoggingKeyword(MICROSOFT_KEYWORD_MEASURES))
+#define DEFINE_TAGGED_MEASURES_EVENT_PARAM1_CV(EventId, VarType1, varName1) \
+    DEFINE_TAGGED_TRACELOGGING_EVENT_PARAM1_CV(EventId, VarType1, varName1, TraceLoggingKeyword(MICROSOFT_KEYWORD_MEASURES))
+#define DEFINE_TAGGED_MEASURES_EVENT_PARAM2_CV(EventId, VarType1, varName1, VarType2, varName2) \
+    DEFINE_TAGGED_TRACELOGGING_EVENT_PARAM2_CV(EventId, VarType1, varName1, VarType2, varName2, TraceLoggingKeyword(MICROSOFT_KEYWORD_MEASURES))
+#define DEFINE_TAGGED_MEASURES_EVENT_PARAM3_CV(EventId, VarType1, varName1, VarType2, varName2, VarType3, varName3) \
+    DEFINE_TAGGED_TRACELOGGING_EVENT_PARAM3_CV(EventId, VarType1, varName1, VarType2, varName2, VarType3, varName3, TraceLoggingKeyword(MICROSOFT_KEYWORD_MEASURES))
+#define DEFINE_TAGGED_MEASURES_EVENT_PARAM4_CV(EventId, VarType1, varName1, VarType2, varName2, VarType3, varName3, VarType4, varName4) \
+    DEFINE_TAGGED_TRACELOGGING_EVENT_PARAM4_CV(EventId, VarType1, varName1, VarType2, varName2, VarType3, varName3, VarType4, varName4, TraceLoggingKeyword(MICROSOFT_KEYWORD_MEASURES))
+#define DEFINE_TAGGED_MEASURES_EVENT_PARAM5_CV(EventId, VarType1, varName1, VarType2, varName2, VarType3, varName3, VarType4, varName4, VarType5, varName5) \
+    DEFINE_TAGGED_TRACELOGGING_EVENT_PARAM5_CV(EventId, VarType1, varName1, VarType2, varName2, VarType3, varName3, VarType4, varName4, VarType5, varName5, TraceLoggingKeyword(MICROSOFT_KEYWORD_MEASURES))
+#define DEFINE_TAGGED_MEASURES_EVENT_PARAM6_CV(EventId, VarType1, varName1, VarType2, varName2, VarType3, varName3, VarType4, varName4, VarType5, varName5, VarType6, varName6) \
+    DEFINE_TAGGED_TRACELOGGING_EVENT_PARAM6_CV(EventId, VarType1, varName1, VarType2, varName2, VarType3, varName3, VarType4, varName4, VarType5, varName5, VarType6, varName6, TraceLoggingKeyword(MICROSOFT_KEYWORD_MEASURES))
+#define DEFINE_TAGGED_MEASURES_EVENT_PARAM7_CV(EventId, VarType1, varName1, VarType2, varName2, VarType3, varName3, VarType4, varName4, VarType5, varName5, VarType6, varName6, VarType7, varName7) \
+    DEFINE_TAGGED_TRACELOGGING_EVENT_PARAM7_CV(EventId, VarType1, varName1, VarType2, varName2, VarType3, varName3, VarType4, varName4, VarType5, varName5, VarType6, varName6, VarType7, varName7, TraceLoggingKeyword(MICROSOFT_KEYWORD_MEASURES))
+#define DEFINE_TAGGED_MEASURES_EVENT_PARAM8_CV(EventId, VarType1, varName1, VarType2, varName2, VarType3, varName3, VarType4, varName4, VarType5, varName5, VarType6, varName6, VarType7, varName7, VarType8, varName8) \
+    DEFINE_TAGGED_TRACELOGGING_EVENT_PARAM8_CV(EventId, VarType1, varName1, VarType2, varName2, VarType3, varName3, VarType4, varName4, VarType5, varName5, VarType6, varName6, VarType7, varName7, VarType8, varName8, TraceLoggingKeyword(MICROSOFT_KEYWORD_MEASURES))
+
+#define DEFINE_TAGGED_MEASURES_EVENT_UINT32(EventId, varName)  DEFINE_TAGGED_MEASURES_EVENT_PARAM1(EventId, UINT32, varName)
+#define DEFINE_TAGGED_MEASURES_EVENT_BOOL(EventId, varName)    DEFINE_TAGGED_MEASURES_EVENT_PARAM1(EventId, bool, varName)
+#define DEFINE_TAGGED_MEASURES_EVENT_STRING(EventId, varName)  DEFINE_TAGGED_MEASURES_EVENT_PARAM1(EventId, PCWSTR, varName)
+
+#define DEFINE_TAGGED_COMPLIANT_MEASURES_EVENT(EventId, PrivacyTag) \
+    DEFINE_TAGGED_TRACELOGGING_EVENT(EventId, TraceLoggingKeyword(MICROSOFT_KEYWORD_MEASURES), TelemetryPrivacyDataTag(PrivacyTag))
+#define DEFINE_TAGGED_COMPLIANT_MEASURES_EVENT_PARAM1(EventId, PrivacyTag, VarType1, varName1) \
+    DEFINE_TAGGED_TRACELOGGING_EVENT_PARAM1(EventId, VarType1, varName1, TraceLoggingKeyword(MICROSOFT_KEYWORD_MEASURES), TelemetryPrivacyDataTag(PrivacyTag))
+#define DEFINE_TAGGED_COMPLIANT_MEASURES_EVENT_PARAM2(EventId, PrivacyTag, VarType1, varName1, VarType2, varName2) \
+    DEFINE_TAGGED_TRACELOGGING_EVENT_PARAM2(EventId, VarType1, varName1, VarType2, varName2, TraceLoggingKeyword(MICROSOFT_KEYWORD_MEASURES), TelemetryPrivacyDataTag(PrivacyTag))
+#define DEFINE_TAGGED_COMPLIANT_MEASURES_EVENT_PARAM3(EventId, PrivacyTag, VarType1, varName1, VarType2, varName2, VarType3, varName3) \
+    DEFINE_TAGGED_TRACELOGGING_EVENT_PARAM3(EventId, VarType1, varName1, VarType2, varName2, VarType3, varName3, TraceLoggingKeyword(MICROSOFT_KEYWORD_MEASURES), TelemetryPrivacyDataTag(PrivacyTag))
+#define DEFINE_TAGGED_COMPLIANT_MEASURES_EVENT_PARAM4(EventId, PrivacyTag, VarType1, varName1, VarType2, varName2, VarType3, varName3, VarType4, varName4) \
+    DEFINE_TAGGED_TRACELOGGING_EVENT_PARAM4(EventId, VarType1, varName1, VarType2, varName2, VarType3, varName3, VarType4, varName4, TraceLoggingKeyword(MICROSOFT_KEYWORD_MEASURES), TelemetryPrivacyDataTag(PrivacyTag))
+#define DEFINE_TAGGED_COMPLIANT_MEASURES_EVENT_PARAM5(EventId, PrivacyTag, VarType1, varName1, VarType2, varName2, VarType3, varName3, VarType4, varName4, VarType5, varName5) \
+    DEFINE_TAGGED_TRACELOGGING_EVENT_PARAM5(EventId, VarType1, varName1, VarType2, varName2, VarType3, varName3, VarType4, varName4, VarType5, varName5, TraceLoggingKeyword(MICROSOFT_KEYWORD_MEASURES), TelemetryPrivacyDataTag(PrivacyTag))
+#define DEFINE_TAGGED_COMPLIANT_MEASURES_EVENT_PARAM6(EventId, PrivacyTag, VarType1, varName1, VarType2, varName2, VarType3, varName3, VarType4, varName4, VarType5, varName5, VarType6, varName6) \
+    DEFINE_TAGGED_TRACELOGGING_EVENT_PARAM6(EventId, VarType1, varName1, VarType2, varName2, VarType3, varName3, VarType4, varName4, VarType5, varName5, VarType6, varName6, TraceLoggingKeyword(MICROSOFT_KEYWORD_MEASURES), TelemetryPrivacyDataTag(PrivacyTag))
+#define DEFINE_TAGGED_COMPLIANT_MEASURES_EVENT_PARAM7(EventId, PrivacyTag, VarType1, varName1, VarType2, varName2, VarType3, varName3, VarType4, varName4, VarType5, varName5, VarType6, varName6, VarType7, varName7) \
+    DEFINE_TAGGED_TRACELOGGING_EVENT_PARAM7(EventId, VarType1, varName1, VarType2, varName2, VarType3, varName3, VarType4, varName4, VarType5, varName5, VarType6, varName6, VarType7, varName7, TraceLoggingKeyword(MICROSOFT_KEYWORD_MEASURES), TelemetryPrivacyDataTag(PrivacyTag))
+#define DEFINE_TAGGED_COMPLIANT_MEASURES_EVENT_PARAM8(EventId, PrivacyTag, VarType1, varName1, VarType2, varName2, VarType3, varName3, VarType4, varName4, VarType5, varName5, VarType6, varName6, VarType7, varName7, VarType8, varName8) \
+    DEFINE_TAGGED_TRACELOGGING_EVENT_PARAM8(EventId, VarType1, varName1, VarType2, varName2, VarType3, varName3, VarType4, varName4, VarType5, varName5, VarType6, varName6, VarType7, varName7, VarType8, varName8, TraceLoggingKeyword(MICROSOFT_KEYWORD_MEASURES), TelemetryPrivacyDataTag(PrivacyTag))
+
+#define DEFINE_TAGGED_COMPLIANT_MEASURES_EVENT_UINT32(EventId, PrivacyTag, varName)  DEFINE_TAGGED_COMPLIANT_MEASURES_EVENT_PARAM1(EventId, PrivacyTag, UINT32, varName)
+#define DEFINE_TAGGED_COMPLIANT_MEASURES_EVENT_BOOL(EventId, PrivacyTag, varName)    DEFINE_TAGGED_COMPLIANT_MEASURES_EVENT_PARAM1(EventId, PrivacyTag, bool, varName)
+#define DEFINE_TAGGED_COMPLIANT_MEASURES_EVENT_STRING(EventId, PrivacyTag, varName)  DEFINE_TAGGED_COMPLIANT_MEASURES_EVENT_PARAM1(EventId, PrivacyTag, PCWSTR, varName)
+
+// [Optional] Simple Tagged Events for Activities
+// Use these methods to define very simple tagged CRITICAL_DATA events for a Custom Activity.
+
+#define DEFINE_TAGGED_CRITICAL_DATA_EVENT(EventId) \
+    DEFINE_TAGGED_TRACELOGGING_EVENT(EventId, TraceLoggingKeyword(MICROSOFT_KEYWORD_CRITICAL_DATA))
+#define DEFINE_TAGGED_CRITICAL_DATA_EVENT_PARAM1(EventId, VarType1, varName1) \
+    DEFINE_TAGGED_TRACELOGGING_EVENT_PARAM1(EventId, VarType1, varName1, TraceLoggingKeyword(MICROSOFT_KEYWORD_CRITICAL_DATA))
+#define DEFINE_TAGGED_CRITICAL_DATA_EVENT_PARAM2(EventId, VarType1, varName1, VarType2, varName2) \
+    DEFINE_TAGGED_TRACELOGGING_EVENT_PARAM2(EventId, VarType1, varName1, VarType2, varName2, TraceLoggingKeyword(MICROSOFT_KEYWORD_CRITICAL_DATA))
+#define DEFINE_TAGGED_CRITICAL_DATA_EVENT_PARAM3(EventId, VarType1, varName1, VarType2, varName2, VarType3, varName3) \
+    DEFINE_TAGGED_TRACELOGGING_EVENT_PARAM3(EventId, VarType1, varName1, VarType2, varName2, VarType3, varName3, TraceLoggingKeyword(MICROSOFT_KEYWORD_CRITICAL_DATA))
+#define DEFINE_TAGGED_CRITICAL_DATA_EVENT_PARAM4(EventId, VarType1, varName1, VarType2, varName2, VarType3, varName3, VarType4, varName4) \
+    DEFINE_TAGGED_TRACELOGGING_EVENT_PARAM4(EventId, VarType1, varName1, VarType2, varName2, VarType3, varName3, VarType4, varName4, TraceLoggingKeyword(MICROSOFT_KEYWORD_CRITICAL_DATA))
+#define DEFINE_TAGGED_CRITICAL_DATA_EVENT_PARAM5(EventId, VarType1, varName1, VarType2, varName2, VarType3, varName3, VarType4, varName4, VarType5, varName5) \
+    DEFINE_TAGGED_TRACELOGGING_EVENT_PARAM5(EventId, VarType1, varName1, VarType2, varName2, VarType3, varName3, VarType4, varName4, VarType5, varName5, TraceLoggingKeyword(MICROSOFT_KEYWORD_CRITICAL_DATA))
+#define DEFINE_TAGGED_CRITICAL_DATA_EVENT_PARAM6(EventId, VarType1, varName1, VarType2, varName2, VarType3, varName3, VarType4, varName4, VarType5, varName5, VarType6, varName6) \
+    DEFINE_TAGGED_TRACELOGGING_EVENT_PARAM6(EventId, VarType1, varName1, VarType2, varName2, VarType3, varName3, VarType4, varName4, VarType5, varName5, VarType6, varName6, TraceLoggingKeyword(MICROSOFT_KEYWORD_CRITICAL_DATA))
+#define DEFINE_TAGGED_CRITICAL_DATA_EVENT_PARAM7(EventId, VarType1, varName1, VarType2, varName2, VarType3, varName3, VarType4, varName4, VarType5, varName5, VarType6, varName6, VarType7, varName7) \
+    DEFINE_TAGGED_TRACELOGGING_EVENT_PARAM7(EventId, VarType1, varName1, VarType2, varName2, VarType3, varName3, VarType4, varName4, VarType5, varName5, VarType6, varName6, VarType7, varName7, TraceLoggingKeyword(MICROSOFT_KEYWORD_CRITICAL_DATA))
+#define DEFINE_TAGGED_CRITICAL_DATA_EVENT_PARAM8(EventId, VarType1, varName1, VarType2, varName2, VarType3, varName3, VarType4, varName4, VarType5, varName5, VarType6, varName6, VarType7, varName7, VarType8, varName8) \
+    DEFINE_TAGGED_TRACELOGGING_EVENT_PARAM8(EventId, VarType1, varName1, VarType2, varName2, VarType3, varName3, VarType4, varName4, VarType5, varName5, VarType6, varName6, VarType7, varName7, VarType8, varName8, TraceLoggingKeyword(MICROSOFT_KEYWORD_CRITICAL_DATA))
+#define DEFINE_TAGGED_CRITICAL_DATA_EVENT_PARAM9(EventId, VarType1, varName1, VarType2, varName2, VarType3, varName3, VarType4, varName4, VarType5, varName5, VarType6, varName6, VarType7, varName7, VarType8, varName8, VarType9, varName9) \
+    DEFINE_TAGGED_TRACELOGGING_EVENT_PARAM9(EventId, VarType1, varName1, VarType2, varName2, VarType3, varName3, VarType4, varName4, VarType5, varName5, VarType6, varName6, VarType7, varName7, VarType8, varName8, VarType9, varName9, TraceLoggingKeyword(MICROSOFT_KEYWORD_CRITICAL_DATA))
+
+#define DEFINE_TAGGED_CRITICAL_DATA_EVENT_CV(EventId) \
+    DEFINE_TAGGED_TRACELOGGING_EVENT_CV(EventId, TraceLoggingKeyword(MICROSOFT_KEYWORD_CRITICAL_DATA))
+#define DEFINE_TAGGED_CRITICAL_DATA_EVENT_PARAM1_CV(EventId, VarType1, varName1) \
+    DEFINE_TAGGED_TRACELOGGING_EVENT_PARAM1_CV(EventId, VarType1, varName1, TraceLoggingKeyword(MICROSOFT_KEYWORD_CRITICAL_DATA))
+#define DEFINE_TAGGED_CRITICAL_DATA_EVENT_PARAM2_CV(EventId, VarType1, varName1, VarType2, varName2) \
+    DEFINE_TAGGED_TRACELOGGING_EVENT_PARAM2_CV(EventId, VarType1, varName1, VarType2, varName2, TraceLoggingKeyword(MICROSOFT_KEYWORD_CRITICAL_DATA))
+#define DEFINE_TAGGED_CRITICAL_DATA_EVENT_PARAM3_CV(EventId, VarType1, varName1, VarType2, varName2, VarType3, varName3) \
+    DEFINE_TAGGED_TRACELOGGING_EVENT_PARAM3_CV(EventId, VarType1, varName1, VarType2, varName2, VarType3, varName3, TraceLoggingKeyword(MICROSOFT_KEYWORD_CRITICAL_DATA))
+#define DEFINE_TAGGED_CRITICAL_DATA_EVENT_PARAM4_CV(EventId, VarType1, varName1, VarType2, varName2, VarType3, varName3, VarType4, varName4) \
+    DEFINE_TAGGED_TRACELOGGING_EVENT_PARAM4_CV(EventId, VarType1, varName1, VarType2, varName2, VarType3, varName3, VarType4, varName4, TraceLoggingKeyword(MICROSOFT_KEYWORD_CRITICAL_DATA))
+#define DEFINE_TAGGED_CRITICAL_DATA_EVENT_PARAM5_CV(EventId, VarType1, varName1, VarType2, varName2, VarType3, varName3, VarType4, varName4, VarType5, varName5) \
+    DEFINE_TAGGED_TRACELOGGING_EVENT_PARAM5_CV(EventId, VarType1, varName1, VarType2, varName2, VarType3, varName3, VarType4, varName4, VarType5, varName5, TraceLoggingKeyword(MICROSOFT_KEYWORD_CRITICAL_DATA))
+#define DEFINE_TAGGED_CRITICAL_DATA_EVENT_PARAM6_CV(EventId, VarType1, varName1, VarType2, varName2, VarType3, varName3, VarType4, varName4, VarType5, varName5, VarType6, varName6) \
+    DEFINE_TAGGED_TRACELOGGING_EVENT_PARAM6_CV(EventId, VarType1, varName1, VarType2, varName2, VarType3, varName3, VarType4, varName4, VarType5, varName5, VarType6, varName6, TraceLoggingKeyword(MICROSOFT_KEYWORD_CRITICAL_DATA))
+#define DEFINE_TAGGED_CRITICAL_DATA_EVENT_PARAM7_CV(EventId, VarType1, varName1, VarType2, varName2, VarType3, varName3, VarType4, varName4, VarType5, varName5, VarType6, varName6, VarType7, varName7) \
+    DEFINE_TAGGED_TRACELOGGING_EVENT_PARAM7_CV(EventId, VarType1, varName1, VarType2, varName2, VarType3, varName3, VarType4, varName4, VarType5, varName5, VarType6, varName6, VarType7, varName7, TraceLoggingKeyword(MICROSOFT_KEYWORD_CRITICAL_DATA))
+#define DEFINE_TAGGED_CRITICAL_DATA_EVENT_PARAM8_CV(EventId, VarType1, varName1, VarType2, varName2, VarType3, varName3, VarType4, varName4, VarType5, varName5, VarType6, varName6, VarType7, varName7, VarType8, varName8) \
+    DEFINE_TAGGED_TRACELOGGING_EVENT_PARAM8_CV(EventId, VarType1, varName1, VarType2, varName2, VarType3, varName3, VarType4, varName4, VarType5, varName5, VarType6, varName6, VarType7, varName7, VarType8, varName8, TraceLoggingKeyword(MICROSOFT_KEYWORD_CRITICAL_DATA))
+
+#define DEFINE_TAGGED_CRITICAL_DATA_EVENT_UINT32(EventId, varName)  DEFINE_TAGGED_CRITICAL_DATA_EVENT_PARAM1(EventId, UINT32, varName)
+#define DEFINE_TAGGED_CRITICAL_DATA_EVENT_BOOL(EventId, varName)    DEFINE_TAGGED_CRITICAL_DATA_EVENT_PARAM1(EventId, bool, varName)
+#define DEFINE_TAGGED_CRITICAL_DATA_EVENT_STRING(EventId, varName)  DEFINE_TAGGED_CRITICAL_DATA_EVENT_PARAM1(EventId, PCWSTR, varName)
+
+#define DEFINE_TAGGED_COMPLIANT_CRITICAL_DATA_EVENT(EventId, PrivacyTag) \
+    DEFINE_TAGGED_TRACELOGGING_EVENT(EventId, TraceLoggingKeyword(MICROSOFT_KEYWORD_CRITICAL_DATA), TelemetryPrivacyDataTag(PrivacyTag))
+#define DEFINE_TAGGED_COMPLIANT_CRITICAL_DATA_EVENT_PARAM1(EventId, PrivacyTag, VarType1, varName1) \
+    DEFINE_TAGGED_TRACELOGGING_EVENT_PARAM1(EventId, VarType1, varName1, TraceLoggingKeyword(MICROSOFT_KEYWORD_CRITICAL_DATA), TelemetryPrivacyDataTag(PrivacyTag))
+#define DEFINE_TAGGED_COMPLIANT_CRITICAL_DATA_EVENT_PARAM2(EventId, PrivacyTag, VarType1, varName1, VarType2, varName2) \
+    DEFINE_TAGGED_TRACELOGGING_EVENT_PARAM2(EventId, VarType1, varName1, VarType2, varName2, TraceLoggingKeyword(MICROSOFT_KEYWORD_CRITICAL_DATA), TelemetryPrivacyDataTag(PrivacyTag))
+#define DEFINE_TAGGED_COMPLIANT_CRITICAL_DATA_EVENT_PARAM3(EventId, PrivacyTag, VarType1, varName1, VarType2, varName2, VarType3, varName3) \
+    DEFINE_TAGGED_TRACELOGGING_EVENT_PARAM3(EventId, VarType1, varName1, VarType2, varName2, VarType3, varName3, TraceLoggingKeyword(MICROSOFT_KEYWORD_CRITICAL_DATA), TelemetryPrivacyDataTag(PrivacyTag))
+#define DEFINE_TAGGED_COMPLIANT_CRITICAL_DATA_EVENT_PARAM4(EventId, PrivacyTag, VarType1, varName1, VarType2, varName2, VarType3, varName3, VarType4, varName4) \
+    DEFINE_TAGGED_TRACELOGGING_EVENT_PARAM4(EventId, VarType1, varName1, VarType2, varName2, VarType3, varName3, VarType4, varName4, TraceLoggingKeyword(MICROSOFT_KEYWORD_CRITICAL_DATA), TelemetryPrivacyDataTag(PrivacyTag))
+#define DEFINE_TAGGED_COMPLIANT_CRITICAL_DATA_EVENT_PARAM5(EventId, PrivacyTag, VarType1, varName1, VarType2, varName2, VarType3, varName3, VarType4, varName4, VarType5, varName5) \
+    DEFINE_TAGGED_TRACELOGGING_EVENT_PARAM5(EventId, VarType1, varName1, VarType2, varName2, VarType3, varName3, VarType4, varName4, VarType5, varName5, TraceLoggingKeyword(MICROSOFT_KEYWORD_CRITICAL_DATA), TelemetryPrivacyDataTag(PrivacyTag))
+#define DEFINE_TAGGED_COMPLIANT_CRITICAL_DATA_EVENT_PARAM6(EventId, PrivacyTag, VarType1, varName1, VarType2, varName2, VarType3, varName3, VarType4, varName4, VarType5, varName5, VarType6, varName6) \
+    DEFINE_TAGGED_TRACELOGGING_EVENT_PARAM6(EventId, VarType1, varName1, VarType2, varName2, VarType3, varName3, VarType4, varName4, VarType5, varName5, VarType6, varName6, TraceLoggingKeyword(MICROSOFT_KEYWORD_CRITICAL_DATA), TelemetryPrivacyDataTag(PrivacyTag))
+#define DEFINE_TAGGED_COMPLIANT_CRITICAL_DATA_EVENT_PARAM7(EventId, PrivacyTag, VarType1, varName1, VarType2, varName2, VarType3, varName3, VarType4, varName4, VarType5, varName5, VarType6, varName6, VarType7, varName7) \
+    DEFINE_TAGGED_TRACELOGGING_EVENT_PARAM7(EventId, VarType1, varName1, VarType2, varName2, VarType3, varName3, VarType4, varName4, VarType5, varName5, VarType6, varName6, VarType7, varName7, TraceLoggingKeyword(MICROSOFT_KEYWORD_CRITICAL_DATA), TelemetryPrivacyDataTag(PrivacyTag))
+#define DEFINE_TAGGED_COMPLIANT_CRITICAL_DATA_EVENT_PARAM8(EventId, PrivacyTag, VarType1, varName1, VarType2, varName2, VarType3, varName3, VarType4, varName4, VarType5, varName5, VarType6, varName6, VarType7, varName7, VarType8, varName8) \
+    DEFINE_TAGGED_TRACELOGGING_EVENT_PARAM8(EventId, VarType1, varName1, VarType2, varName2, VarType3, varName3, VarType4, varName4, VarType5, varName5, VarType6, varName6, VarType7, varName7, VarType8, varName8, TraceLoggingKeyword(MICROSOFT_KEYWORD_CRITICAL_DATA), TelemetryPrivacyDataTag(PrivacyTag))
+
+#define DEFINE_TAGGED_COMPLIANT_CRITICAL_DATA_EVENT_UINT32(EventId, PrivacyTag, varName)  DEFINE_TAGGED_COMPLIANT_CRITICAL_DATA_EVENT_PARAM1(EventId, PrivacyTag, UINT32, varName)
+#define DEFINE_TAGGED_COMPLIANT_CRITICAL_DATA_EVENT_BOOL(EventId, PrivacyTag, varName)    DEFINE_TAGGED_COMPLIANT_CRITICAL_DATA_EVENT_PARAM1(EventId, PrivacyTag, bool, varName)
+#define DEFINE_TAGGED_COMPLIANT_CRITICAL_DATA_EVENT_STRING(EventId, PrivacyTag, varName)  DEFINE_TAGGED_COMPLIANT_CRITICAL_DATA_EVENT_PARAM1(EventId, PrivacyTag, PCWSTR, varName)
+
+// Thread Activities [deprecated]
+// These are desktop only and are not recommended by the fundamentals team.  These activities lag behind regular activities in
+// their ability to use CallContext or to be cross-thread portable, so their usage should be limited.
+
+#if WINAPI_FAMILY_PARTITION(WINAPI_PARTITION_DESKTOP)
+#define BEGIN_DEFINE_TRACELOGGING_THREAD_ACTIVITY_CLASS_WITH_KEYWORD_LEVEL(ActivityClassName, keyword, level) \
+    class ActivityClassName final : public _TlgActivityBase<ActivityClassName, keyword, level> \
+    { \
+        static const UINT64 PrivacyTag = 0; \
+        friend class _TlgActivityBase<ActivityClassName, keyword, level>; \
+        void OnStarted() { PushThreadActivityId(); } \
+        void OnStopped() { PopThreadActivityId(); } \
+    public: \
+        ActivityClassName() : m_result(S_OK) \
+        { \
+        } \
+    private: \
+        template<typename... TArgs> \
+        ActivityClassName(_In_ void **, TArgs&&... args) : m_result(S_OK) \
+        { \
+            StartActivity(wistd::forward<TArgs>(args)...); \
+        } \
+    protected: \
+        void EnsureWatchingCurrentThread() {} \
+        void IgnoreCurrentThread() {} \
+        wil::FailureInfo const *GetFailureInfo() \
+        { \
+            return (FAILED(m_result) && (m_cache.GetFailure() != nullptr) && (m_result == m_cache.GetFailure()->hr)) ? m_cache.GetFailure() : nullptr; \
+        } \
+        HRESULT GetResult() \
+        { \
+            return m_result; \
+        } \
+    public: \
+        ~ActivityClassName() \
+        { \
+            Stop(HRESULT_FROM_WIN32(ERROR_UNHANDLED_EXCEPTION)); \
+        } \
+        ActivityClassName(const ActivityClassName &) = default; \
+        ActivityClassName(ActivityClassName &&) = default; \
+        TraceLoggingHProvider Provider() const \
+        { \
+            return TraceLoggingType::Provider(); \
+        } \
+        void Stop(HRESULT hr = S_OK) \
+        { \
+            if (IsStarted()) \
+            { \
+                m_result = hr; \
+                TRACELOGGING_WRITE_ACTIVITY_STOP(ActivityClassName); \
+            } \
+        } \
+        template<typename... TArgs> \
+        void StopWithResult(HRESULT hr, TArgs&&... args) \
+        { \
+            m_result = hr; \
+            Stop(wistd::forward<TArgs>(args)...); \
+        } \
+        template<typename... TArgs> \
+        static ActivityClassName Start(TArgs&&... args) \
+        { \
+            return ActivityClassName(static_cast<void **>(__nullptr), wistd::forward<TArgs>(args)...); \
+        } \
+        void StartActivity() \
+        { \
+            TRACELOGGING_WRITE_ACTIVITY_START(ActivityClassName); \
+        } \
+
+#define BEGIN_DEFINE_TRACELOGGING_THREAD_ACTIVITY_CLASS_WITH_KEYWORD(ActivityClassName, keyword) \
+    BEGIN_DEFINE_TRACELOGGING_THREAD_ACTIVITY_CLASS_WITH_KEYWORD_LEVEL(ActivityClassName, keyword, WINEVENT_LEVEL_VERBOSE)
+
+#define BEGIN_DEFINE_TRACELOGGING_THREAD_ACTIVITY_CLASS_WITH_LEVEL(ActivityClassName, level) \
+    BEGIN_DEFINE_TRACELOGGING_THREAD_ACTIVITY_CLASS_WITH_KEYWORD_LEVEL(ActivityClassName, 0, level)
+
+#define BEGIN_DEFINE_TRACELOGGING_THREAD_ACTIVITY_CLASS(ActivityClassName) \
+    BEGIN_DEFINE_TRACELOGGING_THREAD_ACTIVITY_CLASS_WITH_KEYWORD_LEVEL(ActivityClassName, 0, WINEVENT_LEVEL_VERBOSE)
+
+#define END_DEFINE_TRACELOGGING_THREAD_ACTIVITY_CLASS() \
+    private: \
+        HRESULT m_result; \
+        wil::ThreadFailureCache m_cache; \
+    };
+
+#define BEGIN_DEFINE_TELEMETRY_THREAD_ACTIVITY_CLASS(ActivityClassName) \
+    BEGIN_DEFINE_TRACELOGGING_THREAD_ACTIVITY_CLASS_WITH_KEYWORD(ActivityClassName, MICROSOFT_KEYWORD_TELEMETRY)
+
+#define END_DEFINE_TELEMETRY_THREAD_ACTIVITY_CLASS() \
+    END_DEFINE_TRACELOGGING_THREAD_ACTIVITY_CLASS()
+
+#define DEFINE_TRACELOGGING_THREAD_ACTIVITY_WITH_KEYWORD_LEVEL(ActivityClassName, keyword, level) \
+    BEGIN_DEFINE_TRACELOGGING_THREAD_ACTIVITY_CLASS_WITH_KEYWORD_LEVEL(ActivityClassName, keyword, level) \
+    END_DEFINE_TRACELOGGING_THREAD_ACTIVITY_CLASS()
+
+#define DEFINE_TRACELOGGING_THREAD_ACTIVITY_WITH_KEYWORD(ActivityClassName, keyword) \
+    BEGIN_DEFINE_TRACELOGGING_THREAD_ACTIVITY_CLASS_WITH_KEYWORD(ActivityClassName, keyword) \
+    END_DEFINE_TRACELOGGING_THREAD_ACTIVITY_CLASS()
+
+#define DEFINE_TRACELOGGING_THREAD_ACTIVITY_WITH_LEVEL(ActivityClassName, level) \
+    BEGIN_DEFINE_TRACELOGGING_THREAD_ACTIVITY_CLASS_WITH_LEVEL(ActivityClassName, level) \
+    END_DEFINE_TRACELOGGING_THREAD_ACTIVITY_CLASS()
+
+#define DEFINE_TRACELOGGING_THREAD_ACTIVITY(ActivityClassName) \
+    BEGIN_DEFINE_TRACELOGGING_THREAD_ACTIVITY_CLASS(ActivityClassName) \
+    END_DEFINE_TRACELOGGING_THREAD_ACTIVITY_CLASS()
+
+#define DEFINE_TELEMETRY_THREAD_ACTIVITY(ActivityClassName) \
+    BEGIN_DEFINE_TELEMETRY_THREAD_ACTIVITY_CLASS(ActivityClassName) \
+    END_DEFINE_TELEMETRY_THREAD_ACTIVITY_CLASS()
+
+#endif /* WINAPI_FAMILY_PARTITION(WINAPI_PARTITION_DESKTOP) */
+
+
+// [deprecated]
+// DO NOT USE these concepts
+// These should be removed post RI/FI cycle...
+
+#define DEFINE_TRACELOGGING_METHOD                  DEFINE_EVENT_METHOD
+#define BEGIN_DEFINE_TELEMETRY_ACTIVITY_CLASS       BEGIN_TELEMETRY_ACTIVITY_CLASS
+#define END_DEFINE_TELEMETRY_ACTIVITY_CLASS         END_ACTIVITY_CLASS
+#define BEGIN_DEFINE_TRACELOGGING_ACTIVITY_CLASS    BEGIN_TRACELOGGING_ACTIVITY_CLASS
+#define END_DEFINE_TRACELOGGING_ACTIVITY_CLASS      END_ACTIVITY_CLASS
+#define TELEMETRY_WRITE_ACTIVITY_START              TraceLoggingClassWriteStart
+#define TRACELOGGING_WRITE_ACTIVITY_START           TraceLoggingClassWriteStart
+#define TELEMETRY_WRITE_ACTIVITY_STOP               TraceLoggingClassWriteStop
+#define TRACELOGGING_WRITE_ACTIVITY_STOP            TraceLoggingClassWriteStop
+#define WRITE_TRACELOGGING_EVENT                    TraceLoggingClassWrite
+#define WRITE_TELEMETRY_EVENT                       TraceLoggingClassWriteTelemetry
+#define TRACELOGGING_WRITE_TAGGED_EVENT             TraceLoggingClassWriteTagged
+#define TELEMETRY_WRITE_TAGGED_EVENT                TraceLoggingClassWriteTaggedTelemetry
+
+// [deprecated]
+// DO NOT USE these concepts
+// These should be removed post RI/FI cycle...
+#define __DEFINE_EVENT                              DEFINE_TRACELOGGING_EVENT
+#define __DEFINE_EVENT_PARAM1                       DEFINE_TRACELOGGING_EVENT_PARAM1
+#define __DEFINE_EVENT_PARAM2                       DEFINE_TRACELOGGING_EVENT_PARAM2
+#define __DEFINE_EVENT_PARAM3                       DEFINE_TRACELOGGING_EVENT_PARAM3
+#define __DEFINE_EVENT_PARAM4                       DEFINE_TRACELOGGING_EVENT_PARAM4
+#define __DEFINE_EVENT_PARAM5                       DEFINE_TRACELOGGING_EVENT_PARAM5
+#define __DEFINE_EVENT_PARAM6                       DEFINE_TRACELOGGING_EVENT_PARAM6
+#define __DEFINE_EVENT_PARAM7                       DEFINE_TRACELOGGING_EVENT_PARAM7
+#define __DEFINE_EVENT_UINT32                       DEFINE_TRACELOGGING_EVENT_UINT32
+#define __DEFINE_EVENT_BOOL                         DEFINE_TRACELOGGING_EVENT_BOOL
+#define __DEFINE_EVENT_STRING                       DEFINE_TRACELOGGING_EVENT_STRING
+
+// [deprecated]
+// DO NOT USE these concepts
+// These should be removed post RI/FI cycle...
+#define __DEFINE_TAGGED_EVENT                       DEFINE_TAGGED_TRACELOGGING_EVENT
+#define __DEFINE_TAGGED_EVENT_PARAM1                DEFINE_TAGGED_TRACELOGGING_EVENT_PARAM1
+#define __DEFINE_TAGGED_EVENT_PARAM2                DEFINE_TAGGED_TRACELOGGING_EVENT_PARAM2
+#define __DEFINE_TAGGED_EVENT_PARAM3                DEFINE_TAGGED_TRACELOGGING_EVENT_PARAM3
+#define __DEFINE_TAGGED_EVENT_PARAM4                DEFINE_TAGGED_TRACELOGGING_EVENT_PARAM4
+#define __DEFINE_TAGGED_EVENT_PARAM5                DEFINE_TAGGED_TRACELOGGING_EVENT_PARAM5
+#define __DEFINE_TAGGED_EVENT_PARAM6                DEFINE_TAGGED_TRACELOGGING_EVENT_PARAM6
+#define __DEFINE_TAGGED_EVENT_PARAM7                DEFINE_TAGGED_TRACELOGGING_EVENT_PARAM7
+#define __DEFINE_TAGGED_EVENT_UINT32                DEFINE_TAGGED_TRACELOGGING_EVENT_UINT32
+#define __DEFINE_TAGGED_EVENT_BOOL                  DEFINE_TAGGED_TRACELOGGING_EVENT_BOOL
+#define __DEFINE_TAGGED_EVENT_STRING                DEFINE_TAGGED_TRACELOGGING_EVENT_STRING
+
+template <typename T>
+class ActivityErrorTracer
+{
+public:
+    ActivityErrorTracer(T const &) {}
+};
+
+using TelemetryBase = wil::TraceLoggingProvider;
+
+#define TRACELOGGING_WRITE_EVENT(TraceLoggingClassName, EventId, ...) \
+    TraceLoggingWrite(TraceLoggingClassName::TraceLoggingType::Provider(), EventId, __VA_ARGS__)
+
+#define TELEMETRY_WRITE_EVENT(EventId, ...) \
+    TraceLoggingWrite(TraceLoggingType::Provider(), EventId, TraceLoggingKeyword(MICROSOFT_KEYWORD_TELEMETRY), __VA_ARGS__)
+
+#define DEFINE_TAGGED_EVENT_METHOD(MethodName) \
+    public: void MethodName
+
+#define DEFINE_ACTIVITY_START(...) \
+    void StartActivity(__VA_ARGS__)
+
+#define DEFINE_ACTIVITY_STOP(...) \
+    void Stop(__VA_ARGS__)
+
+#define DECLARE_TRACELOGGING_CLASS(TraceLoggingClassName, ProviderName, ProviderId) \
+    class TraceLoggingClassName : public wil::TraceLoggingProvider \
+    { \
+    IMPLEMENT_TRACELOGGING_CLASS_WITH_MICROSOFT_TELEMETRY(TraceLoggingClassName, ProviderName, ProviderId); \
+    };
+
+#define IMPLEMENT_TELEMETRY_CLASS(TelemetryClassName, TraceLoggingClassName) \
+    __IMPLEMENT_TRACELOGGING_CLASS_BASE(TelemetryClassName, TraceLoggingClassName) \
+    protected: \
+        void Create() \
+        { AttachProvider(TraceLoggingClassName::Provider()); \
+          __TRACELOGGING_DEFINE_PROVIDER_STORAGE_LINK(TelemetryClassName, TraceLoggingClassName); } \
+    public:
+
+namespace wil
+{
+    /// @cond
+    namespace details
+    {
+#ifdef WIL_API_TELEMETRY_SUSPEND_HANDLER
+#pragma detect_mismatch("ODR_violation_WIL_API_TELEMETRY_SUSPEND_HANDLER_mismatch", "1")
+#else
+#pragma detect_mismatch("ODR_violation_WIL_API_TELEMETRY_SUSPEND_HANDLER_mismatch", "0")
+#endif
+
+        class ApiTelemetryLogger : public wil::TraceLoggingProvider
+        {
+            // {fb7fcbc6-7156-5a5b-eabd-0be47b14f453}
+            IMPLEMENT_TRACELOGGING_CLASS_WITH_MICROSOFT_TELEMETRY(ApiTelemetryLogger, "Microsoft.Windows.ApiTelemetry", (0xfb7fcbc6, 0x7156, 0x5a5b, 0xea, 0xbd, 0x0b, 0xe4, 0x7b, 0x14, 0xf4, 0x53));
+        public:
+            // Used to store of list of APIs (with namespace, class, custom and call count data per API).
+            // This is public so that it can be unit tested.
+            class ApiDataList
+            {
+            public:
+                struct ApiData
+                {
+                    PCWSTR className = nullptr;
+                    PCWSTR apiName = nullptr;
+                    PCSTR specialization = nullptr;
+                    volatile long* counterReference = nullptr;
+                    wistd::unique_ptr<ApiData> next;
+
+                    ApiData(PCWSTR className_, PCWSTR apiName_, PCSTR specialization_, volatile long* counterReference_) :
+                        className(className_), apiName(apiName_), specialization(specialization_), counterReference(counterReference_)
+                    {
+                    }
+                };
+
+                // Inserts a new Api call counter into the list, keeping the list sorted by className
+                void Insert(PCWSTR className, PCWSTR apiName, _In_opt_ PCSTR specialization, volatile long* counterReference)
+                {
+                    wistd::unique_ptr<ApiData> newApiData(new(std::nothrow) ApiData(className, apiName, specialization, counterReference));
+                    if (newApiData)
+                    {
+                        auto lock = m_lock.lock_exclusive();
+
+                        // Insert the new ApiData, keeping the list sorted by className.
+                        wistd::unique_ptr<ApiData>* currentNode = &m_root;
+                        while (*currentNode)
+                        {
+                            wistd::unique_ptr<ApiData>& node = *currentNode;
+                            if (wcscmp(className, node->className) <= 0)
+                            {
+                                break;
+                            }
+                            currentNode = &(node->next);
+                        }
+                        newApiData->next.reset(currentNode->release());
+                        currentNode->reset(newApiData.release());
+                    }
+                }
+
+                // For each distinct namespace, calls the provided flushCallback function.
+                // After returning, it will have deleted all ApiData elements, and zeroed the *counterReference stored in each ApiData.
+                void Flush(wistd::function<void(PCWSTR, PCWSTR, PCSTR, UINT32*, UINT16)> flushCallback)
+                {
+                    wistd::unique_ptr<ApiData> root;
+                    if (m_root)
+                    {
+                        auto lock = m_lock.lock_exclusive();
+                        root.swap(m_root);
+                    }
+
+                    while (root)
+                    {
+                        // First find the number of characters we need to allocate for each string, and the number of items in the counter array to allocate
+                        size_t totalApiListLength = 1; // Init to 1 to account for null terminator
+                        size_t totalSpecializationsLength = 1; // Init to 1 to account for null terminator
+                        UINT16 numCounts = 0;
+
+                        ProcessSingleNamespace(&root,
+                            [&](wistd::unique_ptr<ApiData>& node)
+                        {
+                            // Get the length needed for the class string
+                            const wchar_t* strAfterNamespace = GetClassStringPointer(node->className);
+                            size_t classStrLen = wcslen(strAfterNamespace ? strAfterNamespace : node->className);
+
+                            totalApiListLength += (classStrLen + wcslen(node->apiName) + 1); // We add 1 to account for the comma delimeter
+                            if (node->specialization)
+                            {
+                                totalSpecializationsLength += strlen(node->specialization) + 1; // We add 1 to account for the comma delimeter
+                            }
+                            else
+                            {
+                                totalSpecializationsLength += 2; // '-' plus comma delimeter
+                            }
+                            numCounts++;
+                        });
+
+                        // Fill arrays with the API data, and then pass it to the callback function
+                        wistd::unique_ptr<wchar_t[]> apiList(new(std::nothrow) wchar_t[totalApiListLength]);
+                        wistd::unique_ptr<char[]> specializationList(new(std::nothrow) char[totalSpecializationsLength]);
+                        wistd::unique_ptr<UINT32[]> countArray(new(std::nothrow) UINT32[numCounts]);
+                        size_t nameSpaceLength = GetNameSpaceLength(root->className) + 1;
+                        wistd::unique_ptr<wchar_t[]> nameSpace(new(std::nothrow) wchar_t[nameSpaceLength]);
+                        if (!apiList || !specializationList || !countArray || !nameSpace)
+                        {
+                            return;
+                        }
+
+                        ZeroMemory(apiList.get(), totalApiListLength * sizeof(wchar_t));
+                        ZeroMemory(specializationList.get(), totalSpecializationsLength * sizeof(char));
+                        ZeroMemory(countArray.get(), numCounts * sizeof(UINT32));
+                        ZeroMemory(nameSpace.get(), nameSpaceLength * sizeof(wchar_t));
+
+                        StringCchCopyNW(nameSpace.get(), STRSAFE_MAX_CCH, root->className, nameSpaceLength - 1);
+
+                        int countArrayIndex = 0;
+
+                        wistd::unique_ptr<ApiData>* lastNamespaceNode = ProcessSingleNamespace(&root,
+                            [&](wistd::unique_ptr<ApiData>& node)
+                        {
+                            countArray[countArrayIndex] = static_cast<UINT32>(::InterlockedExchangeNoFence(node->counterReference, 0));
+
+                            // Prepend the portion of the apiName group string that's after the '.'. So for example, if the
+                            // className is "Windows.System.Launcher", then we prepend "Launcher." to the apiName string.
+                            const wchar_t* strAfterNamespace = GetClassStringPointer(node->className);
+                            if (strAfterNamespace)
+                            {
+                                FAIL_FAST_IF_FAILED(StringCchCatW(apiList.get(), totalApiListLength, strAfterNamespace + 1));
+                                FAIL_FAST_IF_FAILED(StringCchCatW(apiList.get(), totalApiListLength, L"."));
+                            }
+
+                            FAIL_FAST_IF_FAILED(StringCchCatW(apiList.get(), totalApiListLength, node->apiName));
+                            if (node->specialization)
+                            {
+                                FAIL_FAST_IF_WIN32_ERROR(strncat_s(specializationList.get(), totalSpecializationsLength, node->specialization, strlen(node->specialization)) != 0);
+                            }
+                            else
+                            {
+                                FAIL_FAST_IF_WIN32_ERROR(strncat_s(specializationList.get(), totalSpecializationsLength, "-", 1) != 0);
+                            }
+
+                            if (countArrayIndex != (numCounts - 1))
+                            {
+                                FAIL_FAST_IF_FAILED(StringCchCatW(apiList.get(), totalApiListLength, L","));
+                                FAIL_FAST_IF_WIN32_ERROR(strncat_s(specializationList.get(), totalSpecializationsLength, ",", 1) != 0);
+                            }
+
+                            countArrayIndex++;
+                        });
+
+                        // Call the callback function with the data we've collected for this namespace
+                        flushCallback(nameSpace.get(), apiList.get(), specializationList.get(), countArray.get(), numCounts);
+
+                        if (*lastNamespaceNode)
+                        {
+                            root.swap((*lastNamespaceNode)->next);
+                        }
+                        else
+                        {
+                            root.reset();
+                        }
+                    }
+                }
+
+            private:
+                static wistd::unique_ptr<ApiData>* ProcessSingleNamespace(wistd::unique_ptr<ApiData>* root, wistd::function<void(wistd::unique_ptr<ApiData>&)> workerCallback)
+                {
+                    wistd::unique_ptr<ApiData>* currentNode = root;
+                    while (*currentNode)
+                    {
+                        wistd::unique_ptr<ApiData>& node = *currentNode;
+
+                        workerCallback(node);
+
+                        // Check if our next node would be a new namespace; if so, then break out
+                        if (node->next && !IsSameNameSpace(node->className, node->next->className))
+                        {
+                            break;
+                        }
+
+                        currentNode = &(node->next);
+                    }
+
+                    return currentNode;
+                }
+
+                static bool IsSameNameSpace(PCWSTR namespaceClass1, PCWSTR namespaceClass2)
+                {
+                    return (wcsncmp(namespaceClass1, namespaceClass2, GetNameSpaceLength(namespaceClass2) + 1) == 0);
+                }
+
+                static size_t GetNameSpaceLength(PCWSTR nameSpaceClass)
+                {
+                    const wchar_t* strAfterNamespace = GetClassStringPointer(nameSpaceClass);
+                    return (strAfterNamespace ? (strAfterNamespace - nameSpaceClass) : wcslen(nameSpaceClass));
+                }
+
+                static const wchar_t* GetClassStringPointer(PCWSTR nameSpaceClass)
+                {
+                    // Note: Usage of wcsrchr can cause build errors in some components, so we implement a way of getting the pointer to the 'class' portion
+                    // of the string ourselves.
+                    int retIndex = 0;
+                    while (nameSpaceClass[retIndex] != '\0')
+                    {
+                        retIndex++;
+                    }
+                    while (retIndex > 0 && nameSpaceClass[retIndex] != '.')
+                    {
+                        retIndex--;
+                    }
+                    return (retIndex != 0 ? &(nameSpaceClass[retIndex]) : nullptr);
+                }
+
+                wistd::unique_ptr<ApiData> m_root;
+                wil::srwlock m_lock;
+            };
+
+        public:
+            // Initializes an entry that holds the className.apiName, along with a counter for that className.apiName.
+            // The counterReference passed to this should later be passed to LogApiInfo.
+            //
+            // A separate entry will be created for each apiName that has a distinct specialization value.
+            //
+            // This function only needs to be called once for each API, although it doesn't hurt if it gets called more than once.
+            //
+            // The apiName, className, and specialization parameters should be compile time constants. specialization can be null.
+            DEFINE_EVENT_METHOD(InitApiData)(PCWSTR className, PCWSTR apiName, _In_opt_ PCSTR specialization, volatile long* counterReference)
+            {
+                // TODO: Validate that apiName and className are a compile-time constants; validate that specialization is
+                // either compile-time constant or nullptr; validate that counterReference points to static variable.
+                // Can do this by making sure address is <= (GetModuleHandle() + DLL size).
+                m_apiDataList.Insert(className, apiName, specialization, counterReference);
+            }
+
+            // Fires a telemetry event that contains the method call apiName that has been logged by the component,
+            // since the last FireEvent() call, or since the component was loaded.
+            DEFINE_EVENT_METHOD(FireEvent)()
+            {
+                m_apiDataList.Flush(
+                    [](PCWSTR nameSpace, PCWSTR apiList, PCSTR specializationList, UINT32* countArray, UINT16 numCounters)
+                {
+                    if (::wil::details::IsDebuggerPresent())
+                    {
+                        TraceLoggingWrite(Provider(), "ApiCallCountsWithDebuggerPresent", TraceLoggingValue(nameSpace, "Namespace"), TraceLoggingValue(apiList, "ApiDataList"),
+                            TraceLoggingValue(specializationList, "CustomList"), TraceLoggingUInt32Array(countArray, numCounters, "HitCounts"), TraceLoggingBoolean(TRUE, "UTCReplace_AppSessionGuid"),
+                            TraceLoggingKeyword(MICROSOFT_KEYWORD_CRITICAL_DATA));
+                    }
+                    else
+                    {
+                        TraceLoggingWrite(Provider(), "ApiCallCounts", TraceLoggingValue(nameSpace, "Namespace"), TraceLoggingValue(apiList, "ApiDataList"),
+                            TraceLoggingValue(specializationList, "CustomList"), TraceLoggingUInt32Array(countArray, numCounters, "HitCounts"), TraceLoggingBoolean(TRUE, "UTCReplace_AppSessionGuid"),
+                            TraceLoggingKeyword(MICROSOFT_KEYWORD_MEASURES));
+                    }
+
+                    __TRACELOGGING_TEST_HOOK_VERIFY_API_TELEMETRY(nameSpace, apiList, specializationList, countArray, numCounters);
+                });
+
+                if (m_fireEventDelay < c_fireEventDelayLimit)
+                {
+                    // Double the exponential backoff timer, until it reaches the maximum
+                    m_fireEventDelay *= 2;
+                    if (m_fireEventDelay > c_fireEventDelayLimit)
+                    {
+                        m_fireEventDelay = c_fireEventDelayLimit;
+                    }
+                }
+
+                ScheduleFireEventCallback();
+            }
+
+            // Used to declare that the component will handle calling FireEvent() in its own suspend handler.
+            // This optimizes the frequency at which the event will be fired.
+            DEFINE_EVENT_METHOD(UsingOwnSuspendHandler)()
+            {
+                m_fireEventDelay = c_fireEventDelayLimit;
+                ScheduleFireEventCallback();
+            }
+
+        private:
+            void Initialize() WI_NOEXCEPT override
+            {
+#ifdef WIL_API_TELEMETRY_SUSPEND_HANDLER
+                m_fireEventDelay = c_fireEventDelayLimit;
+
+                PPSM_APPSTATE_REGISTRATION psmReg;
+                BOOLEAN quiesced;
+                PsmRegisterAppStateChangeNotification(
+                    [](BOOLEAN quiesced, PVOID, HANDLE)
+                {
+                    if (quiesced)
+                    {
+                        FireEvent();
+                    }
+                },
+                    StateChangeCategoryApplication, 0, nullptr, &quiesced, &psmReg);
+#else
+                m_fireEventDelay = __TRACELOGGING_TEST_HOOK_API_TELEMETRY_EVENT_DELAY_MS;
+#endif
+                m_fireEventThreadPoolTimer.reset(::CreateThreadpoolTimer(
+                    [](PTP_CALLBACK_INSTANCE, PVOID, PTP_TIMER)
+                {
+                    FireEvent();
+                },
+                    nullptr,
+                    nullptr));
+                ScheduleFireEventCallback();
+            }
+
+            ~ApiTelemetryLogger() WI_NOEXCEPT
+            {
+                FireEvent();
+
+                // release handle to thread pool timer instead of its destructor being call, if process is being terminated and dll is not being unloaded dynamically
+                // destruction of threadpool timer is considered invalid during process termination
+                if (ProcessShutdownInProgress())
+                {
+                    m_fireEventThreadPoolTimer.release();
+                }
+            }
+
+            void ScheduleFireEventCallback()
+            {
+                // do not schedule thread pool timer callback, if process is being terminated and dll is not being unloaded dynamically
+                if (m_fireEventThreadPoolTimer && !ProcessShutdownInProgress())
+                {
+                    // Note this will override any pending scheduled callback
+                    FILETIME dueTime;
+                    *reinterpret_cast<PLONGLONG>(&dueTime) = -static_cast<LONGLONG>(m_fireEventDelay * 10000);
+                    SetThreadpoolTimer(m_fireEventThreadPoolTimer.get(), &dueTime, 0, 0);
+                }
+            }
+
+            ApiDataList m_apiDataList;
+            wil::unique_threadpool_timer m_fireEventThreadPoolTimer;
+
+            // The timer used to determine when to fire the next telemetry event (when it's fired based on a timer).
+            UINT m_fireEventDelay;
+            DWORD const c_fireEventDelayLimit = 20 * 60 * 1000; // 20 minutes
+        };
+    } // namespace details
+    /// @endcond
+} // namespace wil
+
+// Insert WI_LOG_API_USE near the top of a WinRT method to log that a method was called.
+// The parameter should be the method name, for example:
+//  - WI_LOG_API_USE(L"LaunchUriAsync");
+//
+// To log that the WinRT method reached a certain line of code, pass an override string:
+//  - WI_LOG_API_USE(L"LaunchUriAsync", "PointA");
+//
+// If the class name can't be obtained at runtime, or if instrumenting a non-WinRT API, use the below macro,
+// and pass the fully qualified class name (in the case of WinRT), or a string identifying the group of the non-WinRT API:
+//  - WI_LOG_CLASS_API_USE(RuntimeClass_Windows_System_Launcher, L"LaunchUriAsync");
+//
+// Note: If the component can have a suspend handler, the following line should be added before including TraceLogging.h:
+//  - #define WIL_API_TELEMETRY_SUSPEND_HANDLER
+// This will optimize the component's ability to upload telemetry, as it will upload on suspend. It will also disable
+// frequent telemetry upload early in process execution.
+//
+// Alternatively, a component can call wil::details:ApiTelemetryLogger::FireEvent() from it's own suspend handler.
+// If this is done, then in DLLMain it should also call wil::details::ApiTelemetryLogger::UsingOwnSuspendHandler().
+//
+// Note: In your DLLMain method, please also add following code snippet
+//
+//		wil::details::g_processShutdownInProgress = (lpReserved == nullptr);
+//
+// Adding this code snippet ensures that during process termination, thread pool timer
+// destructor or SetThreadPoolTimer methods are not called, because they are invalid to call
+// when dll is not getting dynamically unloaded. Skipping this code block will result in a continuable
+// exception being thrown if process is getting terminated and dll in which ApiTelemetryLogger is not getting dynamically
+// unloaded. For more details about lpReserved parameter, please refer to MSDN.
+
+#define __WI_LOG_CLASS_API_USE3(className, apiName, specialization) \
+    do \
+    { \
+        static volatile long __wil_apiCallCounter = 0; \
+        if (1 == ::InterlockedIncrementNoFence(&__wil_apiCallCounter)) \
+        { \
+            ::wil::details::ApiTelemetryLogger::InitApiData(className, apiName, specialization, &__wil_apiCallCounter); \
+        } \
+    } \
+    while (0,0)
+#define __WI_LOG_CLASS_API_USE2(className, apiName) \
+    __WI_LOG_CLASS_API_USE3(className, apiName, nullptr)
+#define __WI_LOG_API_USE2(apiName, specialization) \
+    __WI_LOG_CLASS_API_USE3(InternalGetRuntimeClassName(), apiName, specialization)
+#define __WI_LOG_API_USE1(apiName) \
+    __WI_LOG_CLASS_API_USE3(InternalGetRuntimeClassName(), apiName, nullptr)
+
+#define WI_LOG_CLASS_API_USE(...) \
+    WI_MACRO_DISPATCH(__WI_LOG_CLASS_API_USE, __VA_ARGS__)
+
+#define WI_LOG_API_USE(...) \
+    WI_MACRO_DISPATCH(__WI_LOG_API_USE, __VA_ARGS__)
+
+#pragma warning(pop)
 #endif // __WIL_TRACELOGGING_H_INCLUDED