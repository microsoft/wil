--- conflicted
+++ resolved
@@ -1,1050 +1,1016 @@
-//*********************************************************
-//
-//    Copyright (c) Microsoft. All rights reserved.
-//    This code is licensed under the MIT License.
-//    THE SOFTWARE IS PROVIDED "AS IS", WITHOUT WARRANTY OF
-//    ANY KIND, EXPRESS OR IMPLIED, INCLUDING BUT NOT LIMITED
-//    TO THE WARRANTIES OF MERCHANTABILITY, FITNESS FOR A
-//    PARTICULAR PURPOSE AND NONINFRINGEMENT.
-//
-//*********************************************************
-#ifndef __WIL_FILESYSTEM_INCLUDED
-#define __WIL_FILESYSTEM_INCLUDED
-
-#ifdef _KERNEL_MODE
-#error This header is not supported in kernel-mode.
-#endif
-
-#include <new>
-#include <combaseapi.h> // Needed for CoTaskMemFree() used in output of some helpers.
-#include <winbase.h> // LocalAlloc
-#include <PathCch.h>
-#include "result.h"
-#include "win32_helpers.h"
-#include "resource.h"
-
-namespace wil
-{
-    //! Determines if a path is an extended length path that can be used to access paths longer than MAX_PATH.
-    inline bool is_extended_length_path(_In_ PCWSTR path)
-    {
-        return wcsncmp(path, L"\\\\?\\", 4) == 0;
-    }
-
-#if (_WIN32_WINNT >= _WIN32_WINNT_WIN7)
-    //! Find the last segment of a path. Matches the behavior of shlwapi!PathFindFileNameW()
-    //! note, does not support streams being specified like PathFindFileNameW(), is that a bug or a feature?
-    inline PCWSTR find_last_path_segment(_In_ PCWSTR path)
-    {
-        auto const pathLength = wcslen(path);
-        // If there is a trailing slash ignore that in the search.
-        auto const limitedLength = ((pathLength > 0) && (path[pathLength - 1] == L'\\')) ? (pathLength - 1) : pathLength;
-
-        PCWSTR result;
-        auto const offset = FindStringOrdinal(FIND_FROMEND, path, static_cast<int>(limitedLength), L"\\", 1, TRUE);
-        if (offset == -1)
-        {
-            result = path + pathLength; // null terminator
-        }
-        else
-        {
-            result = path + offset + 1; // just past the slash
-        }
-        return result;
-    }
-#endif
-
-    //! Determine if the file name is one of the special "." or ".." names.
-    inline bool path_is_dot_or_dotdot(_In_ PCWSTR fileName)
-    {
-        return ((fileName[0] == L'.') &&
-               ((fileName[1] == L'\0') || ((fileName[1] == L'.') && (fileName[2] == L'\0'))));
-    }
-
-    //! Returns the drive number, if it has one. Returns true if there is a drive number, false otherwise. Supports regular and extended length paths.
-    inline bool try_get_drive_letter_number(_In_ PCWSTR path, _Out_ int* driveNumber)
-    {
-        if (path[0] == L'\\' && path[1] == L'\\' && path[2] == L'?' && path[3] == L'\\')
-        {
-            path += 4;
-        }
-        if (path[0] && (path[1] == L':'))
-        {
-            if ((path[0] >= L'a') && (path[0] <= L'z'))
-            {
-                *driveNumber = path[0] - L'a';
-                return true;
-            }
-            else if ((path[0] >= L'A') && (path[0] <= L'Z'))
-            {
-                *driveNumber = path[0] - L'A';
-                return true;
-            }
-        }
-        *driveNumber = -1;
-        return false;
-    }
-
-#if WINAPI_FAMILY_PARTITION(WINAPI_PARTITION_DESKTOP) && (_WIN32_WINNT >= _WIN32_WINNT_WIN7)
-
-    // PathCch.h APIs are only in desktop API for now.
-
-    // Compute the substring in the input value that is the parent folder path.
-    // returns:
-    //      true + parentPathLength - path has a parent starting at the beginning path and of parentPathLength length.
-    //      false, no parent path, the input is a root path.
-    inline bool try_get_parent_path_range(_In_ PCWSTR path, _Out_ size_t* parentPathLength)
-    {
-        *parentPathLength = 0;
-        bool hasParent = false;
-        PCWSTR rootEnd;
-        if (SUCCEEDED(PathCchSkipRoot(path, &rootEnd)) && (*rootEnd != L'\0'))
-        {
-            auto const lastSegment = find_last_path_segment(path);
-            *parentPathLength = lastSegment - path;
-            hasParent = (*parentPathLength != 0);
-        }
-        return hasParent;
-    }
-
-    // Creates directories for the specified path, creating parent paths
-    // as needed.
-    inline HRESULT CreateDirectoryDeepNoThrow(PCWSTR path) WI_NOEXCEPT
-    {
-        if (::CreateDirectoryW(path, nullptr) == FALSE)
-        {
-            DWORD const lastError = ::GetLastError();
-            if (lastError == ERROR_PATH_NOT_FOUND)
-            {
-                size_t parentLength;
-                if (try_get_parent_path_range(path, &parentLength))
-                {
-                    wistd::unique_ptr<wchar_t[]> parent(new (std::nothrow) wchar_t[parentLength + 1]);
-                    RETURN_IF_NULL_ALLOC(parent.get());
-                    RETURN_IF_FAILED(StringCchCopyNW(parent.get(), parentLength + 1, path, parentLength));
-                    CreateDirectoryDeepNoThrow(parent.get()); // recurs
-                }
-                RETURN_IF_WIN32_BOOL_FALSE(::CreateDirectoryW(path, nullptr));
-            }
-            else if (lastError != ERROR_ALREADY_EXISTS)
-            {
-                RETURN_WIN32(lastError);
-            }
-        }
-        return S_OK;
-    }
-
-#ifdef WIL_ENABLE_EXCEPTIONS
-    inline void CreateDirectoryDeep(PCWSTR path)
-    {
-        THROW_IF_FAILED(CreateDirectoryDeepNoThrow(path));
-    }
-#endif // WIL_ENABLE_EXCEPTIONS
-
-    //! A strongly typed version of the Win32 API GetFullPathNameW.
-    //! Return a path in an allocated buffer for handling long paths.
-    //! Optionally return the pointer to the file name part.
-    template <typename string_type, size_t stackBufferLength = 256>
-    HRESULT GetFullPathNameW(PCWSTR file, string_type& path, _Outptr_opt_ PCWSTR* filePart = nullptr)
-    {
-        wil::assign_null_to_opt_param(filePart);
-        const auto hr = AdaptFixedSizeToAllocatedResult<string_type, stackBufferLength>(path,
-            [&](_Out_writes_(valueLength) PWSTR value, size_t valueLength, _Out_ size_t* valueLengthNeededWithNull) -> HRESULT
-        {
-            // Note that GetFullPathNameW() is not limited to MAX_PATH
-            // but it does take a fixed size buffer.
-            *valueLengthNeededWithNull = ::GetFullPathNameW(file, static_cast<DWORD>(valueLength), value, nullptr);
-            RETURN_LAST_ERROR_IF(*valueLengthNeededWithNull == 0);
-            WI_ASSERT((*value != L'\0') == (*valueLengthNeededWithNull < valueLength));
-            if (*valueLengthNeededWithNull < valueLength)
-            {
-                (*valueLengthNeededWithNull)++; // it fit, account for the null
-            }
-            return S_OK;
-        });
-        if (SUCCEEDED(hr) && filePart)
-        {
-            *filePart = wil::find_last_path_segment(details::string_maker<string_type>::get(path));
-        }
-        return hr;
-    }
-
-#ifdef WIL_ENABLE_EXCEPTIONS
-    //! A strongly typed version of the Win32 API of GetFullPathNameW.
-    //! Return a path in an allocated buffer for handling long paths.
-    //! Optionally return the pointer to the file name part.
-    template <typename string_type = wil::unique_cotaskmem_string, size_t stackBufferLength = 256>
-    string_type GetFullPathNameW(PCWSTR file, _Outptr_opt_ PCWSTR* filePart = nullptr)
-    {
-        string_type result;
-        THROW_IF_FAILED((GetFullPathNameW<string_type, stackBufferLength>(file, result, filePart)));
-        return result;
-    }
-#endif
-
-    enum class RemoveDirectoryOptions
-    {
-        None = 0,
-        KeepRootDirectory = 0x1,
-        RemoveReadOnly = 0x2,
-    };
-    DEFINE_ENUM_FLAG_OPERATORS(RemoveDirectoryOptions);
-
-    namespace details
-    {
-        // Reparse points should not be traversed in most recursive walks of the file system,
-        // unless allowed through the appropriate reparse tag.
-        inline bool CanRecurseIntoDirectory(const FILE_ATTRIBUTE_TAG_INFO& info)
-        {
-            return (WI_IsFlagSet(info.FileAttributes, FILE_ATTRIBUTE_DIRECTORY) &&
-                    (WI_IsFlagClear(info.FileAttributes, FILE_ATTRIBUTE_REPARSE_POINT) ||
-                    (IsReparseTagDirectory(info.ReparseTag) || (info.ReparseTag == IO_REPARSE_TAG_WCI))));
-        }
-<<<<<<< HEAD
-    }
-
-    // Retrieve a handle to a directory only if it is safe to recurse into.
-    inline wil::unique_hfile TryCreateFileCanRecurseIntoDirectory(PCWSTR path, PWIN32_FIND_DATAW fileFindData)
-    {
-        wil::unique_hfile result(CreateFileW(path, GENERIC_READ, FILE_SHARE_READ | FILE_SHARE_DELETE,
-            nullptr, OPEN_EXISTING, FILE_FLAG_BACKUP_SEMANTICS | FILE_FLAG_OPEN_REPARSE_POINT, nullptr));
-        if (result)
-        {
-            FILE_ATTRIBUTE_TAG_INFO fati;
-            if (GetFileInformationByHandleEx(result.get(), FileAttributeTagInfo, &fati, sizeof(fati)) &&
-                details::CanRecurseIntoDirectory(fati))
-            {
-                if (fileFindData)
-                {
-                    // Refresh the found file's data now that we have secured the directory from external manipulation.
-                    fileFindData->dwFileAttributes = fati.FileAttributes;
-                    fileFindData->dwReserved0 = fati.ReparseTag;
-                }
-            }
-            else
-            {
-                result.reset();
-            }
-        }
-
-        return result;
-=======
-
-        // Retrieve a handle to a directory only if it is safe to recurse into.
-        inline wil::unique_hfile TryCreateFileCanRecurseIntoDirectory(PCWSTR path, PWIN32_FIND_DATAW fileFindData)
-        {
-            wil::unique_hfile result(CreateFileW(path, GENERIC_READ, FILE_SHARE_READ | FILE_SHARE_DELETE,
-                nullptr, OPEN_EXISTING, FILE_FLAG_BACKUP_SEMANTICS | FILE_FLAG_OPEN_REPARSE_POINT, nullptr));
-            if (result)
-            {
-                FILE_ATTRIBUTE_TAG_INFO fati;
-                if (GetFileInformationByHandleEx(result.get(), FileAttributeTagInfo, &fati, sizeof(fati)) &&
-                    CanRecurseIntoDirectory(fati))
-                {
-                    if (fileFindData)
-                    {
-                        // Refresh the found file's data now that we have secured the directory from external manipulation.
-                        fileFindData->dwFileAttributes = fati.FileAttributes;
-                        fileFindData->dwReserved0 = fati.ReparseTag;
-                    }
-                }
-                else
-                {
-                    result.reset();
-                }
-            }
-
-            return result;
-        }
->>>>>>> 8cabf258
-    }
-
-    // If inputPath is a non-normalized name be sure to pass an extended length form to ensure
-    // it can be addressed and deleted.
-    inline HRESULT RemoveDirectoryRecursiveNoThrow(PCWSTR inputPath, RemoveDirectoryOptions options = RemoveDirectoryOptions::None) WI_NOEXCEPT
-    {
-        wil::unique_hlocal_string path;
-        PATHCCH_OPTIONS combineOptions = PATHCCH_NONE;
-
-        if (is_extended_length_path(inputPath))
-        {
-            path = wil::make_hlocal_string_nothrow(inputPath);
-            RETURN_IF_NULL_ALLOC(path);
-            // PathAllocCombine will convert extended length paths to regular paths if shorter than
-            // MAX_PATH, avoid that behavior to provide access inputPath with non-normalized names.
-            combineOptions = PATHCCH_ENSURE_IS_EXTENDED_LENGTH_PATH;
-        }
-        else
-        {
-            // For regular paths normalize here to get consistent results when searching and deleting.
-            RETURN_IF_FAILED(wil::GetFullPathNameW(inputPath, path));
-            combineOptions = PATHCCH_ALLOW_LONG_PATHS;
-        }
-
-        wil::unique_hlocal_string searchPath;
-        RETURN_IF_FAILED(::PathAllocCombine(path.get(), L"*", combineOptions, &searchPath));
-
-        WIN32_FIND_DATAW fd;
-        wil::unique_hfind findHandle(::FindFirstFileW(searchPath.get(), &fd));
-        RETURN_LAST_ERROR_IF(!findHandle);
-
-        for (;;)
-        {
-            // skip "." and ".."
-            if (!(WI_IsFlagSet(fd.dwFileAttributes, FILE_ATTRIBUTE_DIRECTORY) && path_is_dot_or_dotdot(fd.cFileName)))
-            {
-                // Need to form an extended length path to provide the ability to delete paths > MAX_PATH
-                // and files with non-normalized names (dots or spaces at the end).
-                wil::unique_hlocal_string pathToDelete;
-                RETURN_IF_FAILED(::PathAllocCombine(path.get(), fd.cFileName,
-                    PATHCCH_ENSURE_IS_EXTENDED_LENGTH_PATH | PATHCCH_DO_NOT_NORMALIZE_SEGMENTS, &pathToDelete));
-                if (WI_IsFlagSet(fd.dwFileAttributes, FILE_ATTRIBUTE_DIRECTORY))
-                {
-                    // Get a handle to the directory to delete, preventing it from being replaced to prevent writes which could be used
-                    // to bypass permission checks, and verify that it is not a name surrogate (e.g. symlink, mount point, etc).
-<<<<<<< HEAD
-                    wil::unique_hfile recursivelyDeletableDirectoryHandle = TryCreateFileCanRecurseIntoDirectory(pathToDelete.get(), &fd);
-=======
-                    wil::unique_hfile recursivelyDeletableDirectoryHandle = details::TryCreateFileCanRecurseIntoDirectory(pathToDelete.get(), &fd);
->>>>>>> 8cabf258
-                    if (recursivelyDeletableDirectoryHandle)
-                    {
-                        RemoveDirectoryOptions localOptions = options;
-                        RETURN_IF_FAILED(RemoveDirectoryRecursiveNoThrow(pathToDelete.get(), WI_ClearFlag(localOptions, RemoveDirectoryOptions::KeepRootDirectory)));
-                    }
-                    else if (WI_IsFlagSet(fd.dwFileAttributes, FILE_ATTRIBUTE_REPARSE_POINT))
-                    {
-                        // This is a directory reparse point that should not be recursed. Delete it without traversing into it.
-                        RETURN_IF_WIN32_BOOL_FALSE(::RemoveDirectoryW(pathToDelete.get()));
-                    }
-                    else
-                    {
-                        // Failed to grab a handle to the file or to read its attributes. This is not safe to recurse.
-                        RETURN_WIN32(::GetLastError());
-                    }
-                }
-                else
-                {
-                    // Try a DeleteFile.  Some errors may be recoverable.
-                    if (!::DeleteFileW(pathToDelete.get()))
-                    {
-                        // Fail for anything other than ERROR_ACCESS_DENIED with option to RemoveReadOnly available
-                        bool potentiallyFixableReadOnlyProblem = 
-                            WI_IsFlagSet(options, RemoveDirectoryOptions::RemoveReadOnly) && ::GetLastError() == ERROR_ACCESS_DENIED;
-                        RETURN_LAST_ERROR_IF(!potentiallyFixableReadOnlyProblem);
-                        
-                        // Fail if the file does not have read-only set, likely just an ACL problem
-                        DWORD fileAttr = ::GetFileAttributesW(pathToDelete.get());
-                        RETURN_LAST_ERROR_IF(!WI_IsFlagSet(fileAttr, FILE_ATTRIBUTE_READONLY));
-
-                        // Remove read-only flag, setting to NORMAL if completely empty
-                        WI_ClearFlag(fileAttr, FILE_ATTRIBUTE_READONLY);
-                        if (fileAttr == 0)
-                        {
-                            fileAttr = FILE_ATTRIBUTE_NORMAL;
-                        }
-
-                        // Set the new attributes and try to delete the file again, returning any failure
-                        ::SetFileAttributesW(pathToDelete.get(), fileAttr);
-                        RETURN_IF_WIN32_BOOL_FALSE(::DeleteFileW(pathToDelete.get()));
-                    }
-                }
-            }
-
-            if (!::FindNextFileW(findHandle.get(), &fd))
-            {
-                auto const err = ::GetLastError();
-                if (err == ERROR_NO_MORE_FILES)
-                {
-                    break;
-                }
-                RETURN_WIN32(err);
-            }
-        }
-
-        if (WI_IsFlagClear(options, RemoveDirectoryOptions::KeepRootDirectory))
-        {
-            RETURN_IF_WIN32_BOOL_FALSE(::RemoveDirectoryW(path.get()));
-        }
-        return S_OK;
-    }
-
-#ifdef WIL_ENABLE_EXCEPTIONS
-    inline void RemoveDirectoryRecursive(PCWSTR path, RemoveDirectoryOptions options = RemoveDirectoryOptions::None)
-    {
-        THROW_IF_FAILED(RemoveDirectoryRecursiveNoThrow(path, options));
-    }
-#endif // WIL_ENABLE_EXCEPTIONS
-
-    // Range based for that supports Win32 structures that use NextEntryOffset as the basis of traversing
-    // a result buffer that contains data. This is used in the following FileIO calls:
-    // FileStreamInfo, FILE_STREAM_INFO
-    // FileIdBothDirectoryInfo, FILE_ID_BOTH_DIR_INFO
-    // FileFullDirectoryInfo, FILE_FULL_DIR_INFO
-    // FileIdExtdDirectoryInfo, FILE_ID_EXTD_DIR_INFO
-    // ReadDirectoryChangesW, FILE_NOTIFY_INFORMATION
-
-    template <typename T>
-    struct next_entry_offset_iterator
-    {
-        // Fulfill std::iterator_traits requirements
-        using difference_type = ptrdiff_t;
-        using value_type = T;
-        using pointer = const T*;
-        using reference = const T&;
-#ifdef _XUTILITY_
-        using iterator_category = ::std::forward_iterator_tag;
-#endif
-
-        next_entry_offset_iterator(T *iterable = __nullptr) : current_(iterable) {}
-
-        // range based for requires operator!=, operator++ and operator* to do its work
-        // on the type returned from begin() and end(), provide those here.
-        bool operator!=(const next_entry_offset_iterator& other) const { return current_ != other.current_; }
-
-        next_entry_offset_iterator& operator++()
-        {
-            current_ = (current_->NextEntryOffset != 0) ?
-                reinterpret_cast<T *>(reinterpret_cast<unsigned char*>(current_) + current_->NextEntryOffset) :
-                __nullptr;
-            return *this;
-        }
-
-        next_entry_offset_iterator operator++(int)
-        {
-            auto copy = *this;
-            ++(*this);
-            return copy;
-        }
-
-        reference operator*() const WI_NOEXCEPT { return *current_; }
-        pointer operator->() const WI_NOEXCEPT { return current_; }
-
-        next_entry_offset_iterator<T> begin() { return *this; }
-        next_entry_offset_iterator<T> end()   { return next_entry_offset_iterator<T>(); }
-
-        T* current_;
-    };
-
-    template <typename T>
-    next_entry_offset_iterator<T> create_next_entry_offset_iterator(T* p)
-    {
-        return next_entry_offset_iterator<T>(p);
-    }
-
-#pragma region Folder Watcher
-    // Example use in exception based code:
-    // auto watcher = wil::make_folder_watcher(folder.Path().c_str(), true, wil::allChangeEvents, []()
-    //     {
-    //         // respond
-    //     });
-    //
-    // Example use in result code based code:
-    // wil::unique_folder_watcher watcher;
-    // THROW_IF_FAILED(watcher.create(folder, true, wil::allChangeEvents, []()
-    //     {
-    //         // respond
-    //     }));
-
-    enum class FolderChangeEvent : DWORD
-    {
-        ChangesLost = 0, // requies special handling, reset state as events were lost
-        Added = FILE_ACTION_ADDED,
-        Removed = FILE_ACTION_REMOVED,
-        Modified = FILE_ACTION_MODIFIED,
-        RenameOldName = FILE_ACTION_RENAMED_OLD_NAME,
-        RenameNewName = FILE_ACTION_RENAMED_NEW_NAME,
-    };
-
-    enum class FolderChangeEvents : DWORD
-    {
-        None = 0,
-        FileName = FILE_NOTIFY_CHANGE_FILE_NAME,
-        DirectoryName = FILE_NOTIFY_CHANGE_DIR_NAME,
-        Attributes = FILE_NOTIFY_CHANGE_ATTRIBUTES,
-        FileSize = FILE_NOTIFY_CHANGE_SIZE,
-        LastWriteTime = FILE_NOTIFY_CHANGE_LAST_WRITE,
-        Security = FILE_NOTIFY_CHANGE_SECURITY,
-        All = FILE_NOTIFY_CHANGE_FILE_NAME |
-              FILE_NOTIFY_CHANGE_DIR_NAME |
-              FILE_NOTIFY_CHANGE_ATTRIBUTES |
-              FILE_NOTIFY_CHANGE_SIZE |
-              FILE_NOTIFY_CHANGE_LAST_WRITE |
-              FILE_NOTIFY_CHANGE_SECURITY
-    };
-    DEFINE_ENUM_FLAG_OPERATORS(FolderChangeEvents);
-
-    /// @cond
-    namespace details
-    {
-        struct folder_watcher_state
-        {
-            folder_watcher_state(wistd::function<void()> &&callback) : m_callback(wistd::move(callback))
-            {
-            }
-            wistd::function<void()> m_callback;
-            // Order is important, need to close the thread pool wait before the change handle.
-            unique_hfind_change m_findChangeHandle;
-            unique_threadpool_wait m_threadPoolWait;
-        };
-
-        inline void delete_folder_watcher_state(_In_opt_ folder_watcher_state *storage) { delete storage; }
-
-        typedef resource_policy<folder_watcher_state *, decltype(&details::delete_folder_watcher_state),
-            details::delete_folder_watcher_state, details::pointer_access_none> folder_watcher_state_resource_policy;
-    }
-    /// @endcond
-
-    template <typename storage_t, typename err_policy = err_exception_policy>
-    class folder_watcher_t : public storage_t
-    {
-    public:
-        // forward all base class constructors...
-        template <typename... args_t>
-        explicit folder_watcher_t(args_t&&... args) WI_NOEXCEPT : storage_t(wistd::forward<args_t>(args)...) {}
-
-        // HRESULT or void error handling...
-        typedef typename err_policy::result result;
-
-        // Exception-based constructors
-        folder_watcher_t(PCWSTR folderToWatch, bool isRecursive, FolderChangeEvents filter, wistd::function<void()> &&callback)
-        {
-            static_assert(wistd::is_same<void, result>::value, "this constructor requires exceptions; use the create method");
-            create(folderToWatch, isRecursive, filter, wistd::move(callback));
-        }
-
-        result create(PCWSTR folderToWatch, bool isRecursive, FolderChangeEvents filter, wistd::function<void()> &&callback)
-        {
-            return err_policy::HResult(create_common(folderToWatch, isRecursive, filter, wistd::move(callback)));
-        }
-    private:
-        // Factored into a standalone function to support Clang which does not support conversion of stateless lambdas
-        // to __stdcall
-        static void __stdcall callback(PTP_CALLBACK_INSTANCE /*Instance*/, void *context, TP_WAIT *pThreadPoolWait, TP_WAIT_RESULT /*result*/)
-        {
-            auto watcherState = static_cast<details::folder_watcher_state *>(context);
-            watcherState->m_callback();
-
-            // Rearm the wait. Should not fail with valid parameters.
-            FindNextChangeNotification(watcherState->m_findChangeHandle.get());
-            SetThreadpoolWait(pThreadPoolWait, watcherState->m_findChangeHandle.get(), __nullptr);
-        }
-
-        // This function exists to avoid template expansion of this code based on err_policy.
-        HRESULT create_common(PCWSTR folderToWatch, bool isRecursive, FolderChangeEvents filter, wistd::function<void()> &&callback)
-        {
-            wistd::unique_ptr<details::folder_watcher_state> watcherState(new(std::nothrow) details::folder_watcher_state(wistd::move(callback)));
-            RETURN_IF_NULL_ALLOC(watcherState);
-
-            watcherState->m_findChangeHandle.reset(FindFirstChangeNotificationW(folderToWatch, isRecursive, static_cast<DWORD>(filter)));
-            RETURN_LAST_ERROR_IF(!watcherState->m_findChangeHandle);
-
-            watcherState->m_threadPoolWait.reset(CreateThreadpoolWait(&folder_watcher_t::callback, watcherState.get(), __nullptr));
-            RETURN_LAST_ERROR_IF(!watcherState->m_threadPoolWait);
-            this->reset(watcherState.release()); // no more failures after this, pass ownership
-            SetThreadpoolWait(this->get()->m_threadPoolWait.get(), this->get()->m_findChangeHandle.get(), __nullptr);
-            return S_OK;
-        }
-    };
-
-    typedef unique_any_t<folder_watcher_t<details::unique_storage<details::folder_watcher_state_resource_policy>, err_returncode_policy>> unique_folder_watcher_nothrow;
-
-    inline unique_folder_watcher_nothrow make_folder_watcher_nothrow(PCWSTR folderToWatch, bool isRecursive, FolderChangeEvents filter, wistd::function<void()> &&callback) WI_NOEXCEPT
-    {
-        unique_folder_watcher_nothrow watcher;
-        watcher.create(folderToWatch, isRecursive, filter, wistd::move(callback));
-        return watcher; // caller must test for success using if (watcher)
-    }
-
-#ifdef WIL_ENABLE_EXCEPTIONS
-    typedef unique_any_t<folder_watcher_t<details::unique_storage<details::folder_watcher_state_resource_policy>, err_exception_policy>> unique_folder_watcher;
-
-    inline unique_folder_watcher make_folder_watcher(PCWSTR folderToWatch, bool isRecursive, FolderChangeEvents filter, wistd::function<void()> &&callback)
-    {
-        return unique_folder_watcher(folderToWatch, isRecursive, filter, wistd::move(callback));
-    }
-#endif // WIL_ENABLE_EXCEPTIONS
-
-#pragma endregion
-
-#pragma region Folder Reader
-
-    // Example use for throwing:
-    // auto reader = wil::make_folder_change_reader(folder.Path().c_str(), true, wil::FolderChangeEvents::All,
-    //     [](wil::FolderChangeEvent event, PCWSTR fileName)
-    //     {
-    //          switch (event)
-    //          {
-    //          case wil::FolderChangeEvent::ChangesLost: break;
-    //          case wil::FolderChangeEvent::Added:    break;
-    //          case wil::FolderChangeEvent::Removed:  break;
-    //          case wil::FolderChangeEvent::Modified: break;
-    //          case wil::FolderChangeEvent::RenamedOldName: break;
-    //          case wil::FolderChangeEvent::RenamedNewName: break;
-    //      });
-    //
-    // Example use for non throwing:
-    // wil::unique_folder_change_reader_nothrow reader;
-    // THROW_IF_FAILED(reader.create(folder, true, wil::FolderChangeEvents::All,
-    //     [](wil::FolderChangeEvent event, PCWSTR fileName)
-    //     {
-    //         // handle changes
-    //     }));
-    //
-
-    // @cond
-    namespace details
-    {
-        struct folder_change_reader_state
-        {
-            folder_change_reader_state(bool isRecursive, FolderChangeEvents filter, wistd::function<void(FolderChangeEvent, PCWSTR)> &&callback)
-                : m_callback(wistd::move(callback)), m_isRecursive(isRecursive), m_filter(filter)
-            {
-            }
-
-            ~folder_change_reader_state()
-            {
-                if (m_tpIo != __nullptr)
-                {
-                    TP_IO *tpIo = m_tpIo;
-
-                    // Indicate to the callback function that this object is being torn
-                    // down.
-
-                    {
-                        auto autoLock = m_cancelLock.lock_exclusive();
-                        m_tpIo = __nullptr;
-                    }
-
-                    // Cancel IO to terminate the file system monitoring operation.
-
-                    if (m_folderHandle)
-                    {
-                        CancelIoEx(m_folderHandle.get(), &m_overlapped);
-                    }
-
-                    // Wait for callbacks to complete.
-                    //
-                    // N.B. This is a blocking call and must not be made within a
-                    //      callback or within a lock which is taken inside the
-                    //      callback.
-
-                    WaitForThreadpoolIoCallbacks(tpIo, TRUE);
-                    CloseThreadpoolIo(tpIo);
-                }
-            }
-
-            HRESULT StartIo()
-            {
-                // Unfortunately we have to handle ref-counting of IOs on behalf of the
-                // thread pool.
-                StartThreadpoolIo(m_tpIo);
-                HRESULT hr = ReadDirectoryChangesW(m_folderHandle.get(), m_readBuffer, sizeof(m_readBuffer),
-                    m_isRecursive, static_cast<DWORD>(m_filter), __nullptr, &m_overlapped, __nullptr) ?
-                        S_OK : HRESULT_FROM_WIN32(::GetLastError());
-                if (FAILED(hr))
-                {
-                    // This operation does not have the usual semantic of returning
-                    // ERROR_IO_PENDING.
-                    // WI_ASSERT(hr != HRESULT_FROM_WIN32(ERROR_IO_PENDING));
-
-                    // If the operation failed for whatever reason, ensure the TP
-                    // ref counts are accurate.
-
-                    CancelThreadpoolIo(m_tpIo);
-                }
-                return hr;
-            }
-
-            // void (wil::FolderChangeEvent event, PCWSTR fileName)
-            wistd::function<void(FolderChangeEvent, PCWSTR)> m_callback;
-            unique_handle m_folderHandle;
-            BOOL m_isRecursive = FALSE;
-            FolderChangeEvents m_filter = FolderChangeEvents::None;
-            OVERLAPPED m_overlapped{};
-            TP_IO *m_tpIo = __nullptr;
-            srwlock m_cancelLock;
-            char m_readBuffer[4096]; // Consider alternative buffer sizes. With 512 byte buffer i was not able to observe overflow.
-        };
-
-        inline void delete_folder_change_reader_state(_In_opt_ folder_change_reader_state *storage) { delete storage; }
-
-        typedef resource_policy<folder_change_reader_state *, decltype(&details::delete_folder_change_reader_state),
-            details::delete_folder_change_reader_state, details::pointer_access_none> folder_change_reader_state_resource_policy;
-    }
-    /// @endcond
-
-    template <typename storage_t, typename err_policy = err_exception_policy>
-    class folder_change_reader_t : public storage_t
-    {
-    public:
-        // forward all base class constructors...
-        template <typename... args_t>
-        explicit folder_change_reader_t(args_t&&... args) WI_NOEXCEPT : storage_t(wistd::forward<args_t>(args)...) {}
-
-        // HRESULT or void error handling...
-        typedef typename err_policy::result result;
-
-        // Exception-based constructors
-        folder_change_reader_t(PCWSTR folderToWatch, bool isRecursive, FolderChangeEvents filter, wistd::function<void(FolderChangeEvent, PCWSTR)> &&callback)
-        {
-            static_assert(wistd::is_same<void, result>::value, "this constructor requires exceptions; use the create method");
-            create(folderToWatch, isRecursive, filter, wistd::move(callback));
-        }
-
-        result create(PCWSTR folderToWatch, bool isRecursive, FolderChangeEvents filter, wistd::function<void(FolderChangeEvent, PCWSTR)> &&callback)
-        {
-            return err_policy::HResult(create_common(folderToWatch, isRecursive, filter, wistd::move(callback)));
-        }
-
-        wil::unique_hfile& folder_handle() { return this->get()->m_folderHandle; }
-
-    private:
-        // Factored into a standalone function to support Clang which does not support conversion of stateless lambdas
-        // to __stdcall
-        static void __stdcall callback(PTP_CALLBACK_INSTANCE /* Instance */, void *context, void * /*overlapped*/,
-            ULONG result, ULONG_PTR /* BytesTransferred */, TP_IO * /* Io */)
-        {
-            auto readerState = static_cast<details::folder_change_reader_state *>(context);
-            // WI_ASSERT(overlapped == &readerState->m_overlapped);
-
-            bool requeue = true;
-            if (result == ERROR_SUCCESS)
-            {
-                for (auto const& info : create_next_entry_offset_iterator(reinterpret_cast<FILE_NOTIFY_INFORMATION *>(readerState->m_readBuffer)))
-                {
-                    wchar_t realtiveFileName[MAX_PATH];
-                    StringCchCopyNW(realtiveFileName, ARRAYSIZE(realtiveFileName), info.FileName, info.FileNameLength / sizeof(info.FileName[0]));
-
-                    readerState->m_callback(static_cast<FolderChangeEvent>(info.Action), realtiveFileName);
-                }
-            }
-            else if (result == ERROR_NOTIFY_ENUM_DIR)
-            {
-                readerState->m_callback(FolderChangeEvent::ChangesLost, __nullptr);
-            }
-            else
-            {
-                requeue = false;
-            }
-
-            if (requeue)
-            {
-                // If the lock is held non-shared or the TP IO is nullptr, this
-                // structure is being torn down. Otherwise, monitor for further
-                // changes.
-                auto autoLock = readerState->m_cancelLock.try_lock_shared();
-                if (autoLock && readerState->m_tpIo)
-                {
-                    readerState->StartIo(); // ignoring failure here
-                }
-            }
-        }
-
-        // This function exists to avoid template expansion of this code based on err_policy.
-        HRESULT create_common(PCWSTR folderToWatch, bool isRecursive, FolderChangeEvents filter, wistd::function<void(FolderChangeEvent, PCWSTR)> &&callback)
-        {
-            wistd::unique_ptr<details::folder_change_reader_state> readerState(new(std::nothrow) details::folder_change_reader_state(
-                isRecursive, filter, wistd::move(callback)));
-            RETURN_IF_NULL_ALLOC(readerState);
-
-            readerState->m_folderHandle.reset(CreateFileW(folderToWatch,
-                FILE_LIST_DIRECTORY, FILE_SHARE_READ | FILE_SHARE_DELETE | FILE_SHARE_WRITE,
-                __nullptr, OPEN_EXISTING, FILE_FLAG_BACKUP_SEMANTICS | FILE_FLAG_OVERLAPPED, __nullptr));
-            RETURN_LAST_ERROR_IF(!readerState->m_folderHandle);
-
-            readerState->m_tpIo = CreateThreadpoolIo(readerState->m_folderHandle.get(), &folder_change_reader_t::callback, readerState.get(), __nullptr);
-            RETURN_LAST_ERROR_IF_NULL(readerState->m_tpIo);
-            RETURN_IF_FAILED(readerState->StartIo());
-            this->reset(readerState.release());
-            return S_OK;
-        }
-    };
-
-    typedef unique_any_t<folder_change_reader_t<details::unique_storage<details::folder_change_reader_state_resource_policy>, err_returncode_policy>> unique_folder_change_reader_nothrow;
-
-    inline unique_folder_change_reader_nothrow make_folder_change_reader_nothrow(PCWSTR folderToWatch, bool isRecursive, FolderChangeEvents filter,
-        wistd::function<void(FolderChangeEvent, PCWSTR)> &&callback) WI_NOEXCEPT
-    {
-        unique_folder_change_reader_nothrow watcher;
-        watcher.create(folderToWatch, isRecursive, filter, wistd::move(callback));
-        return watcher; // caller must test for success using if (watcher)
-    }
-
-#ifdef WIL_ENABLE_EXCEPTIONS
-    typedef unique_any_t<folder_change_reader_t<details::unique_storage<details::folder_change_reader_state_resource_policy>, err_exception_policy>> unique_folder_change_reader;
-
-    inline unique_folder_change_reader make_folder_change_reader(PCWSTR folderToWatch, bool isRecursive, FolderChangeEvents filter,
-        wistd::function<void(FolderChangeEvent, PCWSTR)> &&callback)
-    {
-        return unique_folder_change_reader(folderToWatch, isRecursive, filter, wistd::move(callback));
-    }
-#endif // WIL_ENABLE_EXCEPTIONS
-#pragma endregion
-
-    //! Dos and VolumeGuid paths are always extended length paths with the \\?\ prefix.
-    enum class VolumePrefix
-    {
-        Dos = VOLUME_NAME_DOS,          // Extended Dos Device path form, e.g. \\?\C:\Users\Chris\AppData\Local\Temp\wil8C31.tmp
-        VolumeGuid = VOLUME_NAME_GUID,  // \\?\Volume{588fb606-b95b-4eae-b3cb-1e49861aaf18}\Users\Chris\AppData\Local\Temp\wil8C31.tmp
-        // The following are special paths which can't be used with Win32 APIs, but are useful in other scenarios.
-        None = VOLUME_NAME_NONE,        // Path without the volume root, e.g. \Users\Chris\AppData\Local\Temp\wil8C31.tmp
-        NtObjectName = VOLUME_NAME_NT,  // Unique name used by Object Manager, e.g. \Device\HarddiskVolume4\Users\Chris\AppData\Local\Temp\wil8C31.tmp
-    };
-    enum class PathOptions
-    {
-        Normalized = FILE_NAME_NORMALIZED,
-        Opened = FILE_NAME_OPENED,
-    };
-    DEFINE_ENUM_FLAG_OPERATORS(PathOptions);
-
-    /**  A strongly typed version of the Win32 API GetFinalPathNameByHandleW.
-    Get the full path name in different forms
-    Use this instead + VolumePrefix::None instead of GetFileInformationByHandleEx(FileNameInfo) to
-    get that path form. */
-    template <typename string_type, size_t stackBufferLength = 256>
-    HRESULT GetFinalPathNameByHandleW(HANDLE fileHandle, string_type& path,
-        wil::VolumePrefix volumePrefix = wil::VolumePrefix::Dos, wil::PathOptions options = wil::PathOptions::Normalized)
-    {
-        return AdaptFixedSizeToAllocatedResult<string_type, stackBufferLength>(path,
-            [&](_Out_writes_(valueLength) PWSTR value, size_t valueLength, _Out_ size_t* valueLengthNeededWithNull) -> HRESULT
-        {
-            *valueLengthNeededWithNull = ::GetFinalPathNameByHandleW(fileHandle, value, static_cast<DWORD>(valueLength),
-                static_cast<DWORD>(volumePrefix) | static_cast<DWORD>(options));
-            RETURN_LAST_ERROR_IF(*valueLengthNeededWithNull == 0);
-            WI_ASSERT((*value != L'\0') == (*valueLengthNeededWithNull < valueLength));
-            if (*valueLengthNeededWithNull < valueLength)
-            {
-                (*valueLengthNeededWithNull)++; // it fit, account for the null
-            }
-            return S_OK;
-        });
-    }
-
-#ifdef WIL_ENABLE_EXCEPTIONS
-    /** A strongly typed version of the Win32 API GetFinalPathNameByHandleW.
-    Get the full path name in different forms. Use this + VolumePrefix::None
-    instead of GetFileInformationByHandleEx(FileNameInfo) to get that path form. */
-    template <typename string_type = wil::unique_cotaskmem_string, size_t stackBufferLength = 256>
-    string_type GetFinalPathNameByHandleW(HANDLE fileHandle,
-        wil::VolumePrefix volumePrefix = wil::VolumePrefix::Dos, wil::PathOptions options = wil::PathOptions::Normalized)
-    {
-        string_type result;
-        THROW_IF_FAILED((GetFinalPathNameByHandleW<string_type, stackBufferLength>(fileHandle, result, volumePrefix, options)));
-        return result;
-    }
-#endif
-
-    //! A strongly typed version of the Win32 API of GetCurrentDirectoryW.
-    //! Return a path in an allocated buffer for handling long paths.
-    template <typename string_type, size_t stackBufferLength = 256>
-    HRESULT GetCurrentDirectoryW(string_type& path)
-    {
-        return AdaptFixedSizeToAllocatedResult<string_type, stackBufferLength>(path,
-            [&](_Out_writes_(valueLength) PWSTR value, size_t valueLength, _Out_ size_t* valueLengthNeededWithNull) -> HRESULT
-        {
-            *valueLengthNeededWithNull = ::GetCurrentDirectoryW(static_cast<DWORD>(valueLength), value);
-            RETURN_LAST_ERROR_IF(*valueLengthNeededWithNull == 0);
-            WI_ASSERT((*value != L'\0') == (*valueLengthNeededWithNull < valueLength));
-            if (*valueLengthNeededWithNull < valueLength)
-            {
-                (*valueLengthNeededWithNull)++; // it fit, account for the null
-            }
-            return S_OK;
-        });
-    }
-
-#ifdef WIL_ENABLE_EXCEPTIONS
-    //! A strongly typed version of the Win32 API of GetCurrentDirectoryW.
-    //! Return a path in an allocated buffer for handling long paths.
-    template <typename string_type = wil::unique_cotaskmem_string, size_t stackBufferLength = 256>
-    string_type GetCurrentDirectoryW()
-    {
-        string_type result;
-        THROW_IF_FAILED((GetCurrentDirectoryW<string_type, stackBufferLength>(result)));
-        return result;
-    }
-#endif
-
-    // TODO: add support for these and other similar APIs.
-    // GetShortPathNameW()
-    // GetLongPathNameW()
-    // GetWindowsDirectory()
-    // GetTempDirectory()
-
-    /// @cond
-    namespace details
-    {
-        template <FILE_INFO_BY_HANDLE_CLASS infoClass> struct MapInfoClassToInfoStruct; // failure to map is a usage error caught by the compiler
-#define MAP_INFOCLASS_TO_STRUCT(InfoClass, InfoStruct, IsFixed, Extra) \
-        template <> struct MapInfoClassToInfoStruct<InfoClass> \
-        { \
-            typedef InfoStruct type; \
-            static bool const isFixed = IsFixed; \
-            static size_t const extraSize = Extra; \
-        };
-
-        MAP_INFOCLASS_TO_STRUCT(FileBasicInfo, FILE_BASIC_INFO, true, 0);
-        MAP_INFOCLASS_TO_STRUCT(FileStandardInfo, FILE_STANDARD_INFO, true, 0);
-        MAP_INFOCLASS_TO_STRUCT(FileNameInfo, FILE_NAME_INFO, false, 32);
-        MAP_INFOCLASS_TO_STRUCT(FileRenameInfo, FILE_RENAME_INFO, false, 32);
-        MAP_INFOCLASS_TO_STRUCT(FileDispositionInfo, FILE_DISPOSITION_INFO, true, 0);
-        MAP_INFOCLASS_TO_STRUCT(FileAllocationInfo, FILE_ALLOCATION_INFO, true, 0);
-        MAP_INFOCLASS_TO_STRUCT(FileEndOfFileInfo, FILE_END_OF_FILE_INFO, true, 0);
-        MAP_INFOCLASS_TO_STRUCT(FileStreamInfo, FILE_STREAM_INFO, false, 32);
-        MAP_INFOCLASS_TO_STRUCT(FileCompressionInfo, FILE_COMPRESSION_INFO, true, 0);
-        MAP_INFOCLASS_TO_STRUCT(FileAttributeTagInfo, FILE_ATTRIBUTE_TAG_INFO, true, 0);
-        MAP_INFOCLASS_TO_STRUCT(FileIdBothDirectoryInfo, FILE_ID_BOTH_DIR_INFO, false, 4096);
-        MAP_INFOCLASS_TO_STRUCT(FileIdBothDirectoryRestartInfo, FILE_ID_BOTH_DIR_INFO, true, 0);
-        MAP_INFOCLASS_TO_STRUCT(FileIoPriorityHintInfo, FILE_IO_PRIORITY_HINT_INFO, true, 0);
-        MAP_INFOCLASS_TO_STRUCT(FileRemoteProtocolInfo, FILE_REMOTE_PROTOCOL_INFO, true, 0);
-        MAP_INFOCLASS_TO_STRUCT(FileFullDirectoryInfo, FILE_FULL_DIR_INFO, false, 4096);
-        MAP_INFOCLASS_TO_STRUCT(FileFullDirectoryRestartInfo, FILE_FULL_DIR_INFO, true, 0);
-#if (_WIN32_WINNT >= _WIN32_WINNT_WIN8)
-        MAP_INFOCLASS_TO_STRUCT(FileStorageInfo, FILE_STORAGE_INFO, true, 0);
-        MAP_INFOCLASS_TO_STRUCT(FileAlignmentInfo, FILE_ALIGNMENT_INFO, true, 0);
-        MAP_INFOCLASS_TO_STRUCT(FileIdInfo, FILE_ID_INFO, true, 0);
-        MAP_INFOCLASS_TO_STRUCT(FileIdExtdDirectoryInfo, FILE_ID_EXTD_DIR_INFO, false, 4096);
-        MAP_INFOCLASS_TO_STRUCT(FileIdExtdDirectoryRestartInfo, FILE_ID_EXTD_DIR_INFO, true, 0);
-#endif
-
-        // Type unsafe version used in the implementation to avoid template bloat.
-        inline HRESULT GetFileInfo(HANDLE fileHandle, FILE_INFO_BY_HANDLE_CLASS infoClass, size_t allocationSize,
-            _Outptr_result_nullonfailure_ void **result)
-        {
-            *result = nullptr;
-
-            wistd::unique_ptr<char[]> resultHolder(new(std::nothrow) char[allocationSize]);
-            RETURN_IF_NULL_ALLOC(resultHolder);
-
-            for (;;)
-            {
-                if (GetFileInformationByHandleEx(fileHandle, infoClass, resultHolder.get(), static_cast<DWORD>(allocationSize)))
-                {
-                    *result = resultHolder.release();
-                    break;
-                }
-                else
-                {
-                    DWORD const lastError = ::GetLastError();
-                    if (lastError == ERROR_MORE_DATA)
-                    {
-                        allocationSize *= 2;
-                        resultHolder.reset(new(std::nothrow) char[allocationSize]);
-                        RETURN_IF_NULL_ALLOC(resultHolder);
-                    }
-                    else if (lastError == ERROR_NO_MORE_FILES) // for folder enumeration cases
-                    {
-                        break;
-                    }
-                    else if (lastError == ERROR_INVALID_PARAMETER) // operation not supported by file system
-                    {
-                        return HRESULT_FROM_WIN32(lastError);
-                    }
-                    else
-                    {
-                        RETURN_WIN32(lastError);
-                    }
-                }
-            }
-            return S_OK;
-        }
-    }
-    /// @endcond
-
-    /** Get file information for a variable sized structure, returns an HRESULT.
-    ~~~
-    wistd::unique_ptr<FILE_NAME_INFO> fileNameInfo;
-    RETURN_IF_FAILED(GetFileInfoNoThrow<FileNameInfo>(fileHandle, fileNameInfo));
-    ~~~
-    */
-    template <FILE_INFO_BY_HANDLE_CLASS infoClass, typename wistd::enable_if<!details::MapInfoClassToInfoStruct<infoClass>::isFixed, int>::type = 0>
-    HRESULT GetFileInfoNoThrow(HANDLE fileHandle, wistd::unique_ptr<typename details::MapInfoClassToInfoStruct<infoClass>::type> &result) WI_NOEXCEPT
-    {
-        void *rawResult;
-        HRESULT hr = details::GetFileInfo(fileHandle, infoClass,
-            sizeof(typename details::MapInfoClassToInfoStruct<infoClass>::type) + details::MapInfoClassToInfoStruct<infoClass>::extraSize,
-            &rawResult);
-        result.reset(static_cast<typename details::MapInfoClassToInfoStruct<infoClass>::type*>(rawResult));
-        RETURN_HR_IF_EXPECTED(hr, hr == E_INVALIDARG); // operation not supported by file system
-        RETURN_IF_FAILED(hr);
-        return S_OK;
-    }
-
-    /** Get file information for a fixed sized structure, returns an HRESULT.
-    ~~~
-    FILE_BASIC_INFO fileBasicInfo;
-    RETURN_IF_FAILED(GetFileInfoNoThrow<FileBasicInfo>(fileHandle, &fileBasicInfo));
-    ~~~
-    */
-    template <FILE_INFO_BY_HANDLE_CLASS infoClass, typename wistd::enable_if<details::MapInfoClassToInfoStruct<infoClass>::isFixed, int>::type = 0>
-    HRESULT GetFileInfoNoThrow(HANDLE fileHandle, _Out_ typename details::MapInfoClassToInfoStruct<infoClass>::type *result) WI_NOEXCEPT
-    {
-        const HRESULT hr = GetFileInformationByHandleEx(fileHandle, infoClass, result, sizeof(*result)) ?
-            S_OK : HRESULT_FROM_WIN32(::GetLastError());
-        RETURN_HR_IF_EXPECTED(hr, hr == E_INVALIDARG); // operation not supported by file system
-        RETURN_IF_FAILED(hr);
-        return S_OK;
-    }
-
-    // Verifies that the given file path is not a hard or a soft link. If the file is present at the path, returns
-    // a handle to it without delete permissions to block an attacker from swapping the file.
-    inline HRESULT CreateFileAndEnsureNotLinked(PCWSTR path, wil::unique_hfile& fileHandle)
-    {
-        // Open handles to the original path and to the final path and compare each file's information
-        // to verify they are the same file. If they are different, the file is a soft link.
-        fileHandle.reset(CreateFileW(path, GENERIC_READ, FILE_SHARE_READ | FILE_SHARE_WRITE, nullptr, OPEN_EXISTING, FILE_FLAG_BACKUP_SEMANTICS | FILE_FLAG_OPEN_REPARSE_POINT, nullptr));
-        RETURN_LAST_ERROR_IF(!fileHandle);
-        BY_HANDLE_FILE_INFORMATION fileInfo;
-        RETURN_IF_WIN32_BOOL_FALSE(GetFileInformationByHandle(fileHandle.get(), &fileInfo));
-
-        // Open a handle without the reparse point flag to get the final path in case it is a soft link.
-        wil::unique_hfile finalPathHandle(CreateFileW(path, 0, 0, nullptr, OPEN_EXISTING, FILE_FLAG_BACKUP_SEMANTICS, nullptr));
-        RETURN_LAST_ERROR_IF(!finalPathHandle);
-        BY_HANDLE_FILE_INFORMATION finalFileInfo;
-        RETURN_IF_WIN32_BOOL_FALSE(GetFileInformationByHandle(finalPathHandle.get(), &finalFileInfo));
-        finalPathHandle.reset();
-
-        // The low and high indices and volume serial number uniquely identify a file. These must match if they are the same file.
-        const bool isSoftLink =
-            ((fileInfo.nFileIndexLow != finalFileInfo.nFileIndexLow) ||
-             (fileInfo.nFileIndexHigh != finalFileInfo.nFileIndexHigh) ||
-             (fileInfo.dwVolumeSerialNumber != finalFileInfo.dwVolumeSerialNumber));
-
-        // Return failure if it is a soft link or a hard link (number of links greater than 1).
-        RETURN_HR_IF(HRESULT_FROM_WIN32(ERROR_BAD_PATHNAME), (isSoftLink || fileInfo.nNumberOfLinks > 1));
-
-        return S_OK;
-    }
-
-#ifdef _CPPUNWIND
-    /** Get file information for a fixed sized structure, throws on failure.
-    ~~~
-    auto fileBasicInfo = GetFileInfo<FileBasicInfo>(fileHandle);
-    ~~~
-    */
-    template <FILE_INFO_BY_HANDLE_CLASS infoClass, typename wistd::enable_if<details::MapInfoClassToInfoStruct<infoClass>::isFixed, int>::type = 0>
-    typename details::MapInfoClassToInfoStruct<infoClass>::type GetFileInfo(HANDLE fileHandle)
-    {
-        typename details::MapInfoClassToInfoStruct<infoClass>::type result;
-        THROW_IF_FAILED(GetFileInfoNoThrow<infoClass>(fileHandle, &result));
-        return result;
-    }
-
-    /** Get file information for a variable sized structure, throws on failure.
-    ~~~
-    auto fileBasicInfo = GetFileInfo<FileNameInfo>(fileHandle);
-    ~~~
-    */
-    template <FILE_INFO_BY_HANDLE_CLASS infoClass, typename wistd::enable_if<!details::MapInfoClassToInfoStruct<infoClass>::isFixed, int>::type = 0>
-    wistd::unique_ptr<typename details::MapInfoClassToInfoStruct<infoClass>::type> GetFileInfo(HANDLE fileHandle)
-    {
-        wistd::unique_ptr<typename details::MapInfoClassToInfoStruct<infoClass>::type> result;
-        THROW_IF_FAILED(GetFileInfoNoThrow<infoClass>(fileHandle, result));
-        return result;
-    }
-#endif // _CPPUNWIND
-#endif // WINAPI_FAMILY_PARTITION(WINAPI_PARTITION_DESKTOP) && (_WIN32_WINNT >= _WIN32_WINNT_WIN7)
-}
-
-#endif // __WIL_FILESYSTEM_INCLUDED
+//*********************************************************
+//
+//    Copyright (c) Microsoft. All rights reserved.
+//    This code is licensed under the MIT License.
+//    THE SOFTWARE IS PROVIDED "AS IS", WITHOUT WARRANTY OF
+//    ANY KIND, EXPRESS OR IMPLIED, INCLUDING BUT NOT LIMITED
+//    TO THE WARRANTIES OF MERCHANTABILITY, FITNESS FOR A
+//    PARTICULAR PURPOSE AND NONINFRINGEMENT.
+//
+//*********************************************************
+#ifndef __WIL_FILESYSTEM_INCLUDED
+#define __WIL_FILESYSTEM_INCLUDED
+
+#ifdef _KERNEL_MODE
+#error This header is not supported in kernel-mode.
+#endif
+
+#include <new>
+#include <combaseapi.h> // Needed for CoTaskMemFree() used in output of some helpers.
+#include <winbase.h> // LocalAlloc
+#include <PathCch.h>
+#include "result.h"
+#include "win32_helpers.h"
+#include "resource.h"
+
+namespace wil
+{
+    //! Determines if a path is an extended length path that can be used to access paths longer than MAX_PATH.
+    inline bool is_extended_length_path(_In_ PCWSTR path)
+    {
+        return wcsncmp(path, L"\\\\?\\", 4) == 0;
+    }
+
+#if (_WIN32_WINNT >= _WIN32_WINNT_WIN7)
+    //! Find the last segment of a path. Matches the behavior of shlwapi!PathFindFileNameW()
+    //! note, does not support streams being specified like PathFindFileNameW(), is that a bug or a feature?
+    inline PCWSTR find_last_path_segment(_In_ PCWSTR path)
+    {
+        auto const pathLength = wcslen(path);
+        // If there is a trailing slash ignore that in the search.
+        auto const limitedLength = ((pathLength > 0) && (path[pathLength - 1] == L'\\')) ? (pathLength - 1) : pathLength;
+
+        PCWSTR result;
+        auto const offset = FindStringOrdinal(FIND_FROMEND, path, static_cast<int>(limitedLength), L"\\", 1, TRUE);
+        if (offset == -1)
+        {
+            result = path + pathLength; // null terminator
+        }
+        else
+        {
+            result = path + offset + 1; // just past the slash
+        }
+        return result;
+    }
+#endif
+
+    //! Determine if the file name is one of the special "." or ".." names.
+    inline bool path_is_dot_or_dotdot(_In_ PCWSTR fileName)
+    {
+        return ((fileName[0] == L'.') &&
+               ((fileName[1] == L'\0') || ((fileName[1] == L'.') && (fileName[2] == L'\0'))));
+    }
+
+    //! Returns the drive number, if it has one. Returns true if there is a drive number, false otherwise. Supports regular and extended length paths.
+    inline bool try_get_drive_letter_number(_In_ PCWSTR path, _Out_ int* driveNumber)
+    {
+        if (path[0] == L'\\' && path[1] == L'\\' && path[2] == L'?' && path[3] == L'\\')
+        {
+            path += 4;
+        }
+        if (path[0] && (path[1] == L':'))
+        {
+            if ((path[0] >= L'a') && (path[0] <= L'z'))
+            {
+                *driveNumber = path[0] - L'a';
+                return true;
+            }
+            else if ((path[0] >= L'A') && (path[0] <= L'Z'))
+            {
+                *driveNumber = path[0] - L'A';
+                return true;
+            }
+        }
+        *driveNumber = -1;
+        return false;
+    }
+
+#if WINAPI_FAMILY_PARTITION(WINAPI_PARTITION_DESKTOP) && (_WIN32_WINNT >= _WIN32_WINNT_WIN7)
+
+    // PathCch.h APIs are only in desktop API for now.
+
+    // Compute the substring in the input value that is the parent folder path.
+    // returns:
+    //      true + parentPathLength - path has a parent starting at the beginning path and of parentPathLength length.
+    //      false, no parent path, the input is a root path.
+    inline bool try_get_parent_path_range(_In_ PCWSTR path, _Out_ size_t* parentPathLength)
+    {
+        *parentPathLength = 0;
+        bool hasParent = false;
+        PCWSTR rootEnd;
+        if (SUCCEEDED(PathCchSkipRoot(path, &rootEnd)) && (*rootEnd != L'\0'))
+        {
+            auto const lastSegment = find_last_path_segment(path);
+            *parentPathLength = lastSegment - path;
+            hasParent = (*parentPathLength != 0);
+        }
+        return hasParent;
+    }
+
+    // Creates directories for the specified path, creating parent paths
+    // as needed.
+    inline HRESULT CreateDirectoryDeepNoThrow(PCWSTR path) WI_NOEXCEPT
+    {
+        if (::CreateDirectoryW(path, nullptr) == FALSE)
+        {
+            DWORD const lastError = ::GetLastError();
+            if (lastError == ERROR_PATH_NOT_FOUND)
+            {
+                size_t parentLength;
+                if (try_get_parent_path_range(path, &parentLength))
+                {
+                    wistd::unique_ptr<wchar_t[]> parent(new (std::nothrow) wchar_t[parentLength + 1]);
+                    RETURN_IF_NULL_ALLOC(parent.get());
+                    RETURN_IF_FAILED(StringCchCopyNW(parent.get(), parentLength + 1, path, parentLength));
+                    CreateDirectoryDeepNoThrow(parent.get()); // recurs
+                }
+                RETURN_IF_WIN32_BOOL_FALSE(::CreateDirectoryW(path, nullptr));
+            }
+            else if (lastError != ERROR_ALREADY_EXISTS)
+            {
+                RETURN_WIN32(lastError);
+            }
+        }
+        return S_OK;
+    }
+
+#ifdef WIL_ENABLE_EXCEPTIONS
+    inline void CreateDirectoryDeep(PCWSTR path)
+    {
+        THROW_IF_FAILED(CreateDirectoryDeepNoThrow(path));
+    }
+#endif // WIL_ENABLE_EXCEPTIONS
+
+    //! A strongly typed version of the Win32 API GetFullPathNameW.
+    //! Return a path in an allocated buffer for handling long paths.
+    //! Optionally return the pointer to the file name part.
+    template <typename string_type, size_t stackBufferLength = 256>
+    HRESULT GetFullPathNameW(PCWSTR file, string_type& path, _Outptr_opt_ PCWSTR* filePart = nullptr)
+    {
+        wil::assign_null_to_opt_param(filePart);
+        const auto hr = AdaptFixedSizeToAllocatedResult<string_type, stackBufferLength>(path,
+            [&](_Out_writes_(valueLength) PWSTR value, size_t valueLength, _Out_ size_t* valueLengthNeededWithNull) -> HRESULT
+        {
+            // Note that GetFullPathNameW() is not limited to MAX_PATH
+            // but it does take a fixed size buffer.
+            *valueLengthNeededWithNull = ::GetFullPathNameW(file, static_cast<DWORD>(valueLength), value, nullptr);
+            RETURN_LAST_ERROR_IF(*valueLengthNeededWithNull == 0);
+            WI_ASSERT((*value != L'\0') == (*valueLengthNeededWithNull < valueLength));
+            if (*valueLengthNeededWithNull < valueLength)
+            {
+                (*valueLengthNeededWithNull)++; // it fit, account for the null
+            }
+            return S_OK;
+        });
+        if (SUCCEEDED(hr) && filePart)
+        {
+            *filePart = wil::find_last_path_segment(details::string_maker<string_type>::get(path));
+        }
+        return hr;
+    }
+
+#ifdef WIL_ENABLE_EXCEPTIONS
+    //! A strongly typed version of the Win32 API of GetFullPathNameW.
+    //! Return a path in an allocated buffer for handling long paths.
+    //! Optionally return the pointer to the file name part.
+    template <typename string_type = wil::unique_cotaskmem_string, size_t stackBufferLength = 256>
+    string_type GetFullPathNameW(PCWSTR file, _Outptr_opt_ PCWSTR* filePart = nullptr)
+    {
+        string_type result;
+        THROW_IF_FAILED((GetFullPathNameW<string_type, stackBufferLength>(file, result, filePart)));
+        return result;
+    }
+#endif
+
+    enum class RemoveDirectoryOptions
+    {
+        None = 0,
+        KeepRootDirectory = 0x1,
+        RemoveReadOnly = 0x2,
+    };
+    DEFINE_ENUM_FLAG_OPERATORS(RemoveDirectoryOptions);
+
+    namespace details
+    {
+        // Reparse points should not be traversed in most recursive walks of the file system,
+        // unless allowed through the appropriate reparse tag.
+        inline bool CanRecurseIntoDirectory(const FILE_ATTRIBUTE_TAG_INFO& info)
+        {
+            return (WI_IsFlagSet(info.FileAttributes, FILE_ATTRIBUTE_DIRECTORY) &&
+                    (WI_IsFlagClear(info.FileAttributes, FILE_ATTRIBUTE_REPARSE_POINT) ||
+                    (IsReparseTagDirectory(info.ReparseTag) || (info.ReparseTag == IO_REPARSE_TAG_WCI))));
+        }
+    }
+
+    // Retrieve a handle to a directory only if it is safe to recurse into.
+    inline wil::unique_hfile TryCreateFileCanRecurseIntoDirectory(PCWSTR path, PWIN32_FIND_DATAW fileFindData)
+    {
+        wil::unique_hfile result(CreateFileW(path, GENERIC_READ, FILE_SHARE_READ | FILE_SHARE_DELETE,
+            nullptr, OPEN_EXISTING, FILE_FLAG_BACKUP_SEMANTICS | FILE_FLAG_OPEN_REPARSE_POINT, nullptr));
+        if (result)
+        {
+            FILE_ATTRIBUTE_TAG_INFO fati;
+            if (GetFileInformationByHandleEx(result.get(), FileAttributeTagInfo, &fati, sizeof(fati)) &&
+                details::CanRecurseIntoDirectory(fati))
+            {
+                if (fileFindData)
+                {
+                    // Refresh the found file's data now that we have secured the directory from external manipulation.
+                    fileFindData->dwFileAttributes = fati.FileAttributes;
+                    fileFindData->dwReserved0 = fati.ReparseTag;
+                }
+            }
+            else
+            {
+                result.reset();
+            }
+        }
+
+        return result;
+    }
+
+    // If inputPath is a non-normalized name be sure to pass an extended length form to ensure
+    // it can be addressed and deleted.
+    inline HRESULT RemoveDirectoryRecursiveNoThrow(PCWSTR inputPath, RemoveDirectoryOptions options = RemoveDirectoryOptions::None) WI_NOEXCEPT
+    {
+        wil::unique_hlocal_string path;
+        PATHCCH_OPTIONS combineOptions = PATHCCH_NONE;
+
+        if (is_extended_length_path(inputPath))
+        {
+            path = wil::make_hlocal_string_nothrow(inputPath);
+            RETURN_IF_NULL_ALLOC(path);
+            // PathAllocCombine will convert extended length paths to regular paths if shorter than
+            // MAX_PATH, avoid that behavior to provide access inputPath with non-normalized names.
+            combineOptions = PATHCCH_ENSURE_IS_EXTENDED_LENGTH_PATH;
+        }
+        else
+        {
+            // For regular paths normalize here to get consistent results when searching and deleting.
+            RETURN_IF_FAILED(wil::GetFullPathNameW(inputPath, path));
+            combineOptions = PATHCCH_ALLOW_LONG_PATHS;
+        }
+
+        wil::unique_hlocal_string searchPath;
+        RETURN_IF_FAILED(::PathAllocCombine(path.get(), L"*", combineOptions, &searchPath));
+
+        WIN32_FIND_DATAW fd;
+        wil::unique_hfind findHandle(::FindFirstFileW(searchPath.get(), &fd));
+        RETURN_LAST_ERROR_IF(!findHandle);
+
+        for (;;)
+        {
+            // skip "." and ".."
+            if (!(WI_IsFlagSet(fd.dwFileAttributes, FILE_ATTRIBUTE_DIRECTORY) && path_is_dot_or_dotdot(fd.cFileName)))
+            {
+                // Need to form an extended length path to provide the ability to delete paths > MAX_PATH
+                // and files with non-normalized names (dots or spaces at the end).
+                wil::unique_hlocal_string pathToDelete;
+                RETURN_IF_FAILED(::PathAllocCombine(path.get(), fd.cFileName,
+                    PATHCCH_ENSURE_IS_EXTENDED_LENGTH_PATH | PATHCCH_DO_NOT_NORMALIZE_SEGMENTS, &pathToDelete));
+                if (WI_IsFlagSet(fd.dwFileAttributes, FILE_ATTRIBUTE_DIRECTORY))
+                {
+                    // Get a handle to the directory to delete, preventing it from being replaced to prevent writes which could be used
+                    // to bypass permission checks, and verify that it is not a name surrogate (e.g. symlink, mount point, etc).
+                    wil::unique_hfile recursivelyDeletableDirectoryHandle = TryCreateFileCanRecurseIntoDirectory(pathToDelete.get(), &fd);
+                    if (recursivelyDeletableDirectoryHandle)
+                    {
+                        RemoveDirectoryOptions localOptions = options;
+                        RETURN_IF_FAILED(RemoveDirectoryRecursiveNoThrow(pathToDelete.get(), WI_ClearFlag(localOptions, RemoveDirectoryOptions::KeepRootDirectory)));
+                    }
+                    else if (WI_IsFlagSet(fd.dwFileAttributes, FILE_ATTRIBUTE_REPARSE_POINT))
+                    {
+                        // This is a directory reparse point that should not be recursed. Delete it without traversing into it.
+                        RETURN_IF_WIN32_BOOL_FALSE(::RemoveDirectoryW(pathToDelete.get()));
+                    }
+                    else
+                    {
+                        // Failed to grab a handle to the file or to read its attributes. This is not safe to recurse.
+                        RETURN_WIN32(::GetLastError());
+                    }
+                }
+                else
+                {
+                    // Try a DeleteFile.  Some errors may be recoverable.
+                    if (!::DeleteFileW(pathToDelete.get()))
+                    {
+                        // Fail for anything other than ERROR_ACCESS_DENIED with option to RemoveReadOnly available
+                        bool potentiallyFixableReadOnlyProblem =
+                            WI_IsFlagSet(options, RemoveDirectoryOptions::RemoveReadOnly) && ::GetLastError() == ERROR_ACCESS_DENIED;
+                        RETURN_LAST_ERROR_IF(!potentiallyFixableReadOnlyProblem);
+
+                        // Fail if the file does not have read-only set, likely just an ACL problem
+                        DWORD fileAttr = ::GetFileAttributesW(pathToDelete.get());
+                        RETURN_LAST_ERROR_IF(!WI_IsFlagSet(fileAttr, FILE_ATTRIBUTE_READONLY));
+
+                        // Remove read-only flag, setting to NORMAL if completely empty
+                        WI_ClearFlag(fileAttr, FILE_ATTRIBUTE_READONLY);
+                        if (fileAttr == 0)
+                        {
+                            fileAttr = FILE_ATTRIBUTE_NORMAL;
+                        }
+
+                        // Set the new attributes and try to delete the file again, returning any failure
+                        ::SetFileAttributesW(pathToDelete.get(), fileAttr);
+                        RETURN_IF_WIN32_BOOL_FALSE(::DeleteFileW(pathToDelete.get()));
+                    }
+                }
+            }
+
+            if (!::FindNextFileW(findHandle.get(), &fd))
+            {
+                auto const err = ::GetLastError();
+                if (err == ERROR_NO_MORE_FILES)
+                {
+                    break;
+                }
+                RETURN_WIN32(err);
+            }
+        }
+
+        if (WI_IsFlagClear(options, RemoveDirectoryOptions::KeepRootDirectory))
+        {
+            RETURN_IF_WIN32_BOOL_FALSE(::RemoveDirectoryW(path.get()));
+        }
+        return S_OK;
+    }
+
+#ifdef WIL_ENABLE_EXCEPTIONS
+    inline void RemoveDirectoryRecursive(PCWSTR path, RemoveDirectoryOptions options = RemoveDirectoryOptions::None)
+    {
+        THROW_IF_FAILED(RemoveDirectoryRecursiveNoThrow(path, options));
+    }
+#endif // WIL_ENABLE_EXCEPTIONS
+
+    // Range based for that supports Win32 structures that use NextEntryOffset as the basis of traversing
+    // a result buffer that contains data. This is used in the following FileIO calls:
+    // FileStreamInfo, FILE_STREAM_INFO
+    // FileIdBothDirectoryInfo, FILE_ID_BOTH_DIR_INFO
+    // FileFullDirectoryInfo, FILE_FULL_DIR_INFO
+    // FileIdExtdDirectoryInfo, FILE_ID_EXTD_DIR_INFO
+    // ReadDirectoryChangesW, FILE_NOTIFY_INFORMATION
+
+    template <typename T>
+    struct next_entry_offset_iterator
+    {
+        // Fulfill std::iterator_traits requirements
+        using difference_type = ptrdiff_t;
+        using value_type = T;
+        using pointer = const T*;
+        using reference = const T&;
+#ifdef _XUTILITY_
+        using iterator_category = ::std::forward_iterator_tag;
+#endif
+
+        next_entry_offset_iterator(T *iterable = __nullptr) : current_(iterable) {}
+
+        // range based for requires operator!=, operator++ and operator* to do its work
+        // on the type returned from begin() and end(), provide those here.
+        bool operator!=(const next_entry_offset_iterator& other) const { return current_ != other.current_; }
+
+        next_entry_offset_iterator& operator++()
+        {
+            current_ = (current_->NextEntryOffset != 0) ?
+                reinterpret_cast<T *>(reinterpret_cast<unsigned char*>(current_) + current_->NextEntryOffset) :
+                __nullptr;
+            return *this;
+        }
+
+        next_entry_offset_iterator operator++(int)
+        {
+            auto copy = *this;
+            ++(*this);
+            return copy;
+        }
+
+        reference operator*() const WI_NOEXCEPT { return *current_; }
+        pointer operator->() const WI_NOEXCEPT { return current_; }
+
+        next_entry_offset_iterator<T> begin() { return *this; }
+        next_entry_offset_iterator<T> end()   { return next_entry_offset_iterator<T>(); }
+
+        T* current_;
+    };
+
+    template <typename T>
+    next_entry_offset_iterator<T> create_next_entry_offset_iterator(T* p)
+    {
+        return next_entry_offset_iterator<T>(p);
+    }
+
+#pragma region Folder Watcher
+    // Example use in exception based code:
+    // auto watcher = wil::make_folder_watcher(folder.Path().c_str(), true, wil::allChangeEvents, []()
+    //     {
+    //         // respond
+    //     });
+    //
+    // Example use in result code based code:
+    // wil::unique_folder_watcher watcher;
+    // THROW_IF_FAILED(watcher.create(folder, true, wil::allChangeEvents, []()
+    //     {
+    //         // respond
+    //     }));
+
+    enum class FolderChangeEvent : DWORD
+    {
+        ChangesLost = 0, // requies special handling, reset state as events were lost
+        Added = FILE_ACTION_ADDED,
+        Removed = FILE_ACTION_REMOVED,
+        Modified = FILE_ACTION_MODIFIED,
+        RenameOldName = FILE_ACTION_RENAMED_OLD_NAME,
+        RenameNewName = FILE_ACTION_RENAMED_NEW_NAME,
+    };
+
+    enum class FolderChangeEvents : DWORD
+    {
+        None = 0,
+        FileName = FILE_NOTIFY_CHANGE_FILE_NAME,
+        DirectoryName = FILE_NOTIFY_CHANGE_DIR_NAME,
+        Attributes = FILE_NOTIFY_CHANGE_ATTRIBUTES,
+        FileSize = FILE_NOTIFY_CHANGE_SIZE,
+        LastWriteTime = FILE_NOTIFY_CHANGE_LAST_WRITE,
+        Security = FILE_NOTIFY_CHANGE_SECURITY,
+        All = FILE_NOTIFY_CHANGE_FILE_NAME |
+              FILE_NOTIFY_CHANGE_DIR_NAME |
+              FILE_NOTIFY_CHANGE_ATTRIBUTES |
+              FILE_NOTIFY_CHANGE_SIZE |
+              FILE_NOTIFY_CHANGE_LAST_WRITE |
+              FILE_NOTIFY_CHANGE_SECURITY
+    };
+    DEFINE_ENUM_FLAG_OPERATORS(FolderChangeEvents);
+
+    /// @cond
+    namespace details
+    {
+        struct folder_watcher_state
+        {
+            folder_watcher_state(wistd::function<void()> &&callback) : m_callback(wistd::move(callback))
+            {
+            }
+            wistd::function<void()> m_callback;
+            // Order is important, need to close the thread pool wait before the change handle.
+            unique_hfind_change m_findChangeHandle;
+            unique_threadpool_wait m_threadPoolWait;
+        };
+
+        inline void delete_folder_watcher_state(_In_opt_ folder_watcher_state *storage) { delete storage; }
+
+        typedef resource_policy<folder_watcher_state *, decltype(&details::delete_folder_watcher_state),
+            details::delete_folder_watcher_state, details::pointer_access_none> folder_watcher_state_resource_policy;
+    }
+    /// @endcond
+
+    template <typename storage_t, typename err_policy = err_exception_policy>
+    class folder_watcher_t : public storage_t
+    {
+    public:
+        // forward all base class constructors...
+        template <typename... args_t>
+        explicit folder_watcher_t(args_t&&... args) WI_NOEXCEPT : storage_t(wistd::forward<args_t>(args)...) {}
+
+        // HRESULT or void error handling...
+        typedef typename err_policy::result result;
+
+        // Exception-based constructors
+        folder_watcher_t(PCWSTR folderToWatch, bool isRecursive, FolderChangeEvents filter, wistd::function<void()> &&callback)
+        {
+            static_assert(wistd::is_same<void, result>::value, "this constructor requires exceptions; use the create method");
+            create(folderToWatch, isRecursive, filter, wistd::move(callback));
+        }
+
+        result create(PCWSTR folderToWatch, bool isRecursive, FolderChangeEvents filter, wistd::function<void()> &&callback)
+        {
+            return err_policy::HResult(create_common(folderToWatch, isRecursive, filter, wistd::move(callback)));
+        }
+    private:
+        // Factored into a standalone function to support Clang which does not support conversion of stateless lambdas
+        // to __stdcall
+        static void __stdcall callback(PTP_CALLBACK_INSTANCE /*Instance*/, void *context, TP_WAIT *pThreadPoolWait, TP_WAIT_RESULT /*result*/)
+        {
+            auto watcherState = static_cast<details::folder_watcher_state *>(context);
+            watcherState->m_callback();
+
+            // Rearm the wait. Should not fail with valid parameters.
+            FindNextChangeNotification(watcherState->m_findChangeHandle.get());
+            SetThreadpoolWait(pThreadPoolWait, watcherState->m_findChangeHandle.get(), __nullptr);
+        }
+
+        // This function exists to avoid template expansion of this code based on err_policy.
+        HRESULT create_common(PCWSTR folderToWatch, bool isRecursive, FolderChangeEvents filter, wistd::function<void()> &&callback)
+        {
+            wistd::unique_ptr<details::folder_watcher_state> watcherState(new(std::nothrow) details::folder_watcher_state(wistd::move(callback)));
+            RETURN_IF_NULL_ALLOC(watcherState);
+
+            watcherState->m_findChangeHandle.reset(FindFirstChangeNotificationW(folderToWatch, isRecursive, static_cast<DWORD>(filter)));
+            RETURN_LAST_ERROR_IF(!watcherState->m_findChangeHandle);
+
+            watcherState->m_threadPoolWait.reset(CreateThreadpoolWait(&folder_watcher_t::callback, watcherState.get(), __nullptr));
+            RETURN_LAST_ERROR_IF(!watcherState->m_threadPoolWait);
+            this->reset(watcherState.release()); // no more failures after this, pass ownership
+            SetThreadpoolWait(this->get()->m_threadPoolWait.get(), this->get()->m_findChangeHandle.get(), __nullptr);
+            return S_OK;
+        }
+    };
+
+    typedef unique_any_t<folder_watcher_t<details::unique_storage<details::folder_watcher_state_resource_policy>, err_returncode_policy>> unique_folder_watcher_nothrow;
+
+    inline unique_folder_watcher_nothrow make_folder_watcher_nothrow(PCWSTR folderToWatch, bool isRecursive, FolderChangeEvents filter, wistd::function<void()> &&callback) WI_NOEXCEPT
+    {
+        unique_folder_watcher_nothrow watcher;
+        watcher.create(folderToWatch, isRecursive, filter, wistd::move(callback));
+        return watcher; // caller must test for success using if (watcher)
+    }
+
+#ifdef WIL_ENABLE_EXCEPTIONS
+    typedef unique_any_t<folder_watcher_t<details::unique_storage<details::folder_watcher_state_resource_policy>, err_exception_policy>> unique_folder_watcher;
+
+    inline unique_folder_watcher make_folder_watcher(PCWSTR folderToWatch, bool isRecursive, FolderChangeEvents filter, wistd::function<void()> &&callback)
+    {
+        return unique_folder_watcher(folderToWatch, isRecursive, filter, wistd::move(callback));
+    }
+#endif // WIL_ENABLE_EXCEPTIONS
+
+#pragma endregion
+
+#pragma region Folder Reader
+
+    // Example use for throwing:
+    // auto reader = wil::make_folder_change_reader(folder.Path().c_str(), true, wil::FolderChangeEvents::All,
+    //     [](wil::FolderChangeEvent event, PCWSTR fileName)
+    //     {
+    //          switch (event)
+    //          {
+    //          case wil::FolderChangeEvent::ChangesLost: break;
+    //          case wil::FolderChangeEvent::Added:    break;
+    //          case wil::FolderChangeEvent::Removed:  break;
+    //          case wil::FolderChangeEvent::Modified: break;
+    //          case wil::FolderChangeEvent::RenamedOldName: break;
+    //          case wil::FolderChangeEvent::RenamedNewName: break;
+    //      });
+    //
+    // Example use for non throwing:
+    // wil::unique_folder_change_reader_nothrow reader;
+    // THROW_IF_FAILED(reader.create(folder, true, wil::FolderChangeEvents::All,
+    //     [](wil::FolderChangeEvent event, PCWSTR fileName)
+    //     {
+    //         // handle changes
+    //     }));
+    //
+
+    // @cond
+    namespace details
+    {
+        struct folder_change_reader_state
+        {
+            folder_change_reader_state(bool isRecursive, FolderChangeEvents filter, wistd::function<void(FolderChangeEvent, PCWSTR)> &&callback)
+                : m_callback(wistd::move(callback)), m_isRecursive(isRecursive), m_filter(filter)
+            {
+            }
+
+            ~folder_change_reader_state()
+            {
+                if (m_tpIo != __nullptr)
+                {
+                    TP_IO *tpIo = m_tpIo;
+
+                    // Indicate to the callback function that this object is being torn
+                    // down.
+
+                    {
+                        auto autoLock = m_cancelLock.lock_exclusive();
+                        m_tpIo = __nullptr;
+                    }
+
+                    // Cancel IO to terminate the file system monitoring operation.
+
+                    if (m_folderHandle)
+                    {
+                        CancelIoEx(m_folderHandle.get(), &m_overlapped);
+                    }
+
+                    // Wait for callbacks to complete.
+                    //
+                    // N.B. This is a blocking call and must not be made within a
+                    //      callback or within a lock which is taken inside the
+                    //      callback.
+
+                    WaitForThreadpoolIoCallbacks(tpIo, TRUE);
+                    CloseThreadpoolIo(tpIo);
+                }
+            }
+
+            HRESULT StartIo()
+            {
+                // Unfortunately we have to handle ref-counting of IOs on behalf of the
+                // thread pool.
+                StartThreadpoolIo(m_tpIo);
+                HRESULT hr = ReadDirectoryChangesW(m_folderHandle.get(), m_readBuffer, sizeof(m_readBuffer),
+                    m_isRecursive, static_cast<DWORD>(m_filter), __nullptr, &m_overlapped, __nullptr) ?
+                        S_OK : HRESULT_FROM_WIN32(::GetLastError());
+                if (FAILED(hr))
+                {
+                    // This operation does not have the usual semantic of returning
+                    // ERROR_IO_PENDING.
+                    // WI_ASSERT(hr != HRESULT_FROM_WIN32(ERROR_IO_PENDING));
+
+                    // If the operation failed for whatever reason, ensure the TP
+                    // ref counts are accurate.
+
+                    CancelThreadpoolIo(m_tpIo);
+                }
+                return hr;
+            }
+
+            // void (wil::FolderChangeEvent event, PCWSTR fileName)
+            wistd::function<void(FolderChangeEvent, PCWSTR)> m_callback;
+            unique_handle m_folderHandle;
+            BOOL m_isRecursive = FALSE;
+            FolderChangeEvents m_filter = FolderChangeEvents::None;
+            OVERLAPPED m_overlapped{};
+            TP_IO *m_tpIo = __nullptr;
+            srwlock m_cancelLock;
+            char m_readBuffer[4096]; // Consider alternative buffer sizes. With 512 byte buffer i was not able to observe overflow.
+        };
+
+        inline void delete_folder_change_reader_state(_In_opt_ folder_change_reader_state *storage) { delete storage; }
+
+        typedef resource_policy<folder_change_reader_state *, decltype(&details::delete_folder_change_reader_state),
+            details::delete_folder_change_reader_state, details::pointer_access_none> folder_change_reader_state_resource_policy;
+    }
+    /// @endcond
+
+    template <typename storage_t, typename err_policy = err_exception_policy>
+    class folder_change_reader_t : public storage_t
+    {
+    public:
+        // forward all base class constructors...
+        template <typename... args_t>
+        explicit folder_change_reader_t(args_t&&... args) WI_NOEXCEPT : storage_t(wistd::forward<args_t>(args)...) {}
+
+        // HRESULT or void error handling...
+        typedef typename err_policy::result result;
+
+        // Exception-based constructors
+        folder_change_reader_t(PCWSTR folderToWatch, bool isRecursive, FolderChangeEvents filter, wistd::function<void(FolderChangeEvent, PCWSTR)> &&callback)
+        {
+            static_assert(wistd::is_same<void, result>::value, "this constructor requires exceptions; use the create method");
+            create(folderToWatch, isRecursive, filter, wistd::move(callback));
+        }
+
+        result create(PCWSTR folderToWatch, bool isRecursive, FolderChangeEvents filter, wistd::function<void(FolderChangeEvent, PCWSTR)> &&callback)
+        {
+            return err_policy::HResult(create_common(folderToWatch, isRecursive, filter, wistd::move(callback)));
+        }
+
+        wil::unique_hfile& folder_handle() { return this->get()->m_folderHandle; }
+
+    private:
+        // Factored into a standalone function to support Clang which does not support conversion of stateless lambdas
+        // to __stdcall
+        static void __stdcall callback(PTP_CALLBACK_INSTANCE /* Instance */, void *context, void * /*overlapped*/,
+            ULONG result, ULONG_PTR /* BytesTransferred */, TP_IO * /* Io */)
+        {
+            auto readerState = static_cast<details::folder_change_reader_state *>(context);
+            // WI_ASSERT(overlapped == &readerState->m_overlapped);
+
+            bool requeue = true;
+            if (result == ERROR_SUCCESS)
+            {
+                for (auto const& info : create_next_entry_offset_iterator(reinterpret_cast<FILE_NOTIFY_INFORMATION *>(readerState->m_readBuffer)))
+                {
+                    wchar_t realtiveFileName[MAX_PATH];
+                    StringCchCopyNW(realtiveFileName, ARRAYSIZE(realtiveFileName), info.FileName, info.FileNameLength / sizeof(info.FileName[0]));
+
+                    readerState->m_callback(static_cast<FolderChangeEvent>(info.Action), realtiveFileName);
+                }
+            }
+            else if (result == ERROR_NOTIFY_ENUM_DIR)
+            {
+                readerState->m_callback(FolderChangeEvent::ChangesLost, __nullptr);
+            }
+            else
+            {
+                requeue = false;
+            }
+
+            if (requeue)
+            {
+                // If the lock is held non-shared or the TP IO is nullptr, this
+                // structure is being torn down. Otherwise, monitor for further
+                // changes.
+                auto autoLock = readerState->m_cancelLock.try_lock_shared();
+                if (autoLock && readerState->m_tpIo)
+                {
+                    readerState->StartIo(); // ignoring failure here
+                }
+            }
+        }
+
+        // This function exists to avoid template expansion of this code based on err_policy.
+        HRESULT create_common(PCWSTR folderToWatch, bool isRecursive, FolderChangeEvents filter, wistd::function<void(FolderChangeEvent, PCWSTR)> &&callback)
+        {
+            wistd::unique_ptr<details::folder_change_reader_state> readerState(new(std::nothrow) details::folder_change_reader_state(
+                isRecursive, filter, wistd::move(callback)));
+            RETURN_IF_NULL_ALLOC(readerState);
+
+            readerState->m_folderHandle.reset(CreateFileW(folderToWatch,
+                FILE_LIST_DIRECTORY, FILE_SHARE_READ | FILE_SHARE_DELETE | FILE_SHARE_WRITE,
+                __nullptr, OPEN_EXISTING, FILE_FLAG_BACKUP_SEMANTICS | FILE_FLAG_OVERLAPPED, __nullptr));
+            RETURN_LAST_ERROR_IF(!readerState->m_folderHandle);
+
+            readerState->m_tpIo = CreateThreadpoolIo(readerState->m_folderHandle.get(), &folder_change_reader_t::callback, readerState.get(), __nullptr);
+            RETURN_LAST_ERROR_IF_NULL(readerState->m_tpIo);
+            RETURN_IF_FAILED(readerState->StartIo());
+            this->reset(readerState.release());
+            return S_OK;
+        }
+    };
+
+    typedef unique_any_t<folder_change_reader_t<details::unique_storage<details::folder_change_reader_state_resource_policy>, err_returncode_policy>> unique_folder_change_reader_nothrow;
+
+    inline unique_folder_change_reader_nothrow make_folder_change_reader_nothrow(PCWSTR folderToWatch, bool isRecursive, FolderChangeEvents filter,
+        wistd::function<void(FolderChangeEvent, PCWSTR)> &&callback) WI_NOEXCEPT
+    {
+        unique_folder_change_reader_nothrow watcher;
+        watcher.create(folderToWatch, isRecursive, filter, wistd::move(callback));
+        return watcher; // caller must test for success using if (watcher)
+    }
+
+#ifdef WIL_ENABLE_EXCEPTIONS
+    typedef unique_any_t<folder_change_reader_t<details::unique_storage<details::folder_change_reader_state_resource_policy>, err_exception_policy>> unique_folder_change_reader;
+
+    inline unique_folder_change_reader make_folder_change_reader(PCWSTR folderToWatch, bool isRecursive, FolderChangeEvents filter,
+        wistd::function<void(FolderChangeEvent, PCWSTR)> &&callback)
+    {
+        return unique_folder_change_reader(folderToWatch, isRecursive, filter, wistd::move(callback));
+    }
+#endif // WIL_ENABLE_EXCEPTIONS
+#pragma endregion
+
+    //! Dos and VolumeGuid paths are always extended length paths with the \\?\ prefix.
+    enum class VolumePrefix
+    {
+        Dos = VOLUME_NAME_DOS,          // Extended Dos Device path form, e.g. \\?\C:\Users\Chris\AppData\Local\Temp\wil8C31.tmp
+        VolumeGuid = VOLUME_NAME_GUID,  // \\?\Volume{588fb606-b95b-4eae-b3cb-1e49861aaf18}\Users\Chris\AppData\Local\Temp\wil8C31.tmp
+        // The following are special paths which can't be used with Win32 APIs, but are useful in other scenarios.
+        None = VOLUME_NAME_NONE,        // Path without the volume root, e.g. \Users\Chris\AppData\Local\Temp\wil8C31.tmp
+        NtObjectName = VOLUME_NAME_NT,  // Unique name used by Object Manager, e.g. \Device\HarddiskVolume4\Users\Chris\AppData\Local\Temp\wil8C31.tmp
+    };
+    enum class PathOptions
+    {
+        Normalized = FILE_NAME_NORMALIZED,
+        Opened = FILE_NAME_OPENED,
+    };
+    DEFINE_ENUM_FLAG_OPERATORS(PathOptions);
+
+    /**  A strongly typed version of the Win32 API GetFinalPathNameByHandleW.
+    Get the full path name in different forms
+    Use this instead + VolumePrefix::None instead of GetFileInformationByHandleEx(FileNameInfo) to
+    get that path form. */
+    template <typename string_type, size_t stackBufferLength = 256>
+    HRESULT GetFinalPathNameByHandleW(HANDLE fileHandle, string_type& path,
+        wil::VolumePrefix volumePrefix = wil::VolumePrefix::Dos, wil::PathOptions options = wil::PathOptions::Normalized)
+    {
+        return AdaptFixedSizeToAllocatedResult<string_type, stackBufferLength>(path,
+            [&](_Out_writes_(valueLength) PWSTR value, size_t valueLength, _Out_ size_t* valueLengthNeededWithNull) -> HRESULT
+        {
+            *valueLengthNeededWithNull = ::GetFinalPathNameByHandleW(fileHandle, value, static_cast<DWORD>(valueLength),
+                static_cast<DWORD>(volumePrefix) | static_cast<DWORD>(options));
+            RETURN_LAST_ERROR_IF(*valueLengthNeededWithNull == 0);
+            WI_ASSERT((*value != L'\0') == (*valueLengthNeededWithNull < valueLength));
+            if (*valueLengthNeededWithNull < valueLength)
+            {
+                (*valueLengthNeededWithNull)++; // it fit, account for the null
+            }
+            return S_OK;
+        });
+    }
+
+#ifdef WIL_ENABLE_EXCEPTIONS
+    /** A strongly typed version of the Win32 API GetFinalPathNameByHandleW.
+    Get the full path name in different forms. Use this + VolumePrefix::None
+    instead of GetFileInformationByHandleEx(FileNameInfo) to get that path form. */
+    template <typename string_type = wil::unique_cotaskmem_string, size_t stackBufferLength = 256>
+    string_type GetFinalPathNameByHandleW(HANDLE fileHandle,
+        wil::VolumePrefix volumePrefix = wil::VolumePrefix::Dos, wil::PathOptions options = wil::PathOptions::Normalized)
+    {
+        string_type result;
+        THROW_IF_FAILED((GetFinalPathNameByHandleW<string_type, stackBufferLength>(fileHandle, result, volumePrefix, options)));
+        return result;
+    }
+#endif
+
+    //! A strongly typed version of the Win32 API of GetCurrentDirectoryW.
+    //! Return a path in an allocated buffer for handling long paths.
+    template <typename string_type, size_t stackBufferLength = 256>
+    HRESULT GetCurrentDirectoryW(string_type& path)
+    {
+        return AdaptFixedSizeToAllocatedResult<string_type, stackBufferLength>(path,
+            [&](_Out_writes_(valueLength) PWSTR value, size_t valueLength, _Out_ size_t* valueLengthNeededWithNull) -> HRESULT
+        {
+            *valueLengthNeededWithNull = ::GetCurrentDirectoryW(static_cast<DWORD>(valueLength), value);
+            RETURN_LAST_ERROR_IF(*valueLengthNeededWithNull == 0);
+            WI_ASSERT((*value != L'\0') == (*valueLengthNeededWithNull < valueLength));
+            if (*valueLengthNeededWithNull < valueLength)
+            {
+                (*valueLengthNeededWithNull)++; // it fit, account for the null
+            }
+            return S_OK;
+        });
+    }
+
+#ifdef WIL_ENABLE_EXCEPTIONS
+    //! A strongly typed version of the Win32 API of GetCurrentDirectoryW.
+    //! Return a path in an allocated buffer for handling long paths.
+    template <typename string_type = wil::unique_cotaskmem_string, size_t stackBufferLength = 256>
+    string_type GetCurrentDirectoryW()
+    {
+        string_type result;
+        THROW_IF_FAILED((GetCurrentDirectoryW<string_type, stackBufferLength>(result)));
+        return result;
+    }
+#endif
+
+    // TODO: add support for these and other similar APIs.
+    // GetShortPathNameW()
+    // GetLongPathNameW()
+    // GetWindowsDirectory()
+    // GetTempDirectory()
+
+    /// @cond
+    namespace details
+    {
+        template <FILE_INFO_BY_HANDLE_CLASS infoClass> struct MapInfoClassToInfoStruct; // failure to map is a usage error caught by the compiler
+#define MAP_INFOCLASS_TO_STRUCT(InfoClass, InfoStruct, IsFixed, Extra) \
+        template <> struct MapInfoClassToInfoStruct<InfoClass> \
+        { \
+            typedef InfoStruct type; \
+            static bool const isFixed = IsFixed; \
+            static size_t const extraSize = Extra; \
+        };
+
+        MAP_INFOCLASS_TO_STRUCT(FileBasicInfo, FILE_BASIC_INFO, true, 0);
+        MAP_INFOCLASS_TO_STRUCT(FileStandardInfo, FILE_STANDARD_INFO, true, 0);
+        MAP_INFOCLASS_TO_STRUCT(FileNameInfo, FILE_NAME_INFO, false, 32);
+        MAP_INFOCLASS_TO_STRUCT(FileRenameInfo, FILE_RENAME_INFO, false, 32);
+        MAP_INFOCLASS_TO_STRUCT(FileDispositionInfo, FILE_DISPOSITION_INFO, true, 0);
+        MAP_INFOCLASS_TO_STRUCT(FileAllocationInfo, FILE_ALLOCATION_INFO, true, 0);
+        MAP_INFOCLASS_TO_STRUCT(FileEndOfFileInfo, FILE_END_OF_FILE_INFO, true, 0);
+        MAP_INFOCLASS_TO_STRUCT(FileStreamInfo, FILE_STREAM_INFO, false, 32);
+        MAP_INFOCLASS_TO_STRUCT(FileCompressionInfo, FILE_COMPRESSION_INFO, true, 0);
+        MAP_INFOCLASS_TO_STRUCT(FileAttributeTagInfo, FILE_ATTRIBUTE_TAG_INFO, true, 0);
+        MAP_INFOCLASS_TO_STRUCT(FileIdBothDirectoryInfo, FILE_ID_BOTH_DIR_INFO, false, 4096);
+        MAP_INFOCLASS_TO_STRUCT(FileIdBothDirectoryRestartInfo, FILE_ID_BOTH_DIR_INFO, true, 0);
+        MAP_INFOCLASS_TO_STRUCT(FileIoPriorityHintInfo, FILE_IO_PRIORITY_HINT_INFO, true, 0);
+        MAP_INFOCLASS_TO_STRUCT(FileRemoteProtocolInfo, FILE_REMOTE_PROTOCOL_INFO, true, 0);
+        MAP_INFOCLASS_TO_STRUCT(FileFullDirectoryInfo, FILE_FULL_DIR_INFO, false, 4096);
+        MAP_INFOCLASS_TO_STRUCT(FileFullDirectoryRestartInfo, FILE_FULL_DIR_INFO, true, 0);
+#if (_WIN32_WINNT >= _WIN32_WINNT_WIN8)
+        MAP_INFOCLASS_TO_STRUCT(FileStorageInfo, FILE_STORAGE_INFO, true, 0);
+        MAP_INFOCLASS_TO_STRUCT(FileAlignmentInfo, FILE_ALIGNMENT_INFO, true, 0);
+        MAP_INFOCLASS_TO_STRUCT(FileIdInfo, FILE_ID_INFO, true, 0);
+        MAP_INFOCLASS_TO_STRUCT(FileIdExtdDirectoryInfo, FILE_ID_EXTD_DIR_INFO, false, 4096);
+        MAP_INFOCLASS_TO_STRUCT(FileIdExtdDirectoryRestartInfo, FILE_ID_EXTD_DIR_INFO, true, 0);
+#endif
+
+        // Type unsafe version used in the implementation to avoid template bloat.
+        inline HRESULT GetFileInfo(HANDLE fileHandle, FILE_INFO_BY_HANDLE_CLASS infoClass, size_t allocationSize,
+            _Outptr_result_nullonfailure_ void **result)
+        {
+            *result = nullptr;
+
+            wistd::unique_ptr<char[]> resultHolder(new(std::nothrow) char[allocationSize]);
+            RETURN_IF_NULL_ALLOC(resultHolder);
+
+            for (;;)
+            {
+                if (GetFileInformationByHandleEx(fileHandle, infoClass, resultHolder.get(), static_cast<DWORD>(allocationSize)))
+                {
+                    *result = resultHolder.release();
+                    break;
+                }
+                else
+                {
+                    DWORD const lastError = ::GetLastError();
+                    if (lastError == ERROR_MORE_DATA)
+                    {
+                        allocationSize *= 2;
+                        resultHolder.reset(new(std::nothrow) char[allocationSize]);
+                        RETURN_IF_NULL_ALLOC(resultHolder);
+                    }
+                    else if (lastError == ERROR_NO_MORE_FILES) // for folder enumeration cases
+                    {
+                        break;
+                    }
+                    else if (lastError == ERROR_INVALID_PARAMETER) // operation not supported by file system
+                    {
+                        return HRESULT_FROM_WIN32(lastError);
+                    }
+                    else
+                    {
+                        RETURN_WIN32(lastError);
+                    }
+                }
+            }
+            return S_OK;
+        }
+    }
+    /// @endcond
+
+    /** Get file information for a variable sized structure, returns an HRESULT.
+    ~~~
+    wistd::unique_ptr<FILE_NAME_INFO> fileNameInfo;
+    RETURN_IF_FAILED(GetFileInfoNoThrow<FileNameInfo>(fileHandle, fileNameInfo));
+    ~~~
+    */
+    template <FILE_INFO_BY_HANDLE_CLASS infoClass, typename wistd::enable_if<!details::MapInfoClassToInfoStruct<infoClass>::isFixed, int>::type = 0>
+    HRESULT GetFileInfoNoThrow(HANDLE fileHandle, wistd::unique_ptr<typename details::MapInfoClassToInfoStruct<infoClass>::type> &result) WI_NOEXCEPT
+    {
+        void *rawResult;
+        HRESULT hr = details::GetFileInfo(fileHandle, infoClass,
+            sizeof(typename details::MapInfoClassToInfoStruct<infoClass>::type) + details::MapInfoClassToInfoStruct<infoClass>::extraSize,
+            &rawResult);
+        result.reset(static_cast<typename details::MapInfoClassToInfoStruct<infoClass>::type*>(rawResult));
+        RETURN_HR_IF_EXPECTED(hr, hr == E_INVALIDARG); // operation not supported by file system
+        RETURN_IF_FAILED(hr);
+        return S_OK;
+    }
+
+    /** Get file information for a fixed sized structure, returns an HRESULT.
+    ~~~
+    FILE_BASIC_INFO fileBasicInfo;
+    RETURN_IF_FAILED(GetFileInfoNoThrow<FileBasicInfo>(fileHandle, &fileBasicInfo));
+    ~~~
+    */
+    template <FILE_INFO_BY_HANDLE_CLASS infoClass, typename wistd::enable_if<details::MapInfoClassToInfoStruct<infoClass>::isFixed, int>::type = 0>
+    HRESULT GetFileInfoNoThrow(HANDLE fileHandle, _Out_ typename details::MapInfoClassToInfoStruct<infoClass>::type *result) WI_NOEXCEPT
+    {
+        const HRESULT hr = GetFileInformationByHandleEx(fileHandle, infoClass, result, sizeof(*result)) ?
+            S_OK : HRESULT_FROM_WIN32(::GetLastError());
+        RETURN_HR_IF_EXPECTED(hr, hr == E_INVALIDARG); // operation not supported by file system
+        RETURN_IF_FAILED(hr);
+        return S_OK;
+    }
+
+    // Verifies that the given file path is not a hard or a soft link. If the file is present at the path, returns
+    // a handle to it without delete permissions to block an attacker from swapping the file.
+    inline HRESULT CreateFileAndEnsureNotLinked(PCWSTR path, wil::unique_hfile& fileHandle)
+    {
+        // Open handles to the original path and to the final path and compare each file's information
+        // to verify they are the same file. If they are different, the file is a soft link.
+        fileHandle.reset(CreateFileW(path, GENERIC_READ, FILE_SHARE_READ | FILE_SHARE_WRITE, nullptr, OPEN_EXISTING, FILE_FLAG_BACKUP_SEMANTICS | FILE_FLAG_OPEN_REPARSE_POINT, nullptr));
+        RETURN_LAST_ERROR_IF(!fileHandle);
+        BY_HANDLE_FILE_INFORMATION fileInfo;
+        RETURN_IF_WIN32_BOOL_FALSE(GetFileInformationByHandle(fileHandle.get(), &fileInfo));
+
+        // Open a handle without the reparse point flag to get the final path in case it is a soft link.
+        wil::unique_hfile finalPathHandle(CreateFileW(path, 0, 0, nullptr, OPEN_EXISTING, FILE_FLAG_BACKUP_SEMANTICS, nullptr));
+        RETURN_LAST_ERROR_IF(!finalPathHandle);
+        BY_HANDLE_FILE_INFORMATION finalFileInfo;
+        RETURN_IF_WIN32_BOOL_FALSE(GetFileInformationByHandle(finalPathHandle.get(), &finalFileInfo));
+        finalPathHandle.reset();
+
+        // The low and high indices and volume serial number uniquely identify a file. These must match if they are the same file.
+        const bool isSoftLink =
+            ((fileInfo.nFileIndexLow != finalFileInfo.nFileIndexLow) ||
+             (fileInfo.nFileIndexHigh != finalFileInfo.nFileIndexHigh) ||
+             (fileInfo.dwVolumeSerialNumber != finalFileInfo.dwVolumeSerialNumber));
+
+        // Return failure if it is a soft link or a hard link (number of links greater than 1).
+        RETURN_HR_IF(HRESULT_FROM_WIN32(ERROR_BAD_PATHNAME), (isSoftLink || fileInfo.nNumberOfLinks > 1));
+
+        return S_OK;
+    }
+
+#ifdef _CPPUNWIND
+    /** Get file information for a fixed sized structure, throws on failure.
+    ~~~
+    auto fileBasicInfo = GetFileInfo<FileBasicInfo>(fileHandle);
+    ~~~
+    */
+    template <FILE_INFO_BY_HANDLE_CLASS infoClass, typename wistd::enable_if<details::MapInfoClassToInfoStruct<infoClass>::isFixed, int>::type = 0>
+    typename details::MapInfoClassToInfoStruct<infoClass>::type GetFileInfo(HANDLE fileHandle)
+    {
+        typename details::MapInfoClassToInfoStruct<infoClass>::type result;
+        THROW_IF_FAILED(GetFileInfoNoThrow<infoClass>(fileHandle, &result));
+        return result;
+    }
+
+    /** Get file information for a variable sized structure, throws on failure.
+    ~~~
+    auto fileBasicInfo = GetFileInfo<FileNameInfo>(fileHandle);
+    ~~~
+    */
+    template <FILE_INFO_BY_HANDLE_CLASS infoClass, typename wistd::enable_if<!details::MapInfoClassToInfoStruct<infoClass>::isFixed, int>::type = 0>
+    wistd::unique_ptr<typename details::MapInfoClassToInfoStruct<infoClass>::type> GetFileInfo(HANDLE fileHandle)
+    {
+        wistd::unique_ptr<typename details::MapInfoClassToInfoStruct<infoClass>::type> result;
+        THROW_IF_FAILED(GetFileInfoNoThrow<infoClass>(fileHandle, result));
+        return result;
+    }
+#endif // _CPPUNWIND
+#endif // WINAPI_FAMILY_PARTITION(WINAPI_PARTITION_DESKTOP) && (_WIN32_WINNT >= _WIN32_WINNT_WIN7)
+}
+
+#endif // __WIL_FILESYSTEM_INCLUDED