--- conflicted
+++ resolved
@@ -1,6206 +1,6202 @@
-//*********************************************************
-//
-//    Copyright (c) Microsoft. All rights reserved.
-//    This code is licensed under the MIT License.
-//    THE SOFTWARE IS PROVIDED "AS IS", WITHOUT WARRANTY OF
-//    ANY KIND, EXPRESS OR IMPLIED, INCLUDING BUT NOT LIMITED
-//    TO THE WARRANTIES OF MERCHANTABILITY, FITNESS FOR A
-//    PARTICULAR PURPOSE AND NONINFRINGEMENT.
-//
-//*********************************************************
-#ifndef __WIL_RESULTMACROS_INCLUDED
-#define __WIL_RESULTMACROS_INCLUDED
-
-// WARNING:
-// Code within this scope must satisfy both C99 and C++
-
-#include "common.h"
-
-#if !defined(__WIL_MIN_KERNEL) && !defined(WIL_KERNEL_MODE)
-#include <Windows.h>
-#endif
-
-// Setup the debug behavior. For kernel-mode, we ignore NDEBUG because that gets set automatically
-// for driver projects. We mimic the behavior of NT_ASSERT which checks only for DBG.
-// RESULT_NO_DEBUG is provided as an opt-out mechanism.
-#ifndef RESULT_DEBUG
-#if (DBG || defined(DEBUG) || defined(_DEBUG)) && !defined(RESULT_NO_DEBUG) && (defined(WIL_KERNEL_MODE) || !defined(NDEBUG))
-#define RESULT_DEBUG
-#endif
-#endif
-
-/// @cond
-#if defined(_PREFAST_)
-#define __WI_ANALYSIS_ASSUME(_exp)                          _Analysis_assume_(_exp)
-#else
-#ifdef RESULT_DEBUG
-#define __WI_ANALYSIS_ASSUME(_exp)                          ((void) 0)
-#else
-// NOTE: Clang does not currently handle __noop correctly and will fail to compile if the argument is not copy
-//       constructible. Therefore, use 'sizeof' for syntax validation. We don't do this universally for all compilers
-//       since lambdas are not allowed in unevaluated contexts prior to C++20, which does not appear to affect __noop
-#if !defined(_MSC_VER) || defined(__clang__)
-#define __WI_ANALYSIS_ASSUME(_exp)                          ((void)sizeof(!(_exp))) // Validate syntax on non-debug builds
-#else
-#define __WI_ANALYSIS_ASSUME(_exp)                          __noop(_exp)
-#endif
-#endif
-#endif // _PREFAST_
-
-//*****************************************************************************
-// Assert Macros
-//*****************************************************************************
-
-#ifdef RESULT_DEBUG
-#if defined(__clang__) && defined(_WIN32)
-// Clang currently mis-handles '__annotation' for 32-bit - https://bugs.llvm.org/show_bug.cgi?id=41890
-#define __WI_ASSERT_FAIL_ANNOTATION(msg) (void)0
-#else
-#define __WI_ASSERT_FAIL_ANNOTATION(msg) __annotation(L"Debug", L"AssertFail", msg)
-#endif
-
-#define WI_ASSERT(condition)                                (__WI_ANALYSIS_ASSUME(condition), ((!(condition)) ? (__WI_ASSERT_FAIL_ANNOTATION(L"" #condition), DbgRaiseAssertionFailure(), FALSE) : TRUE))
-#define WI_ASSERT_MSG(condition, msg)                       (__WI_ANALYSIS_ASSUME(condition), ((!(condition)) ? (__WI_ASSERT_FAIL_ANNOTATION(L##msg), DbgRaiseAssertionFailure(), FALSE) : TRUE))
-#define WI_ASSERT_NOASSUME                                  WI_ASSERT
-#define WI_ASSERT_MSG_NOASSUME                              WI_ASSERT_MSG
-#define WI_VERIFY                                           WI_ASSERT
-#define WI_VERIFY_MSG                                       WI_ASSERT_MSG
-#define WI_VERIFY_SUCCEEDED(condition)                      WI_ASSERT(SUCCEEDED(condition))
-#else
-#define WI_ASSERT(condition)                                (__WI_ANALYSIS_ASSUME(condition), 0)
-#define WI_ASSERT_MSG(condition, msg)                       (__WI_ANALYSIS_ASSUME(condition), 0)
-#define WI_ASSERT_NOASSUME(condition)                       ((void) 0)
-#define WI_ASSERT_MSG_NOASSUME(condition, msg)              ((void) 0)
-#define WI_VERIFY(condition)                                (__WI_ANALYSIS_ASSUME(condition), ((condition) ? TRUE : FALSE))
-#define WI_VERIFY_MSG(condition, msg)                       (__WI_ANALYSIS_ASSUME(condition), ((condition) ? TRUE : FALSE))
-#define WI_VERIFY_SUCCEEDED(condition)                      (__WI_ANALYSIS_ASSUME(SUCCEEDED(condition)), ((SUCCEEDED(condition)) ? TRUE : FALSE))
-#endif // RESULT_DEBUG
-
-#if !defined(_NTDEF_)
-typedef _Return_type_success_(return >= 0) LONG NTSTATUS;
-#endif
-#ifndef STATUS_SUCCESS
-#define STATUS_SUCCESS              ((NTSTATUS)0x00000000L)
-#endif
-#ifndef STATUS_UNSUCCESSFUL
-#define STATUS_UNSUCCESSFUL         ((NTSTATUS)0xC0000001L)
-#endif
-#ifndef __NTSTATUS_FROM_WIN32
-#define __NTSTATUS_FROM_WIN32(x) ((NTSTATUS)(x) <= 0 ? ((NTSTATUS)(x)) : ((NTSTATUS) (((x) & 0x0000FFFF) | (FACILITY_WIN32 << 16) | ERROR_SEVERITY_ERROR)))
-#endif
-
-#ifndef WIL_AllocateMemory
-#ifdef _KERNEL_MODE
-#define WIL_AllocateMemory(SIZE)    ExAllocatePoolWithTag(NonPagedPoolNx, SIZE, 'LIW')
-WI_ODR_PRAGMA("WIL_AllocateMemory", "2")
-#else
-#define WIL_AllocateMemory(SIZE)    HeapAlloc(GetProcessHeap(), 0, SIZE)
-WI_ODR_PRAGMA("WIL_AllocateMemory", "1")
-#endif
-#else
-WI_ODR_PRAGMA("WIL_AllocateMemory", "0")
-#endif
-
-#ifndef WIL_FreeMemory
-#ifdef _KERNEL_MODE
-#define WIL_FreeMemory(MEM)         ExFreePoolWithTag(MEM, 'LIW')
-WI_ODR_PRAGMA("WIL_FreeMemory", "2")
-#else
-#define WIL_FreeMemory(MEM)         HeapFree(GetProcessHeap(), 0, MEM)
-WI_ODR_PRAGMA("WIL_FreeMemory", "1")
-#endif
-#else
-WI_ODR_PRAGMA("WIL_FreeMemory", "0")
-#endif
-
-// It would appear as though the C++17 "noexcept is part of the type system" update in MSVC has "infected" the behavior
-// when compiling with C++14 (the default...), however the updated behavior for decltype understanding noexcept is _not_
-// present... So, work around it
-#if __WI_LIBCPP_STD_VER >= 17
-#define WI_PFN_NOEXCEPT WI_NOEXCEPT
-#else
-#define WI_PFN_NOEXCEPT
-#endif
-/// @endcond
-
-#if defined(__cplusplus) && !defined(__WIL_MIN_KERNEL) && !defined(WIL_KERNEL_MODE)
-
-#include <strsafe.h>
-#include <intrin.h>     // provides the _ReturnAddress() intrinsic
-#include <new.h>        // provides 'operator new', 'std::nothrow', etc.
-#if defined(WIL_ENABLE_EXCEPTIONS) && !defined(WIL_SUPPRESS_NEW)
-#include <new>          // provides std::bad_alloc in the windows and public CRT headers
-#endif
-
-#pragma warning(push)
-#pragma warning(disable:4714 6262)    // __forceinline not honored, stack size
-
-//*****************************************************************************
-// Behavioral setup (error handling macro configuration)
-//*****************************************************************************
-// Set any of the following macros to the values given below before including Result.h to
-// control the error handling macro's trade-offs between diagnostics and performance
-
-// RESULT_DIAGNOSTICS_LEVEL
-// This define controls the level of diagnostic instrumentation that is built into the binary as a
-// byproduct of using the macros.  The amount of diagnostic instrumentation that is supplied is
-// a trade-off between diagnosibility of issues and code size and performance.  The modes are:
-//      0   - No diagnostics, smallest & fastest (subject to tail-merge)
-//      1   - No diagnostics, unique call sites for each macro (defeat's tail-merge)
-//      2   - Line number
-//      3   - Line number + source filename
-//      4   - Line number + source filename + function name
-//      5   - Line number + source filename + function name + code within the macro
-// By default, mode 3 is used in free builds and mode 5 is used in checked builds.  Note that the
-// _ReturnAddress() will always be available through all modes when possible.
-
-// RESULT_INCLUDE_CALLER_RETURNADDRESS
-// This controls whether or not the _ReturnAddress() of the function that includes the macro will
-// be reported to telemetry.  Note that this is in addition to the _ReturnAddress() of the actual
-// macro position (which is always reported).  The values are:
-//      0   - The address is not included
-//      1   - The address is included
-// The default value is '1'.
-
-// RESULT_INLINE_ERROR_TESTS
-// For conditional macros (other than RETURN_XXX), this controls whether branches will be evaluated
-// within the call containing the macro or will be forced into the function called by the macros.
-// Pushing branching into the called function reduces code size and the number of unique branches
-// evaluated, but increases the instruction count executed per macro.
-//      0   - Branching will not happen inline to the macros
-//      1   - Branching is pushed into the calling function via __forceinline
-// The default value is '1'.  Note that XXX_MSG functions are always effectively mode '0' due to the
-// compiler's unwillingness to inline var-arg functions.
-
-// RESULT_DIAGNOSTICS_LEVEL_FAIL_FAST
-// RESULT_INCLUDE_CALLER_RETURNADDRESS_FAIL_FAST
-// RESULT_INLINE_ERROR_TESTS_FAIL_FAST
-// These defines are identical to those above in form/function, but only applicable to fail fast error
-// handling allowing a process to have different diagnostic information and performance characteristics
-// for fail fast than for other error handling given the different reporting infrastructure (Watson
-// vs Telemetry).
-
-// Set the default diagnostic mode
-// Note that RESULT_DEBUG_INFO and RESULT_SUPPRESS_DEBUG_INFO are older deprecated models of controlling mode
-#ifndef RESULT_DIAGNOSTICS_LEVEL
-#if (defined(RESULT_DEBUG) || defined(RESULT_DEBUG_INFO)) && !defined(RESULT_SUPPRESS_DEBUG_INFO)
-#define RESULT_DIAGNOSTICS_LEVEL 5
-#else
-#define RESULT_DIAGNOSTICS_LEVEL 3
-#endif
-#endif
-#ifndef RESULT_INCLUDE_CALLER_RETURNADDRESS
-#define RESULT_INCLUDE_CALLER_RETURNADDRESS 1
-#endif
-#ifndef RESULT_INLINE_ERROR_TESTS
-#define RESULT_INLINE_ERROR_TESTS 1
-#endif
-#ifndef RESULT_DIAGNOSTICS_LEVEL_FAIL_FAST
-#define RESULT_DIAGNOSTICS_LEVEL_FAIL_FAST RESULT_DIAGNOSTICS_LEVEL
-#endif
-#ifndef RESULT_INCLUDE_CALLER_RETURNADDRESS_FAIL_FAST
-#define RESULT_INCLUDE_CALLER_RETURNADDRESS_FAIL_FAST RESULT_INCLUDE_CALLER_RETURNADDRESS
-#endif
-#ifndef RESULT_INLINE_ERROR_TESTS_FAIL_FAST
-#define RESULT_INLINE_ERROR_TESTS_FAIL_FAST RESULT_INLINE_ERROR_TESTS
-#endif
-
-
-//*****************************************************************************
-// Win32 specific error macros
-//*****************************************************************************
-
-#define FAILED_WIN32(win32err)                              ((win32err) != 0)
-#define SUCCEEDED_WIN32(win32err)                           ((win32err) == 0)
-
-
-//*****************************************************************************
-// NT_STATUS specific error macros
-//*****************************************************************************
-
-#define FAILED_NTSTATUS(status)                             (((NTSTATUS)(status)) < 0)
-#define SUCCEEDED_NTSTATUS(status)                          (((NTSTATUS)(status)) >= 0)
-
-
-//*****************************************************************************
-// Testing helpers - redefine to run unit tests against fail fast
-//*****************************************************************************
-
-#ifndef RESULT_NORETURN
-#define RESULT_NORETURN                                     __declspec(noreturn)
-#endif
-#ifndef RESULT_NORETURN_NULL
-#define RESULT_NORETURN_NULL                                _Ret_notnull_
-#endif
-#ifndef RESULT_NORETURN_RESULT
-#define RESULT_NORETURN_RESULT(expr)                        (void)(expr);
-#endif
-
-//*****************************************************************************
-// Helpers to setup the macros and functions used below... do not directly use.
-//*****************************************************************************
-
-/// @cond
-#define __R_DIAGNOSTICS(diagnostics)                        diagnostics.returnAddress, diagnostics.line, diagnostics.file, nullptr, nullptr
-#define __R_DIAGNOSTICS_RA(diagnostics, address)            diagnostics.returnAddress, diagnostics.line, diagnostics.file, nullptr, nullptr, address
-#define __R_FN_PARAMS_FULL                                  _In_opt_ void* callerReturnAddress, unsigned int lineNumber, _In_opt_ PCSTR fileName, _In_opt_ PCSTR functionName, _In_opt_ PCSTR code, void* returnAddress
-#define __R_FN_LOCALS_FULL_RA                               void* callerReturnAddress = nullptr; unsigned int lineNumber = 0; PCSTR fileName = nullptr; PCSTR functionName = nullptr; PCSTR code = nullptr; void* returnAddress = _ReturnAddress();
-// NOTE: This BEGINs the common macro handling (__R_ prefix) for non-fail fast handled cases
-//       This entire section will be repeated below for fail fast (__RFF_ prefix).
-#define __R_COMMA ,
-#define __R_FN_CALL_FULL                                    callerReturnAddress, lineNumber, fileName, functionName, code, returnAddress
-#define __R_FN_CALL_FULL_RA                                 callerReturnAddress, lineNumber, fileName, functionName, code, _ReturnAddress()
-// The following macros assemble the varying amount of data we want to collect from the macros, treating it uniformly
-#if (RESULT_DIAGNOSTICS_LEVEL >= 2)  // line number
-#define __R_IF_LINE(term) term
-#define __R_IF_NOT_LINE(term)
-#define __R_IF_COMMA ,
-#define __R_LINE_VALUE static_cast<unsigned short>(__LINE__)
-#else
-#define __R_IF_LINE(term)
-#define __R_IF_NOT_LINE(term) term
-#define __R_IF_COMMA
-#define __R_LINE_VALUE static_cast<unsigned short>(0)
-#endif
-#if (RESULT_DIAGNOSTICS_LEVEL >= 3) // line number + file name
-#define __R_IF_FILE(term) term
-#define __R_IF_NOT_FILE(term)
-#define __R_FILE_VALUE __FILE__
-#else
-#define __R_IF_FILE(term)
-#define __R_IF_NOT_FILE(term) term
-#define __R_FILE_VALUE nullptr
-#endif
-#if (RESULT_DIAGNOSTICS_LEVEL >= 4) // line number + file name + function name
-#define __R_IF_FUNCTION(term) term
-#define __R_IF_NOT_FUNCTION(term)
-#else
-#define __R_IF_FUNCTION(term)
-#define __R_IF_NOT_FUNCTION(term) term
-#endif
-#if (RESULT_DIAGNOSTICS_LEVEL >= 5) // line number + file name + function name + macro code
-#define __R_IF_CODE(term) term
-#define __R_IF_NOT_CODE(term)
-#else
-#define __R_IF_CODE(term)
-#define __R_IF_NOT_CODE(term) term
-#endif
-#if (RESULT_INCLUDE_CALLER_RETURNADDRESS == 1)
-#define __R_IF_CALLERADDRESS(term) term
-#define __R_IF_NOT_CALLERADDRESS(term)
-#define __R_CALLERADDRESS_VALUE _ReturnAddress()
-#else
-#define __R_IF_CALLERADDRESS(term)
-#define __R_IF_NOT_CALLERADDRESS(term) term
-#define __R_CALLERADDRESS_VALUE nullptr
-#endif
-#if (RESULT_INCLUDE_CALLER_RETURNADDRESS == 1) || (RESULT_DIAGNOSTICS_LEVEL >= 2)
-#define __R_IF_TRAIL_COMMA ,
-#else
-#define __R_IF_TRAIL_COMMA
-#endif
-// Assemble the varying amounts of data into a single macro
-#define __R_INFO_ONLY(CODE)                                 __R_IF_CALLERADDRESS(_ReturnAddress() __R_IF_COMMA) __R_IF_LINE(__R_LINE_VALUE) __R_IF_FILE(__R_COMMA __R_FILE_VALUE) __R_IF_FUNCTION(__R_COMMA __FUNCTION__) __R_IF_CODE(__R_COMMA CODE)
-#define __R_INFO(CODE)                                      __R_INFO_ONLY(CODE) __R_IF_TRAIL_COMMA
-#define __R_INFO_NOFILE_ONLY(CODE)                          __R_IF_CALLERADDRESS(_ReturnAddress() __R_IF_COMMA) __R_IF_LINE(__R_LINE_VALUE) __R_IF_FILE(__R_COMMA "wil") __R_IF_FUNCTION(__R_COMMA __FUNCTION__) __R_IF_CODE(__R_COMMA CODE)
-#define __R_INFO_NOFILE(CODE)                               __R_INFO_NOFILE_ONLY(CODE) __R_IF_TRAIL_COMMA
-#define __R_FN_PARAMS_ONLY                                  __R_IF_CALLERADDRESS(void* callerReturnAddress __R_IF_COMMA) __R_IF_LINE(unsigned int lineNumber) __R_IF_FILE(__R_COMMA _In_opt_ PCSTR fileName) __R_IF_FUNCTION(__R_COMMA _In_opt_ PCSTR functionName) __R_IF_CODE(__R_COMMA _In_opt_ PCSTR code)
-#define __R_FN_PARAMS                                       __R_FN_PARAMS_ONLY __R_IF_TRAIL_COMMA
-#define __R_FN_CALL_ONLY                                    __R_IF_CALLERADDRESS(callerReturnAddress __R_IF_COMMA) __R_IF_LINE(lineNumber) __R_IF_FILE(__R_COMMA fileName) __R_IF_FUNCTION(__R_COMMA functionName) __R_IF_CODE(__R_COMMA code)
-#define __R_FN_CALL                                         __R_FN_CALL_ONLY __R_IF_TRAIL_COMMA
-#define __R_FN_LOCALS                                       __R_IF_NOT_CALLERADDRESS(void* callerReturnAddress = nullptr;) __R_IF_NOT_LINE(unsigned int lineNumber = 0;) __R_IF_NOT_FILE(PCSTR fileName = nullptr;) __R_IF_NOT_FUNCTION(PCSTR functionName = nullptr;) __R_IF_NOT_CODE(PCSTR code = nullptr;)
-#define __R_FN_LOCALS_RA                                    __R_IF_NOT_CALLERADDRESS(void* callerReturnAddress = nullptr;) __R_IF_NOT_LINE(unsigned int lineNumber = 0;) __R_IF_NOT_FILE(PCSTR fileName = nullptr;) __R_IF_NOT_FUNCTION(PCSTR functionName = nullptr;) __R_IF_NOT_CODE(PCSTR code = nullptr;) void* returnAddress = _ReturnAddress();
-#define __R_FN_UNREFERENCED                                 __R_IF_CALLERADDRESS((void)callerReturnAddress;) __R_IF_LINE((void)lineNumber;) __R_IF_FILE((void)fileName;) __R_IF_FUNCTION((void)functionName;) __R_IF_CODE((void)code;)
-// 1) Direct Methods
-//      * Called Directly by Macros
-//      * Always noinline
-//      * May be template-driven to create unique call sites if (RESULT_DIAGNOSTICS_LEVEL == 1)
-#if (RESULT_DIAGNOSTICS_LEVEL == 1)
-#define __R_DIRECT_METHOD(RetType, MethodName)              template <unsigned int optimizerCounter> inline __declspec(noinline) RetType MethodName
-#define __R_DIRECT_NORET_METHOD(RetType, MethodName)        template <unsigned int optimizerCounter> inline __declspec(noinline) RESULT_NORETURN RetType MethodName
-#else
-#define __R_DIRECT_METHOD(RetType, MethodName)              inline __declspec(noinline) RetType MethodName
-#define __R_DIRECT_NORET_METHOD(RetType, MethodName)        inline __declspec(noinline) RESULT_NORETURN RetType MethodName
-#endif
-#define __R_DIRECT_FN_PARAMS                                __R_FN_PARAMS
-#define __R_DIRECT_FN_PARAMS_ONLY                           __R_FN_PARAMS_ONLY
-#define __R_DIRECT_FN_CALL                                  __R_FN_CALL_FULL_RA __R_COMMA
-#define __R_DIRECT_FN_CALL_ONLY                             __R_FN_CALL_FULL_RA
-// 2) Internal Methods
-//      * Only called by Conditional routines
-//      * 'inline' when (RESULT_INLINE_ERROR_TESTS = 0 and RESULT_DIAGNOSTICS_LEVEL != 1), otherwise noinline (directly called by code when branching is forceinlined)
-//      * May be template-driven to create unique call sites if (RESULT_DIAGNOSTICS_LEVEL == 1 and RESULT_INLINE_ERROR_TESTS = 1)
-#if (RESULT_DIAGNOSTICS_LEVEL == 1)
-#define __R_INTERNAL_NOINLINE_METHOD(MethodName)            inline __declspec(noinline) void MethodName
-#define __R_INTERNAL_NOINLINE_NORET_METHOD(MethodName)      inline __declspec(noinline) RESULT_NORETURN void MethodName
-#define __R_INTERNAL_INLINE_METHOD(MethodName)              template <unsigned int optimizerCounter> inline __declspec(noinline) void MethodName
-#define __R_INTERNAL_INLINE_NORET_METHOD(MethodName)        template <unsigned int optimizerCounter> inline __declspec(noinline) RESULT_NORETURN void MethodName
-#define __R_CALL_INTERNAL_INLINE_METHOD(MethodName)         MethodName <optimizerCounter>
-#else
-#define __R_INTERNAL_NOINLINE_METHOD(MethodName)            inline void MethodName
-#define __R_INTERNAL_NOINLINE_NORET_METHOD(MethodName)      inline RESULT_NORETURN void MethodName
-#define __R_INTERNAL_INLINE_METHOD(MethodName)              inline __declspec(noinline) void MethodName
-#define __R_INTERNAL_INLINE_NORET_METHOD(MethodName)        inline __declspec(noinline) RESULT_NORETURN void MethodName
-#define __R_CALL_INTERNAL_INLINE_METHOD(MethodName)         MethodName
-#endif
-#define __R_CALL_INTERNAL_NOINLINE_METHOD(MethodName)       MethodName
-#define __R_INTERNAL_NOINLINE_FN_PARAMS                     __R_FN_PARAMS void* returnAddress __R_COMMA
-#define __R_INTERNAL_NOINLINE_FN_PARAMS_ONLY                __R_FN_PARAMS void* returnAddress
-#define __R_INTERNAL_NOINLINE_FN_CALL                       __R_FN_CALL_FULL __R_COMMA
-#define __R_INTERNAL_NOINLINE_FN_CALL_ONLY                  __R_FN_CALL_FULL
-#define __R_INTERNAL_INLINE_FN_PARAMS                       __R_FN_PARAMS
-#define __R_INTERNAL_INLINE_FN_PARAMS_ONLY                  __R_FN_PARAMS_ONLY
-#define __R_INTERNAL_INLINE_FN_CALL                         __R_FN_CALL_FULL_RA __R_COMMA
-#define __R_INTERNAL_INLINE_FN_CALL_ONLY                    __R_FN_CALL_FULL_RA
-#if (RESULT_INLINE_ERROR_TESTS == 0)
-#define __R_INTERNAL_METHOD                                 __R_INTERNAL_NOINLINE_METHOD
-#define __R_INTERNAL_NORET_METHOD                           __R_INTERNAL_NOINLINE_NORET_METHOD
-#define __R_CALL_INTERNAL_METHOD                            __R_CALL_INTERNAL_NOINLINE_METHOD
-#define __R_INTERNAL_FN_PARAMS                              __R_INTERNAL_NOINLINE_FN_PARAMS
-#define __R_INTERNAL_FN_PARAMS_ONLY                         __R_INTERNAL_NOINLINE_FN_PARAMS_ONLY
-#define __R_INTERNAL_FN_CALL                                __R_INTERNAL_NOINLINE_FN_CALL
-#define __R_INTERNAL_FN_CALL_ONLY                           __R_INTERNAL_NOINLINE_FN_CALL_ONLY
-#else
-#define __R_INTERNAL_METHOD                                 __R_INTERNAL_INLINE_METHOD
-#define __R_INTERNAL_NORET_METHOD                           __R_INTERNAL_INLINE_NORET_METHOD
-#define __R_CALL_INTERNAL_METHOD                            __R_CALL_INTERNAL_INLINE_METHOD
-#define __R_INTERNAL_FN_PARAMS                              __R_INTERNAL_INLINE_FN_PARAMS
-#define __R_INTERNAL_FN_PARAMS_ONLY                         __R_INTERNAL_INLINE_FN_PARAMS_ONLY
-#define __R_INTERNAL_FN_CALL                                __R_INTERNAL_INLINE_FN_CALL
-#define __R_INTERNAL_FN_CALL_ONLY                           __R_INTERNAL_INLINE_FN_CALL_ONLY
-#endif
-// 3) Conditional Methods
-//      * Called Directly by Macros
-//      * May be noinline or __forceinline depending upon (RESULT_INLINE_ERROR_TESTS)
-//      * May be template-driven to create unique call sites if (RESULT_DIAGNOSTICS_LEVEL == 1)
-#if (RESULT_DIAGNOSTICS_LEVEL == 1)
-#define __R_CONDITIONAL_NOINLINE_METHOD(RetType, MethodName)            template <unsigned int optimizerCounter> inline __declspec(noinline) RetType MethodName
-#define __R_CONDITIONAL_NOINLINE_TEMPLATE_METHOD(RetType, MethodName)   inline __declspec(noinline) RetType MethodName
-#define __R_CONDITIONAL_INLINE_METHOD(RetType, MethodName)              template <unsigned int optimizerCounter> __forceinline RetType MethodName
-#define __R_CONDITIONAL_INLINE_TEMPLATE_METHOD(RetType, MethodName)     __forceinline RetType MethodName
-#define __R_CONDITIONAL_PARTIAL_TEMPLATE                                unsigned int optimizerCounter __R_COMMA
-#else
-#define __R_CONDITIONAL_NOINLINE_METHOD(RetType, MethodName)            inline __declspec(noinline) RetType MethodName
-#define __R_CONDITIONAL_NOINLINE_TEMPLATE_METHOD(RetType, MethodName)   inline __declspec(noinline) RetType MethodName
-#define __R_CONDITIONAL_INLINE_METHOD(RetType, MethodName)              __forceinline RetType MethodName
-#define __R_CONDITIONAL_INLINE_TEMPLATE_METHOD(RetType, MethodName)     __forceinline RetType MethodName
-#define __R_CONDITIONAL_PARTIAL_TEMPLATE
-#endif
-#define __R_CONDITIONAL_NOINLINE_FN_CALL                    __R_FN_CALL _ReturnAddress() __R_COMMA
-#define __R_CONDITIONAL_NOINLINE_FN_CALL_ONLY               __R_FN_CALL _ReturnAddress()
-#define __R_CONDITIONAL_INLINE_FN_CALL                      __R_FN_CALL
-#define __R_CONDITIONAL_INLINE_FN_CALL_ONLY                 __R_FN_CALL_ONLY
-#if (RESULT_INLINE_ERROR_TESTS == 0)
-#define __R_CONDITIONAL_METHOD                              __R_CONDITIONAL_NOINLINE_METHOD
-#define __R_CONDITIONAL_TEMPLATE_METHOD                     __R_CONDITIONAL_NOINLINE_TEMPLATE_METHOD
-#define __R_CONDITIONAL_FN_CALL                             __R_CONDITIONAL_NOINLINE_FN_CALL
-#define __R_CONDITIONAL_FN_CALL_ONLY                        __R_CONDITIONAL_NOINLINE_FN_CALL_ONLY
-#else
-#define __R_CONDITIONAL_METHOD                              __R_CONDITIONAL_INLINE_METHOD
-#define __R_CONDITIONAL_TEMPLATE_METHOD                     __R_CONDITIONAL_INLINE_TEMPLATE_METHOD
-#define __R_CONDITIONAL_FN_CALL                             __R_CONDITIONAL_INLINE_FN_CALL
-#define __R_CONDITIONAL_FN_CALL_ONLY                        __R_CONDITIONAL_INLINE_FN_CALL_ONLY
-#endif
-#define __R_CONDITIONAL_FN_PARAMS                           __R_FN_PARAMS
-#define __R_CONDITIONAL_FN_PARAMS_ONLY                      __R_FN_PARAMS_ONLY
-// Macro call-site helpers
-#define __R_NS_ASSEMBLE2(ri, rd)                            in##ri##diag##rd                // Differing internal namespaces eliminate ODR violations between modes
-#define __R_NS_ASSEMBLE(ri, rd)                             __R_NS_ASSEMBLE2(ri, rd)
-#define __R_NS_NAME                                         __R_NS_ASSEMBLE(RESULT_INLINE_ERROR_TESTS, RESULT_DIAGNOSTICS_LEVEL)
-#define __R_NS wil::details::__R_NS_NAME
-#if (RESULT_DIAGNOSTICS_LEVEL == 1)
-#define __R_FN(MethodName)                                  __R_NS:: MethodName <__COUNTER__>
-#else
-#define __R_FN(MethodName)                                  __R_NS:: MethodName
-#endif
-// NOTE: This ENDs the common macro handling (__R_ prefix) for non-fail fast handled cases
-//       This entire section is repeated below for fail fast (__RFF_ prefix).  For ease of editing this section, the
-//       process is to copy/paste, and search and replace (__R_ -> __RFF_), (RESULT_DIAGNOSTICS_LEVEL -> RESULT_DIAGNOSTICS_LEVEL_FAIL_FAST),
-//       (RESULT_INLINE_ERROR_TESTS -> RESULT_INLINE_ERROR_TESTS_FAIL_FAST) and (RESULT_INCLUDE_CALLER_RETURNADDRESS -> RESULT_INCLUDE_CALLER_RETURNADDRESS_FAIL_FAST)
-#define __RFF_COMMA ,
-#define __RFF_FN_CALL_FULL                                    callerReturnAddress, lineNumber, fileName, functionName, code, returnAddress
-#define __RFF_FN_CALL_FULL_RA                                 callerReturnAddress, lineNumber, fileName, functionName, code, _ReturnAddress()
-// The following macros assemble the varying amount of data we want to collect from the macros, treating it uniformly
-#if (RESULT_DIAGNOSTICS_LEVEL_FAIL_FAST >= 2)  // line number
-#define __RFF_IF_LINE(term) term
-#define __RFF_IF_NOT_LINE(term)
-#define __RFF_IF_COMMA ,
-#else
-#define __RFF_IF_LINE(term)
-#define __RFF_IF_NOT_LINE(term) term
-#define __RFF_IF_COMMA
-#endif
-#if (RESULT_DIAGNOSTICS_LEVEL_FAIL_FAST >= 3) // line number + file name
-#define __RFF_IF_FILE(term) term
-#define __RFF_IF_NOT_FILE(term)
-#else
-#define __RFF_IF_FILE(term)
-#define __RFF_IF_NOT_FILE(term) term
-#endif
-#if (RESULT_DIAGNOSTICS_LEVEL_FAIL_FAST >= 4) // line number + file name + function name
-#define __RFF_IF_FUNCTION(term) term
-#define __RFF_IF_NOT_FUNCTION(term)
-#else
-#define __RFF_IF_FUNCTION(term)
-#define __RFF_IF_NOT_FUNCTION(term) term
-#endif
-#if (RESULT_DIAGNOSTICS_LEVEL_FAIL_FAST >= 5) // line number + file name + function name + macro code
-#define __RFF_IF_CODE(term) term
-#define __RFF_IF_NOT_CODE(term)
-#else
-#define __RFF_IF_CODE(term)
-#define __RFF_IF_NOT_CODE(term) term
-#endif
-#if (RESULT_INCLUDE_CALLER_RETURNADDRESS_FAIL_FAST == 1)
-#define __RFF_IF_CALLERADDRESS(term) term
-#define __RFF_IF_NOT_CALLERADDRESS(term)
-#else
-#define __RFF_IF_CALLERADDRESS(term)
-#define __RFF_IF_NOT_CALLERADDRESS(term) term
-#endif
-#if (RESULT_INCLUDE_CALLER_RETURNADDRESS_FAIL_FAST == 1) || (RESULT_DIAGNOSTICS_LEVEL_FAIL_FAST >= 2)
-#define __RFF_IF_TRAIL_COMMA ,
-#else
-#define __RFF_IF_TRAIL_COMMA
-#endif
-// Assemble the varying amounts of data into a single macro
-#define __RFF_INFO_ONLY(CODE)                                 __RFF_IF_CALLERADDRESS(_ReturnAddress() __RFF_IF_COMMA) __RFF_IF_LINE(__R_LINE_VALUE) __RFF_IF_FILE(__RFF_COMMA __R_FILE_VALUE) __RFF_IF_FUNCTION(__RFF_COMMA __FUNCTION__) __RFF_IF_CODE(__RFF_COMMA CODE)
-#define __RFF_INFO(CODE)                                      __RFF_INFO_ONLY(CODE) __RFF_IF_TRAIL_COMMA
-#define __RFF_INFO_NOFILE_ONLY(CODE)                          __RFF_IF_CALLERADDRESS(_ReturnAddress() __RFF_IF_COMMA) __RFF_IF_LINE(__R_LINE_VALUE) __RFF_IF_FILE(__RFF_COMMA "wil") __RFF_IF_FUNCTION(__RFF_COMMA __FUNCTION__) __RFF_IF_CODE(__RFF_COMMA CODE)
-#define __RFF_INFO_NOFILE(CODE)                               __RFF_INFO_NOFILE_ONLY(CODE) __RFF_IF_TRAIL_COMMA
-#define __RFF_FN_PARAMS_ONLY                                  __RFF_IF_CALLERADDRESS(void* callerReturnAddress __RFF_IF_COMMA) __RFF_IF_LINE(unsigned int lineNumber) __RFF_IF_FILE(__RFF_COMMA _In_opt_ PCSTR fileName) __RFF_IF_FUNCTION(__RFF_COMMA _In_opt_ PCSTR functionName) __RFF_IF_CODE(__RFF_COMMA _In_opt_ PCSTR code)
-#define __RFF_FN_PARAMS                                       __RFF_FN_PARAMS_ONLY __RFF_IF_TRAIL_COMMA
-#define __RFF_FN_CALL_ONLY                                    __RFF_IF_CALLERADDRESS(callerReturnAddress __RFF_IF_COMMA) __RFF_IF_LINE(lineNumber) __RFF_IF_FILE(__RFF_COMMA fileName) __RFF_IF_FUNCTION(__RFF_COMMA functionName) __RFF_IF_CODE(__RFF_COMMA code)
-#define __RFF_FN_CALL                                         __RFF_FN_CALL_ONLY __RFF_IF_TRAIL_COMMA
-#define __RFF_FN_LOCALS                                       __RFF_IF_NOT_CALLERADDRESS(void* callerReturnAddress = nullptr;) __RFF_IF_NOT_LINE(unsigned int lineNumber = 0;) __RFF_IF_NOT_FILE(PCSTR fileName = nullptr;) __RFF_IF_NOT_FUNCTION(PCSTR functionName = nullptr;) __RFF_IF_NOT_CODE(PCSTR code = nullptr;)
-#define __RFF_FN_UNREFERENCED                                 __RFF_IF_CALLERADDRESS(callerReturnAddress;) __RFF_IF_LINE(lineNumber;) __RFF_IF_FILE(fileName;) __RFF_IF_FUNCTION(functionName;) __RFF_IF_CODE(code;)
-// 1) Direct Methods
-//      * Called Directly by Macros
-//      * Always noinline
-//      * May be template-driven to create unique call sites if (RESULT_DIAGNOSTICS_LEVEL_FAIL_FAST == 1)
-#if (RESULT_DIAGNOSTICS_LEVEL_FAIL_FAST == 1)
-#define __RFF_DIRECT_METHOD(RetType, MethodName)              template <unsigned int optimizerCounter> inline __declspec(noinline) RetType MethodName
-#define __RFF_DIRECT_NORET_METHOD(RetType, MethodName)        template <unsigned int optimizerCounter> inline __declspec(noinline) RESULT_NORETURN RetType MethodName
-#else
-#define __RFF_DIRECT_METHOD(RetType, MethodName)              inline __declspec(noinline) RetType MethodName
-#define __RFF_DIRECT_NORET_METHOD(RetType, MethodName)        inline __declspec(noinline) RESULT_NORETURN RetType MethodName
-#endif
-#define __RFF_DIRECT_FN_PARAMS                                __RFF_FN_PARAMS
-#define __RFF_DIRECT_FN_PARAMS_ONLY                           __RFF_FN_PARAMS_ONLY
-#define __RFF_DIRECT_FN_CALL                                  __RFF_FN_CALL_FULL_RA __RFF_COMMA
-#define __RFF_DIRECT_FN_CALL_ONLY                             __RFF_FN_CALL_FULL_RA
-// 2) Internal Methods
-//      * Only called by Conditional routines
-//      * 'inline' when (RESULT_INLINE_ERROR_TESTS_FAIL_FAST = 0 and RESULT_DIAGNOSTICS_LEVEL_FAIL_FAST != 1), otherwise noinline (directly called by code when branching is forceinlined)
-//      * May be template-driven to create unique call sites if (RESULT_DIAGNOSTICS_LEVEL_FAIL_FAST == 1 and RESULT_INLINE_ERROR_TESTS_FAIL_FAST = 1)
-#if (RESULT_DIAGNOSTICS_LEVEL_FAIL_FAST == 1)
-#define __RFF_INTERNAL_NOINLINE_METHOD(MethodName)            inline __declspec(noinline) void MethodName
-#define __RFF_INTERNAL_NOINLINE_NORET_METHOD(MethodName)      inline __declspec(noinline) RESULT_NORETURN void MethodName
-#define __RFF_INTERNAL_INLINE_METHOD(MethodName)              template <unsigned int optimizerCounter> inline __declspec(noinline) void MethodName
-#define __RFF_INTERNAL_INLINE_NORET_METHOD(MethodName)        template <unsigned int optimizerCounter> inline __declspec(noinline) RESULT_NORETURN void MethodName
-#define __RFF_CALL_INTERNAL_INLINE_METHOD(MethodName)         MethodName <optimizerCounter>
-#else
-#define __RFF_INTERNAL_NOINLINE_METHOD(MethodName)            inline void MethodName
-#define __RFF_INTERNAL_NOINLINE_NORET_METHOD(MethodName)      inline RESULT_NORETURN void MethodName
-#define __RFF_INTERNAL_INLINE_METHOD(MethodName)              inline __declspec(noinline) void MethodName
-#define __RFF_INTERNAL_INLINE_NORET_METHOD(MethodName)        inline __declspec(noinline) RESULT_NORETURN void MethodName
-#define __RFF_CALL_INTERNAL_INLINE_METHOD(MethodName)         MethodName
-#endif
-#define __RFF_CALL_INTERNAL_NOINLINE_METHOD(MethodName)       MethodName
-#define __RFF_INTERNAL_NOINLINE_FN_PARAMS                     __RFF_FN_PARAMS void* returnAddress __RFF_COMMA
-#define __RFF_INTERNAL_NOINLINE_FN_PARAMS_ONLY                __RFF_FN_PARAMS void* returnAddress
-#define __RFF_INTERNAL_NOINLINE_FN_CALL                       __RFF_FN_CALL_FULL __RFF_COMMA
-#define __RFF_INTERNAL_NOINLINE_FN_CALL_ONLY                  __RFF_FN_CALL_FULL
-#define __RFF_INTERNAL_INLINE_FN_PARAMS                       __RFF_FN_PARAMS
-#define __RFF_INTERNAL_INLINE_FN_PARAMS_ONLY                  __RFF_FN_PARAMS_ONLY
-#define __RFF_INTERNAL_INLINE_FN_CALL                         __RFF_FN_CALL_FULL_RA __RFF_COMMA
-#define __RFF_INTERNAL_INLINE_FN_CALL_ONLY                    __RFF_FN_CALL_FULL_RA
-#if (RESULT_INLINE_ERROR_TESTS_FAIL_FAST == 0)
-#define __RFF_INTERNAL_METHOD                                 __RFF_INTERNAL_NOINLINE_METHOD
-#define __RFF_INTERNAL_NORET_METHOD                           __RFF_INTERNAL_NOINLINE_NORET_METHOD
-#define __RFF_CALL_INTERNAL_METHOD                            __RFF_CALL_INTERNAL_NOINLINE_METHOD
-#define __RFF_INTERNAL_FN_PARAMS                              __RFF_INTERNAL_NOINLINE_FN_PARAMS
-#define __RFF_INTERNAL_FN_PARAMS_ONLY                         __RFF_INTERNAL_NOINLINE_FN_PARAMS_ONLY
-#define __RFF_INTERNAL_FN_CALL                                __RFF_INTERNAL_NOINLINE_FN_CALL
-#define __RFF_INTERNAL_FN_CALL_ONLY                           __RFF_INTERNAL_NOINLINE_FN_CALL_ONLY
-#else
-#define __RFF_INTERNAL_METHOD                                 __RFF_INTERNAL_INLINE_METHOD
-#define __RFF_INTERNAL_NORET_METHOD                           __RFF_INTERNAL_INLINE_NORET_METHOD
-#define __RFF_CALL_INTERNAL_METHOD                            __RFF_CALL_INTERNAL_INLINE_METHOD
-#define __RFF_INTERNAL_FN_PARAMS                              __RFF_INTERNAL_INLINE_FN_PARAMS
-#define __RFF_INTERNAL_FN_PARAMS_ONLY                         __RFF_INTERNAL_INLINE_FN_PARAMS_ONLY
-#define __RFF_INTERNAL_FN_CALL                                __RFF_INTERNAL_INLINE_FN_CALL
-#define __RFF_INTERNAL_FN_CALL_ONLY                           __RFF_INTERNAL_INLINE_FN_CALL_ONLY
-#endif
-// 3) Conditional Methods
-//      * Called Directly by Macros
-//      * May be noinline or __forceinline depending upon (RESULT_INLINE_ERROR_TESTS_FAIL_FAST)
-//      * May be template-driven to create unique call sites if (RESULT_DIAGNOSTICS_LEVEL_FAIL_FAST == 1)
-#if (RESULT_DIAGNOSTICS_LEVEL_FAIL_FAST == 1)
-#define __RFF_CONDITIONAL_NOINLINE_METHOD(RetType, MethodName)            template <unsigned int optimizerCounter> inline __declspec(noinline) RetType MethodName
-#define __RFF_CONDITIONAL_NOINLINE_TEMPLATE_METHOD(RetType, MethodName)   inline __declspec(noinline) RetType MethodName
-#define __RFF_CONDITIONAL_INLINE_METHOD(RetType, MethodName)              template <unsigned int optimizerCounter> __forceinline RetType MethodName
-#define __RFF_CONDITIONAL_INLINE_TEMPLATE_METHOD(RetType, MethodName)     __forceinline RetType MethodName
-#define __RFF_CONDITIONAL_PARTIAL_TEMPLATE                                unsigned int optimizerCounter __RFF_COMMA
-#else
-#define __RFF_CONDITIONAL_NOINLINE_METHOD(RetType, MethodName)            inline __declspec(noinline) RetType MethodName
-#define __RFF_CONDITIONAL_NOINLINE_TEMPLATE_METHOD(RetType, MethodName)   inline __declspec(noinline) RetType MethodName
-#define __RFF_CONDITIONAL_INLINE_METHOD(RetType, MethodName)              __forceinline RetType MethodName
-#define __RFF_CONDITIONAL_INLINE_TEMPLATE_METHOD(RetType, MethodName)     __forceinline RetType MethodName
-#define __RFF_CONDITIONAL_PARTIAL_TEMPLATE
-#endif
-#define __RFF_CONDITIONAL_NOINLINE_FN_CALL                    __RFF_FN_CALL _ReturnAddress() __RFF_COMMA
-#define __RFF_CONDITIONAL_NOINLINE_FN_CALL_ONLY               __RFF_FN_CALL _ReturnAddress()
-#define __RFF_CONDITIONAL_INLINE_FN_CALL                      __RFF_FN_CALL
-#define __RFF_CONDITIONAL_INLINE_FN_CALL_ONLY                 __RFF_FN_CALL_ONLY
-#if (RESULT_INLINE_ERROR_TESTS_FAIL_FAST == 0)
-#define __RFF_CONDITIONAL_METHOD                              __RFF_CONDITIONAL_NOINLINE_METHOD
-#define __RFF_CONDITIONAL_TEMPLATE_METHOD                     __RFF_CONDITIONAL_NOINLINE_TEMPLATE_METHOD
-#define __RFF_CONDITIONAL_FN_CALL                             __RFF_CONDITIONAL_NOINLINE_FN_CALL
-#define __RFF_CONDITIONAL_FN_CALL_ONLY                        __RFF_CONDITIONAL_NOINLINE_FN_CALL_ONLY
-#else
-#define __RFF_CONDITIONAL_METHOD                              __RFF_CONDITIONAL_INLINE_METHOD
-#define __RFF_CONDITIONAL_TEMPLATE_METHOD                     __RFF_CONDITIONAL_INLINE_TEMPLATE_METHOD
-#define __RFF_CONDITIONAL_FN_CALL                             __RFF_CONDITIONAL_INLINE_FN_CALL
-#define __RFF_CONDITIONAL_FN_CALL_ONLY                        __RFF_CONDITIONAL_INLINE_FN_CALL_ONLY
-#endif
-#define __RFF_CONDITIONAL_FN_PARAMS                           __RFF_FN_PARAMS
-#define __RFF_CONDITIONAL_FN_PARAMS_ONLY                      __RFF_FN_PARAMS_ONLY
-// Macro call-site helpers
-#define __RFF_NS_ASSEMBLE2(ri, rd)                            in##ri##diag##rd                // Differing internal namespaces eliminate ODR violations between modes
-#define __RFF_NS_ASSEMBLE(ri, rd)                             __RFF_NS_ASSEMBLE2(ri, rd)
-#define __RFF_NS_NAME                                         __RFF_NS_ASSEMBLE(RESULT_INLINE_ERROR_TESTS_FAIL_FAST, RESULT_DIAGNOSTICS_LEVEL_FAIL_FAST)
-#define __RFF_NS wil::details::__RFF_NS_NAME
-#if (RESULT_DIAGNOSTICS_LEVEL_FAIL_FAST == 1)
-#define __RFF_FN(MethodName)                                  __RFF_NS:: MethodName <__COUNTER__>
-#else
-#define __RFF_FN(MethodName)                                  __RFF_NS:: MethodName
-#endif
-// end-of-repeated fail-fast handling macros
-
-// Helpers for return macros
-#define __RETURN_HR_MSG(hr, str, fmt, ...)                   __WI_SUPPRESS_4127_S do { const HRESULT __hr = (hr); if (FAILED(__hr)) { __R_FN(Return_HrMsg)(__R_INFO(str) __hr, fmt, ##__VA_ARGS__); } return __hr; } __WI_SUPPRESS_4127_E while ((void)0, 0)
-#define __RETURN_HR_MSG_FAIL(hr, str, fmt, ...)              __WI_SUPPRESS_4127_S do { const HRESULT __hr = (hr); __R_FN(Return_HrMsg)(__R_INFO(str) __hr, fmt, ##__VA_ARGS__); return __hr; } __WI_SUPPRESS_4127_E while ((void)0, 0)
-#define __RETURN_WIN32_MSG(err, str, fmt, ...)               __WI_SUPPRESS_4127_S do { const DWORD __err = (err); if (FAILED_WIN32(__err)) { return __R_FN(Return_Win32Msg)(__R_INFO(str) __err, fmt, ##__VA_ARGS__); } return S_OK; } __WI_SUPPRESS_4127_E while ((void)0, 0)
-#define __RETURN_WIN32_MSG_FAIL(err, str, fmt, ...)          __WI_SUPPRESS_4127_S do { const DWORD __err = (err); return __R_FN(Return_Win32Msg)(__R_INFO(str) __err, fmt, ##__VA_ARGS__); } __WI_SUPPRESS_4127_E while ((void)0, 0)
-#define __RETURN_GLE_MSG_FAIL(str, fmt, ...)                 return __R_FN(Return_GetLastErrorMsg)(__R_INFO(str) fmt, ##__VA_ARGS__)
-#define __RETURN_NTSTATUS_MSG(status, str, fmt, ...)         __WI_SUPPRESS_4127_S do { const NTSTATUS __status = (status); if  (FAILED_NTSTATUS(__status)) { return __R_FN(Return_NtStatusMsg)(__R_INFO(str) __status, fmt, ##__VA_ARGS__); } return S_OK; } __WI_SUPPRESS_4127_E while ((void)0, 0)
-#define __RETURN_NTSTATUS_MSG_FAIL(status, str, fmt, ...)    __WI_SUPPRESS_4127_S do { const NTSTATUS __status = (status); return __R_FN(Return_NtStatusMsg)(__R_INFO(str) __status, fmt, ##__VA_ARGS__); } __WI_SUPPRESS_4127_E while ((void)0, 0)
-#define __RETURN_HR(hr, str)                                 __WI_SUPPRESS_4127_S do { const HRESULT __hr = (hr); if (FAILED(__hr)) { __R_FN(Return_Hr)(__R_INFO(str) __hr); } return __hr; } __WI_SUPPRESS_4127_E while ((void)0, 0)
-#define __RETURN_HR_NOFILE(hr, str)                          __WI_SUPPRESS_4127_S do { const HRESULT __hr = (hr); if (FAILED(__hr)) { __R_FN(Return_Hr)(__R_INFO_NOFILE(str) __hr); } return __hr; } __WI_SUPPRESS_4127_E while ((void)0, 0)
-#define __RETURN_HR_FAIL(hr, str)                            __WI_SUPPRESS_4127_S do { const HRESULT __hr = (hr); __R_FN(Return_Hr)(__R_INFO(str) __hr); return __hr; } __WI_SUPPRESS_4127_E while ((void)0, 0)
-#define __RETURN_HR_FAIL_NOFILE(hr, str)                     __WI_SUPPRESS_4127_S do { const HRESULT __hr = (hr); __R_FN(Return_Hr)(__R_INFO_NOFILE(str) __hr); return __hr; } __WI_SUPPRESS_4127_E while ((void)0, 0)
-#define __RETURN_WIN32(err, str)                             __WI_SUPPRESS_4127_S do { const DWORD __err = (err); if (FAILED_WIN32(__err)) { return __R_FN(Return_Win32)(__R_INFO(str) __err); } return S_OK; } __WI_SUPPRESS_4127_E while ((void)0, 0)
-#define __RETURN_WIN32_FAIL(err, str)                        __WI_SUPPRESS_4127_S do { const DWORD __err = (err); return __R_FN(Return_Win32)(__R_INFO(str) __err); } __WI_SUPPRESS_4127_E while ((void)0, 0)
-#define __RETURN_GLE_FAIL(str)                               return __R_FN(Return_GetLastError)(__R_INFO_ONLY(str))
-#define __RETURN_GLE_FAIL_NOFILE(str)                        return __R_FN(Return_GetLastError)(__R_INFO_NOFILE_ONLY(str))
-#define __RETURN_NTSTATUS(status, str)                       __WI_SUPPRESS_4127_S do { const NTSTATUS __status = (status); if (FAILED_NTSTATUS(__status)) { return __R_FN(Return_NtStatus)(__R_INFO(str) __status); } return S_OK; } __WI_SUPPRESS_4127_E while ((void)0, 0)
-#define __RETURN_NTSTATUS_FAIL(status, str)                  __WI_SUPPRESS_4127_S do { const NTSTATUS __status = (status); return __R_FN(Return_NtStatus)(__R_INFO(str) __status); } __WI_SUPPRESS_4127_E while ((void)0, 0)
-/// @endcond
-
-//*****************************************************************************
-// Macros for returning failures as HRESULTs
-//*****************************************************************************
-
-// Always returns a known result (HRESULT) - always logs failures
-#define RETURN_HR(hr)                                           __RETURN_HR(wil::verify_hresult(hr), #hr)
-#define RETURN_LAST_ERROR()                                     __RETURN_GLE_FAIL(nullptr)
-#define RETURN_WIN32(win32err)                                  __RETURN_WIN32(win32err, #win32err)
-#define RETURN_NTSTATUS(status)                                 __RETURN_NTSTATUS(status, #status)
-
-// Conditionally returns failures (HRESULT) - always logs failures
-#define RETURN_IF_FAILED(hr)                                    __WI_SUPPRESS_4127_S do { const auto __hrRet = wil::verify_hresult(hr); if (FAILED(__hrRet)) { __RETURN_HR_FAIL(__hrRet, #hr); }} __WI_SUPPRESS_4127_E while ((void)0, 0)
-#define RETURN_IF_WIN32_BOOL_FALSE(win32BOOL)                   __WI_SUPPRESS_4127_S do { const auto __boolRet = wil::verify_BOOL(win32BOOL); if (!__boolRet) { __RETURN_GLE_FAIL(#win32BOOL); }} __WI_SUPPRESS_4127_E while ((void)0, 0)
-#define RETURN_IF_WIN32_ERROR(win32err)                         __WI_SUPPRESS_4127_S do { const DWORD __errRet = (win32err); if (FAILED_WIN32(__errRet)) { __RETURN_WIN32_FAIL(__errRet, #win32err); }} __WI_SUPPRESS_4127_E while ((void)0, 0)
-#define RETURN_IF_NULL_ALLOC(ptr)                               __WI_SUPPRESS_4127_S do { if ((ptr) == nullptr) { __RETURN_HR_FAIL(E_OUTOFMEMORY, #ptr); }} __WI_SUPPRESS_4127_E while ((void)0, 0)
-#define RETURN_HR_IF(hr, condition)                             __WI_SUPPRESS_4127_S do { if (wil::verify_bool(condition)) { __RETURN_HR(wil::verify_hresult(hr), #condition); }} __WI_SUPPRESS_4127_E while ((void)0, 0)
-#define RETURN_HR_IF_NULL(hr, ptr)                              __WI_SUPPRESS_4127_S do { if ((ptr) == nullptr) { __RETURN_HR(wil::verify_hresult(hr), #ptr); }} __WI_SUPPRESS_4127_E while ((void)0, 0)
-#define RETURN_LAST_ERROR_IF(condition)                         __WI_SUPPRESS_4127_S do { if (wil::verify_bool(condition)) { __RETURN_GLE_FAIL(#condition); }} __WI_SUPPRESS_4127_E while ((void)0, 0)
-#define RETURN_LAST_ERROR_IF_NULL(ptr)                          __WI_SUPPRESS_4127_S do { if ((ptr) == nullptr) { __RETURN_GLE_FAIL(#ptr); }} __WI_SUPPRESS_4127_E while ((void)0, 0)
-#define RETURN_IF_NTSTATUS_FAILED(status)                       __WI_SUPPRESS_4127_S do { const NTSTATUS __statusRet = (status); if (FAILED_NTSTATUS(__statusRet)) { __RETURN_NTSTATUS_FAIL(__statusRet, #status); }} __WI_SUPPRESS_4127_E while ((void)0, 0)
-
-// Always returns a known failure (HRESULT) - always logs a var-arg message on failure
-#define RETURN_HR_MSG(hr, fmt, ...)                             __RETURN_HR_MSG(wil::verify_hresult(hr), #hr, fmt, ##__VA_ARGS__)
-#define RETURN_LAST_ERROR_MSG(fmt, ...)                         __RETURN_GLE_MSG_FAIL(nullptr, fmt, ##__VA_ARGS__)
-#define RETURN_WIN32_MSG(win32err, fmt, ...)                    __RETURN_WIN32_MSG(win32err, #win32err, fmt, ##__VA_ARGS__)
-#define RETURN_NTSTATUS_MSG(status, fmt, ...)                   __RETURN_NTSTATUS_MSG(status, #status, fmt, ##__VA_ARGS__)
-
-// Conditionally returns failures (HRESULT) - always logs a var-arg message on failure
-#define RETURN_IF_FAILED_MSG(hr, fmt, ...)                      __WI_SUPPRESS_4127_S do { const auto __hrRet = wil::verify_hresult(hr); if (FAILED(__hrRet)) { __RETURN_HR_MSG_FAIL(__hrRet, #hr, fmt, ##__VA_ARGS__); }} __WI_SUPPRESS_4127_E while((void)0, 0)
-#define RETURN_IF_WIN32_BOOL_FALSE_MSG(win32BOOL, fmt, ...)     __WI_SUPPRESS_4127_S do { if (!wil::verify_BOOL(win32BOOL)) { __RETURN_GLE_MSG_FAIL(#win32BOOL, fmt, ##__VA_ARGS__); }} __WI_SUPPRESS_4127_E while((void)0, 0)
-#define RETURN_IF_WIN32_ERROR_MSG(win32err, fmt, ...)           __WI_SUPPRESS_4127_S do { const DWORD __errRet = (win32err); if (FAILED_WIN32(__errRet)) { __RETURN_WIN32_MSG_FAIL(__errRet, #win32err, fmt, ##__VA_ARGS__); }} __WI_SUPPRESS_4127_E while((void)0, 0)
-#define RETURN_IF_NULL_ALLOC_MSG(ptr, fmt, ...)                 __WI_SUPPRESS_4127_S do { if ((ptr) == nullptr) { __RETURN_HR_MSG_FAIL(E_OUTOFMEMORY, #ptr, fmt, ##__VA_ARGS__); }} __WI_SUPPRESS_4127_E while((void)0, 0)
-#define RETURN_HR_IF_MSG(hr, condition, fmt, ...)               __WI_SUPPRESS_4127_S do { if (wil::verify_bool(condition)) { __RETURN_HR_MSG(wil::verify_hresult(hr), #condition, fmt, ##__VA_ARGS__); }} __WI_SUPPRESS_4127_E while((void)0, 0)
-#define RETURN_HR_IF_NULL_MSG(hr, ptr, fmt, ...)                __WI_SUPPRESS_4127_S do { if ((ptr) == nullptr) { __RETURN_HR_MSG(wil::verify_hresult(hr), #ptr, fmt, ##__VA_ARGS__); }} __WI_SUPPRESS_4127_E while((void)0, 0)
-#define RETURN_LAST_ERROR_IF_MSG(condition, fmt, ...)           __WI_SUPPRESS_4127_S do { if (wil::verify_bool(condition)) { __RETURN_GLE_MSG_FAIL(#condition, fmt, ##__VA_ARGS__); }} __WI_SUPPRESS_4127_E while((void)0, 0)
-#define RETURN_LAST_ERROR_IF_NULL_MSG(ptr, fmt, ...)            __WI_SUPPRESS_4127_S do { if ((ptr) == nullptr) { __RETURN_GLE_MSG_FAIL(#ptr, fmt, ##__VA_ARGS__); }} __WI_SUPPRESS_4127_E while((void)0, 0)
-#define RETURN_IF_NTSTATUS_FAILED_MSG(status, fmt, ...)         __WI_SUPPRESS_4127_S do { const NTSTATUS __statusRet = (status); if (FAILED_NTSTATUS(__statusRet)) { __RETURN_NTSTATUS_MSG_FAIL(__statusRet, #status, fmt, ##__VA_ARGS__); }} __WI_SUPPRESS_4127_E while((void)0, 0)
-
-// Conditionally returns failures (HRESULT) - use for failures that are expected in common use - failures are not logged - macros are only for control flow pattern
-#define RETURN_IF_FAILED_EXPECTED(hr)                           __WI_SUPPRESS_4127_S do { const auto __hrRet = wil::verify_hresult(hr); if (FAILED(__hrRet)) { return __hrRet; }} __WI_SUPPRESS_4127_E while ((void)0, 0)
-#define RETURN_IF_WIN32_BOOL_FALSE_EXPECTED(win32BOOL)          __WI_SUPPRESS_4127_S do { if (!wil::verify_BOOL(win32BOOL)) { return wil::details::GetLastErrorFailHr(); }} __WI_SUPPRESS_4127_E while((void)0, 0)
-#define RETURN_IF_WIN32_ERROR_EXPECTED(win32err)                __WI_SUPPRESS_4127_S do { const DWORD __errRet = (win32err); if (FAILED_WIN32(__errRet)) { return __HRESULT_FROM_WIN32(__errRet); }} __WI_SUPPRESS_4127_E while((void)0, 0)
-#define RETURN_IF_NULL_ALLOC_EXPECTED(ptr)                      __WI_SUPPRESS_4127_S do { if ((ptr) == nullptr) { return E_OUTOFMEMORY; }} __WI_SUPPRESS_4127_E while((void)0, 0)
-#define RETURN_HR_IF_EXPECTED(hr, condition)                    __WI_SUPPRESS_4127_S do { if (wil::verify_bool(condition)) { return wil::verify_hresult(hr); }} __WI_SUPPRESS_4127_E while((void)0, 0)
-#define RETURN_HR_IF_NULL_EXPECTED(hr, ptr)                     __WI_SUPPRESS_4127_S do { if ((ptr) == nullptr) { return wil::verify_hresult(hr); }} __WI_SUPPRESS_4127_E while((void)0, 0)
-#define RETURN_LAST_ERROR_IF_EXPECTED(condition)                __WI_SUPPRESS_4127_S do { if (wil::verify_bool(condition)) { return wil::details::GetLastErrorFailHr(); }} __WI_SUPPRESS_4127_E while((void)0, 0)
-#define RETURN_LAST_ERROR_IF_NULL_EXPECTED(ptr)                 __WI_SUPPRESS_4127_S do { if ((ptr) == nullptr) { return wil::details::GetLastErrorFailHr(); }} __WI_SUPPRESS_4127_E while((void)0, 0)
-#define RETURN_IF_NTSTATUS_FAILED_EXPECTED(status)              __WI_SUPPRESS_4127_S do { const NTSTATUS __statusRet = (status); if (FAILED_NTSTATUS(__statusRet)) { return wil::details::NtStatusToHr(__statusRet); }} __WI_SUPPRESS_4127_E while((void)0, 0)
-
-#define __WI_OR_IS_EXPECTED_HRESULT(e) || (__hrRet == wil::verify_hresult(e))
-#define RETURN_IF_FAILED_WITH_EXPECTED(hr, hrExpected, ...) \
-    do \
-    { \
-        const auto __hrRet = wil::verify_hresult(hr); \
-        if (FAILED(__hrRet)) \
-        { \
-            if ((__hrRet == wil::verify_hresult(hrExpected)) WI_FOREACH(__WI_OR_IS_EXPECTED_HRESULT, ##__VA_ARGS__)) \
-            { \
-                return __hrRet; \
-            } \
-            __RETURN_HR_FAIL(__hrRet, #hr); \
-        } \
-    } \
-    while ((void)0, 0)
-
-//*****************************************************************************
-// Macros for logging failures (ignore or pass-through)
-//*****************************************************************************
-
-// Always logs a known failure
-#define LOG_HR(hr)                                              __R_FN(Log_Hr)(__R_INFO(#hr) wil::verify_hresult(hr))
-#define LOG_LAST_ERROR()                                        __R_FN(Log_GetLastError)(__R_INFO_ONLY(nullptr))
-#define LOG_WIN32(win32err)                                     __R_FN(Log_Win32)(__R_INFO(#win32err) win32err)
-#define LOG_NTSTATUS(status)                                    __R_FN(Log_NtStatus)(__R_INFO(#status) status)
-
-// Conditionally logs failures - returns parameter value
-#define LOG_IF_FAILED(hr)                                       __R_FN(Log_IfFailed)(__R_INFO(#hr) wil::verify_hresult(hr))
-#define LOG_IF_WIN32_BOOL_FALSE(win32BOOL)                      __R_FN(Log_IfWin32BoolFalse)(__R_INFO(#win32BOOL) wil::verify_BOOL(win32BOOL))
-#define LOG_IF_WIN32_ERROR(win32err)                            __R_FN(Log_IfWin32Error)(__R_INFO(#win32err) win32err)
-#define LOG_IF_NULL_ALLOC(ptr)                                  __R_FN(Log_IfNullAlloc)(__R_INFO(#ptr) ptr)
-#define LOG_HR_IF(hr, condition)                                __R_FN(Log_HrIf)(__R_INFO(#condition) wil::verify_hresult(hr), wil::verify_bool(condition))
-#define LOG_HR_IF_NULL(hr, ptr)                                 __R_FN(Log_HrIfNull)(__R_INFO(#ptr) wil::verify_hresult(hr), ptr)
-#define LOG_LAST_ERROR_IF(condition)                            __R_FN(Log_GetLastErrorIf)(__R_INFO(#condition) wil::verify_bool(condition))
-#define LOG_LAST_ERROR_IF_NULL(ptr)                             __R_FN(Log_GetLastErrorIfNull)(__R_INFO(#ptr) ptr)
-#define LOG_IF_NTSTATUS_FAILED(status)                          __R_FN(Log_IfNtStatusFailed)(__R_INFO(#status) status)
-
-// Alternatives for SUCCEEDED(hr) and FAILED(hr) that conditionally log failures
-#define SUCCEEDED_LOG(hr)                                       SUCCEEDED(LOG_IF_FAILED(hr))
-#define FAILED_LOG(hr)                                          FAILED(LOG_IF_FAILED(hr))
-#define SUCCEEDED_WIN32_LOG(win32err)                           SUCCEEDED_WIN32(LOG_IF_WIN32_ERROR(win32err))
-#define FAILED_WIN32_LOG(win32err)                              FAILED_WIN32(LOG_IF_WIN32_ERROR(win32err))
-#define SUCCEEDED_NTSTATUS_LOG(status)                          SUCCEEDED_NTSTATUS(LOG_IF_NTSTATUS_FAILED(status))
-#define FAILED_NTSTATUS_LOG(status)                             FAILED_NTSTATUS(LOG_IF_NTSTATUS_FAILED(status))
-
-// Alternatives for NT_SUCCESS(x) that conditionally logs failures
-#define NT_SUCCESS_LOG(status)                                  NT_SUCCESS(LOG_IF_NTSTATUS_FAILED(status))
-
-// Always logs a known failure - logs a var-arg message on failure
-#define LOG_HR_MSG(hr, fmt, ...)                                __R_FN(Log_HrMsg)(__R_INFO(#hr) wil::verify_hresult(hr), fmt, ##__VA_ARGS__)
-#define LOG_LAST_ERROR_MSG(fmt, ...)                            __R_FN(Log_GetLastErrorMsg)(__R_INFO(nullptr) fmt, ##__VA_ARGS__)
-#define LOG_WIN32_MSG(win32err, fmt, ...)                       __R_FN(Log_Win32Msg)(__R_INFO(#win32err) win32err, fmt, ##__VA_ARGS__)
-#define LOG_NTSTATUS_MSG(status, fmt, ...)                      __R_FN(Log_NtStatusMsg)(__R_INFO(#status) status, fmt, ##__VA_ARGS__)
-
-// Conditionally logs failures - returns parameter value - logs a var-arg message on failure
-#define LOG_IF_FAILED_MSG(hr, fmt, ...)                         __R_FN(Log_IfFailedMsg)(__R_INFO(#hr) wil::verify_hresult(hr), fmt, ##__VA_ARGS__)
-#define LOG_IF_WIN32_BOOL_FALSE_MSG(win32BOOL, fmt, ...)        __R_FN(Log_IfWin32BoolFalseMsg)(__R_INFO(#win32BOOL) wil::verify_BOOL(win32BOOL), fmt, ##__VA_ARGS__)
-#define LOG_IF_WIN32_ERROR_MSG(win32err, fmt, ...)              __R_FN(Log_IfWin32ErrorMsg)(__R_INFO(#win32err) win32err, fmt, ##__VA_ARGS__)
-#define LOG_IF_NULL_ALLOC_MSG(ptr, fmt, ...)                    __R_FN(Log_IfNullAllocMsg)(__R_INFO(#ptr) ptr, fmt, ##__VA_ARGS__)
-#define LOG_HR_IF_MSG(hr, condition, fmt, ...)                  __R_FN(Log_HrIfMsg)(__R_INFO(#condition) wil::verify_hresult(hr), wil::verify_bool(condition), fmt, ##__VA_ARGS__)
-#define LOG_HR_IF_NULL_MSG(hr, ptr, fmt, ...)                   __R_FN(Log_HrIfNullMsg)(__R_INFO(#ptr) wil::verify_hresult(hr), ptr, fmt, ##__VA_ARGS__)
-#define LOG_LAST_ERROR_IF_MSG(condition, fmt, ...)              __R_FN(Log_GetLastErrorIfMsg)(__R_INFO(#condition) wil::verify_bool(condition), fmt, ##__VA_ARGS__)
-#define LOG_LAST_ERROR_IF_NULL_MSG(ptr, fmt, ...)               __R_FN(Log_GetLastErrorIfNullMsg)(__R_INFO(#ptr) ptr, fmt, ##__VA_ARGS__)
-#define LOG_IF_NTSTATUS_FAILED_MSG(status, fmt, ...)            __R_FN(Log_IfNtStatusFailedMsg)(__R_INFO(#status) status, fmt, ##__VA_ARGS__)
-
-#define __WI_COMMA_EXPECTED_HRESULT(e) , wil::verify_hresult(e)
-#define LOG_IF_FAILED_WITH_EXPECTED(hr, hrExpected, ...)        __R_FN(Log_IfFailedWithExpected)(__R_INFO(#hr) wil::verify_hresult(hr), WI_ARGS_COUNT(__VA_ARGS__) + 1, wil::verify_hresult(hrExpected) WI_FOREACH(__WI_COMMA_EXPECTED_HRESULT, ##__VA_ARGS__))
-
-//*****************************************************************************
-// Macros to fail fast the process on failures
-//*****************************************************************************
-
-// Always fail fast a known failure
-#define FAIL_FAST_HR(hr)                                        __RFF_FN(FailFast_Hr)(__RFF_INFO(#hr) wil::verify_hresult(hr))
-#define FAIL_FAST_LAST_ERROR()                                  __RFF_FN(FailFast_GetLastError)(__RFF_INFO_ONLY(nullptr))
-#define FAIL_FAST_WIN32(win32err)                               __RFF_FN(FailFast_Win32)(__RFF_INFO(#win32err) win32err)
-#define FAIL_FAST_NTSTATUS(status)                              __RFF_FN(FailFast_NtStatus)(__RFF_INFO(#status) status)
-
-// Conditionally fail fast failures - returns parameter value
-#define FAIL_FAST_IF_FAILED(hr)                                 __RFF_FN(FailFast_IfFailed)(__RFF_INFO(#hr) wil::verify_hresult(hr))
-#define FAIL_FAST_IF_WIN32_BOOL_FALSE(win32BOOL)                __RFF_FN(FailFast_IfWin32BoolFalse)(__RFF_INFO(#win32BOOL) wil::verify_BOOL(win32BOOL))
-#define FAIL_FAST_IF_WIN32_ERROR(win32err)                      __RFF_FN(FailFast_IfWin32Error)(__RFF_INFO(#win32err) win32err)
-#define FAIL_FAST_IF_NULL_ALLOC(ptr)                            __RFF_FN(FailFast_IfNullAlloc)(__RFF_INFO(#ptr) ptr)
-#define FAIL_FAST_HR_IF(hr, condition)                          __RFF_FN(FailFast_HrIf)(__RFF_INFO(#condition) wil::verify_hresult(hr), wil::verify_bool(condition))
-#define FAIL_FAST_HR_IF_NULL(hr, ptr)                           __RFF_FN(FailFast_HrIfNull)(__RFF_INFO(#ptr) wil::verify_hresult(hr), ptr)
-#define FAIL_FAST_LAST_ERROR_IF(condition)                      __RFF_FN(FailFast_GetLastErrorIf)(__RFF_INFO(#condition) wil::verify_bool(condition))
-#define FAIL_FAST_LAST_ERROR_IF_NULL(ptr)                       __RFF_FN(FailFast_GetLastErrorIfNull)(__RFF_INFO(#ptr) ptr)
-#define FAIL_FAST_IF_NTSTATUS_FAILED(status)                    __RFF_FN(FailFast_IfNtStatusFailed)(__RFF_INFO(#status) status)
-
-// Always fail fast a known failure - fail fast a var-arg message on failure
-#define FAIL_FAST_HR_MSG(hr, fmt, ...)                          __RFF_FN(FailFast_HrMsg)(__RFF_INFO(#hr) wil::verify_hresult(hr), fmt, ##__VA_ARGS__)
-#define FAIL_FAST_LAST_ERROR_MSG(fmt, ...)                      __RFF_FN(FailFast_GetLastErrorMsg)(__RFF_INFO(nullptr) fmt, ##__VA_ARGS__)
-#define FAIL_FAST_WIN32_MSG(win32err, fmt, ...)                 __RFF_FN(FailFast_Win32Msg)(__RFF_INFO(#win32err) win32err, fmt, ##__VA_ARGS__)
-#define FAIL_FAST_NTSTATUS_MSG(status, fmt, ...)                __RFF_FN(FailFast_NtStatusMsg)(__RFF_INFO(#status) status, fmt, ##__VA_ARGS__)
-
-// Conditionally fail fast failures - returns parameter value - fail fast a var-arg message on failure
-#define FAIL_FAST_IF_FAILED_MSG(hr, fmt, ...)                   __RFF_FN(FailFast_IfFailedMsg)(__RFF_INFO(#hr) wil::verify_hresult(hr), fmt, ##__VA_ARGS__)
-#define FAIL_FAST_IF_WIN32_BOOL_FALSE_MSG(win32BOOL, fmt, ...)  __RFF_FN(FailFast_IfWin32BoolFalseMsg)(__RFF_INFO(#win32BOOL) wil::verify_BOOL(win32BOOL), fmt, ##__VA_ARGS__)
-#define FAIL_FAST_IF_WIN32_ERROR_MSG(win32err, fmt, ...)        __RFF_FN(FailFast_IfWin32ErrorMsg)(__RFF_INFO(#win32err) win32err, fmt, ##__VA_ARGS__)
-#define FAIL_FAST_IF_NULL_ALLOC_MSG(ptr, fmt, ...)              __RFF_FN(FailFast_IfNullAllocMsg)(__RFF_INFO(#ptr) ptr, fmt, ##__VA_ARGS__)
-#define FAIL_FAST_HR_IF_MSG(hr, condition, fmt, ...)            __RFF_FN(FailFast_HrIfMsg)(__RFF_INFO(#condition) wil::verify_hresult(hr), wil::verify_bool(condition), fmt, ##__VA_ARGS__)
-#define FAIL_FAST_HR_IF_NULL_MSG(hr, ptr, fmt, ...)             __RFF_FN(FailFast_HrIfNullMsg)(__RFF_INFO(#ptr) wil::verify_hresult(hr), ptr, fmt, ##__VA_ARGS__)
-#define FAIL_FAST_LAST_ERROR_IF_MSG(condition, fmt, ...)        __RFF_FN(FailFast_GetLastErrorIfMsg)(__RFF_INFO(#condition) wil::verify_bool(condition), fmt, ##__VA_ARGS__)
-#define FAIL_FAST_LAST_ERROR_IF_NULL_MSG(ptr, fmt, ...)         __RFF_FN(FailFast_GetLastErrorIfNullMsg)(__RFF_INFO(#ptr) ptr, fmt, ##__VA_ARGS__)
-#define FAIL_FAST_IF_NTSTATUS_FAILED_MSG(status, fmt, ...)      __RFF_FN(FailFast_IfNtStatusFailedMsg)(__RFF_INFO(#status) status, fmt, ##__VA_ARGS__)
-
-// Always fail fast a known failure
-#ifndef FAIL_FAST
-#define FAIL_FAST()                                             __RFF_FN(FailFast_Unexpected)(__RFF_INFO_ONLY(nullptr))
-#endif
-
-// Conditionally fail fast failures - returns parameter value
-#define FAIL_FAST_IF(condition)                                 __RFF_FN(FailFast_If)(__RFF_INFO(#condition) wil::verify_bool(condition))
-#define FAIL_FAST_IF_NULL(ptr)                                  __RFF_FN(FailFast_IfNull)(__RFF_INFO(#ptr) ptr)
-
-// Always fail fast a known failure - fail fast a var-arg message on failure
-#define FAIL_FAST_MSG(fmt, ...)                                 __RFF_FN(FailFast_UnexpectedMsg)(__RFF_INFO(nullptr) fmt, ##__VA_ARGS__)
-
-// Conditionally fail fast failures - returns parameter value - fail fast a var-arg message on failure
-#define FAIL_FAST_IF_MSG(condition, fmt, ...)                   __RFF_FN(FailFast_IfMsg)(__RFF_INFO(#condition) wil::verify_bool(condition), fmt, ##__VA_ARGS__)
-#define FAIL_FAST_IF_NULL_MSG(ptr, fmt, ...)                    __RFF_FN(FailFast_IfNullMsg)(__RFF_INFO(#ptr) ptr, fmt, ##__VA_ARGS__)
-
-// Immediate fail fast (no telemetry - use rarely / only when *already* in an undefined state)
-#define FAIL_FAST_IMMEDIATE()                                   __RFF_FN(FailFastImmediate_Unexpected)()
-
-// Conditional immediate fail fast (no telemetry - use rarely / only when *already* in an undefined state)
-#define FAIL_FAST_IMMEDIATE_IF_FAILED(hr)                       __RFF_FN(FailFastImmediate_IfFailed)(wil::verify_hresult(hr))
-#define FAIL_FAST_IMMEDIATE_IF(condition)                       __RFF_FN(FailFastImmediate_If)(wil::verify_bool(condition))
-#define FAIL_FAST_IMMEDIATE_IF_NULL(ptr)                        __RFF_FN(FailFastImmediate_IfNull)(ptr)
-#define FAIL_FAST_IMMEDIATE_IF_NTSTATUS_FAILED(status)          __RFF_FN(FailFastImmediate_IfNtStatusFailed)(status)
-
-// Specializations
-#define FAIL_FAST_IMMEDIATE_IF_IN_LOADER_CALLOUT()              do { if (wil::details::g_pfnFailFastInLoaderCallout != nullptr) { wil::details::g_pfnFailFastInLoaderCallout(); } } while ((void)0, 0)
-
-
-//*****************************************************************************
-// Macros to throw exceptions on failure
-//*****************************************************************************
-
-#ifdef WIL_ENABLE_EXCEPTIONS
-
-// Always throw a known failure
-#define THROW_HR(hr)                                            __R_FN(Throw_Hr)(__R_INFO(#hr) wil::verify_hresult(hr))
-#define THROW_LAST_ERROR()                                      __R_FN(Throw_GetLastError)(__R_INFO_ONLY(nullptr))
-#define THROW_WIN32(win32err)                                   __R_FN(Throw_Win32)(__R_INFO(#win32err) win32err)
-#define THROW_EXCEPTION(exception)                              wil::details::ReportFailure_CustomException(__R_INFO(#exception) exception)
-#define THROW_NTSTATUS(status)                                  __R_FN(Throw_NtStatus)(__R_INFO(#status) status)
-
-// Conditionally throw failures - returns parameter value
-#define THROW_IF_FAILED(hr)                                     __R_FN(Throw_IfFailed)(__R_INFO(#hr) wil::verify_hresult(hr))
-#define THROW_IF_WIN32_BOOL_FALSE(win32BOOL)                    __R_FN(Throw_IfWin32BoolFalse)(__R_INFO(#win32BOOL) wil::verify_BOOL(win32BOOL))
-#define THROW_IF_WIN32_ERROR(win32err)                          __R_FN(Throw_IfWin32Error)(__R_INFO(#win32err) win32err)
-#define THROW_IF_NULL_ALLOC(ptr)                                __R_FN(Throw_IfNullAlloc)(__R_INFO(#ptr) ptr)
-#define THROW_HR_IF(hr, condition)                              __R_FN(Throw_HrIf)(__R_INFO(#condition) wil::verify_hresult(hr), wil::verify_bool(condition))
-#define THROW_HR_IF_NULL(hr, ptr)                               __R_FN(Throw_HrIfNull)(__R_INFO(#ptr) wil::verify_hresult(hr), ptr)
-#define THROW_LAST_ERROR_IF(condition)                          __R_FN(Throw_GetLastErrorIf)(__R_INFO(#condition) wil::verify_bool(condition))
-#define THROW_LAST_ERROR_IF_NULL(ptr)                           __R_FN(Throw_GetLastErrorIfNull)(__R_INFO(#ptr) ptr)
-#define THROW_IF_NTSTATUS_FAILED(status)                        __R_FN(Throw_IfNtStatusFailed)(__R_INFO(#status) status)
-
-// Always throw a known failure - throw a var-arg message on failure
-#define THROW_HR_MSG(hr, fmt, ...)                              __R_FN(Throw_HrMsg)(__R_INFO(#hr) wil::verify_hresult(hr), fmt, ##__VA_ARGS__)
-#define THROW_LAST_ERROR_MSG(fmt, ...)                          __R_FN(Throw_GetLastErrorMsg)(__R_INFO(nullptr) fmt, ##__VA_ARGS__)
-#define THROW_WIN32_MSG(win32err, fmt, ...)                     __R_FN(Throw_Win32Msg)(__R_INFO(#win32err) win32err, fmt, ##__VA_ARGS__)
-#define THROW_EXCEPTION_MSG(exception, fmt, ...)                wil::details::ReportFailure_CustomExceptionMsg(__R_INFO(#exception) exception, fmt, ##__VA_ARGS__)
-#define THROW_NTSTATUS_MSG(status, fmt, ...)                    __R_FN(Throw_NtStatusMsg)(__R_INFO(#status) status, fmt, ##__VA_ARGS__)
-
-// Conditionally throw failures - returns parameter value - throw a var-arg message on failure
-#define THROW_IF_FAILED_MSG(hr, fmt, ...)                       __R_FN(Throw_IfFailedMsg)(__R_INFO(#hr) wil::verify_hresult(hr), fmt, ##__VA_ARGS__)
-#define THROW_IF_WIN32_BOOL_FALSE_MSG(win32BOOL, fmt, ...)      __R_FN(Throw_IfWin32BoolFalseMsg)(__R_INFO(#win32BOOL) wil::verify_BOOL(win32BOOL), fmt, ##__VA_ARGS__)
-#define THROW_IF_WIN32_ERROR_MSG(win32err, fmt, ...)            __R_FN(Throw_IfWin32ErrorMsg)(__R_INFO(#win32err) win32err, fmt, ##__VA_ARGS__)
-#define THROW_IF_NULL_ALLOC_MSG(ptr, fmt, ...)                  __R_FN(Throw_IfNullAllocMsg)(__R_INFO(#ptr) ptr, fmt, ##__VA_ARGS__)
-#define THROW_HR_IF_MSG(hr, condition, fmt, ...)                __R_FN(Throw_HrIfMsg)(__R_INFO(#condition) wil::verify_hresult(hr), wil::verify_bool(condition), fmt, ##__VA_ARGS__)
-#define THROW_HR_IF_NULL_MSG(hr, ptr, fmt, ...)                 __R_FN(Throw_HrIfNullMsg)(__R_INFO(#ptr) wil::verify_hresult(hr), ptr, fmt, ##__VA_ARGS__)
-#define THROW_LAST_ERROR_IF_MSG(condition, fmt, ...)            __R_FN(Throw_GetLastErrorIfMsg)(__R_INFO(#condition) wil::verify_bool(condition), fmt, ##__VA_ARGS__)
-#define THROW_LAST_ERROR_IF_NULL_MSG(ptr, fmt, ...)             __R_FN(Throw_GetLastErrorIfNullMsg)(__R_INFO(#ptr) ptr, fmt, ##__VA_ARGS__)
-#define THROW_IF_NTSTATUS_FAILED_MSG(status, fmt, ...)          __R_FN(Throw_IfNtStatusFailedMsg)(__R_INFO(#status) status, fmt, ##__VA_ARGS__)
-
-
-//*****************************************************************************
-// Macros to catch and convert exceptions on failure
-//*****************************************************************************
-
-// Use these macros *within* a catch (...) block to handle exceptions
-#define RETURN_CAUGHT_EXCEPTION()                               return __R_FN(Return_CaughtException)(__R_INFO_ONLY(nullptr))
-#define RETURN_CAUGHT_EXCEPTION_MSG(fmt, ...)                   return __R_FN(Return_CaughtExceptionMsg)(__R_INFO(nullptr) fmt, ##__VA_ARGS__)
-#define RETURN_CAUGHT_EXCEPTION_EXPECTED()                      return wil::ResultFromCaughtException()
-#define LOG_CAUGHT_EXCEPTION()                                  __R_FN(Log_CaughtException)(__R_INFO_ONLY(nullptr))
-#define LOG_CAUGHT_EXCEPTION_MSG(fmt, ...)                      __R_FN(Log_CaughtExceptionMsg)(__R_INFO(nullptr) fmt, ##__VA_ARGS__)
-#define FAIL_FAST_CAUGHT_EXCEPTION()                            __R_FN(FailFast_CaughtException)(__R_INFO_ONLY(nullptr))
-#define FAIL_FAST_CAUGHT_EXCEPTION_MSG(fmt, ...)                __R_FN(FailFast_CaughtExceptionMsg)(__R_INFO(nullptr) fmt, ##__VA_ARGS__)
-#define THROW_NORMALIZED_CAUGHT_EXCEPTION()                     __R_FN(Throw_CaughtException)(__R_INFO_ONLY(nullptr))
-#define THROW_NORMALIZED_CAUGHT_EXCEPTION_MSG(fmt, ...)         __R_FN(Throw_CaughtExceptionMsg)(__R_INFO(nullptr) fmt, ##__VA_ARGS__)
-
-// Use these macros in place of a catch block to handle exceptions
-#define CATCH_RETURN()                                          catch (...) { RETURN_CAUGHT_EXCEPTION(); }
-#define CATCH_RETURN_MSG(fmt, ...)                              catch (...) { RETURN_CAUGHT_EXCEPTION_MSG(fmt, ##__VA_ARGS__); }
-#define CATCH_RETURN_EXPECTED()                                 catch (...) { RETURN_CAUGHT_EXCEPTION_EXPECTED(); }
-#define CATCH_LOG()                                             catch (...) { LOG_CAUGHT_EXCEPTION(); }
-// Use CATCH_LOG_RETURN instead of CATCH_LOG in a function-try block around a destructor.  CATCH_LOG in this specific case has an implicit throw at the end of scope.
-// Due to a bug (DevDiv 441931), Warning 4297 (function marked noexcept throws exception) is detected even when the throwing code is unreachable, such as the end of scope after a return, in function-level catch.
-#define CATCH_LOG_RETURN()                                      catch (...) { __pragma(warning(suppress : 4297)); LOG_CAUGHT_EXCEPTION(); return; }
-#define CATCH_LOG_MSG(fmt, ...)                                 catch (...) { LOG_CAUGHT_EXCEPTION_MSG(fmt, ##__VA_ARGS__); }
-// Likewise use CATCH_LOG_RETURN_MSG instead of CATCH_LOG_MSG in function-try blocks around destructors.
-#define CATCH_LOG_RETURN_MSG(fmt, ...)                          catch (...) { __pragma(warning(suppress : 4297)); LOG_CAUGHT_EXCEPTION_MSG(fmt, ##__VA_ARGS__); return; }
-#define CATCH_FAIL_FAST()                                       catch (...) { FAIL_FAST_CAUGHT_EXCEPTION(); }
-#define CATCH_FAIL_FAST_MSG(fmt, ...)                           catch (...) { FAIL_FAST_CAUGHT_EXCEPTION_MSG(fmt, ##__VA_ARGS__); }
-#define CATCH_THROW_NORMALIZED()                                catch (...) { THROW_NORMALIZED_CAUGHT_EXCEPTION(); }
-#define CATCH_THROW_NORMALIZED_MSG(fmt, ...)                    catch (...) { THROW_NORMALIZED_CAUGHT_EXCEPTION_MSG(fmt, ##__VA_ARGS__); }
-#define CATCH_LOG_RETURN_HR(hr)                                 catch (...) { LOG_CAUGHT_EXCEPTION(); return hr; }
-
-#endif  // WIL_ENABLE_EXCEPTIONS
-
-// Use this macro to supply diagnostics information to wil::ResultFromException
-#define WI_DIAGNOSTICS_INFO                                     wil::DiagnosticsInfo(__R_CALLERADDRESS_VALUE, __R_LINE_VALUE, __R_FILE_VALUE)
-#define WI_DIAGNOSTICS_NAME(name)                               wil::DiagnosticsInfo(__R_CALLERADDRESS_VALUE, __R_LINE_VALUE, __R_FILE_VALUE, name)
-
-
-
-//*****************************************************************************
-// Usage Error Macros
-//*****************************************************************************
-
-#ifndef WI_USAGE_ASSERT_STOP
-#define WI_USAGE_ASSERT_STOP(condition)                     WI_ASSERT(condition)
-#endif
-#ifdef RESULT_DEBUG
-#define WI_USAGE_ERROR(msg, ...)                            do { LOG_HR_MSG(HRESULT_FROM_WIN32(ERROR_ASSERTION_FAILURE), msg, ##__VA_ARGS__); WI_USAGE_ASSERT_STOP(false); } while ((void)0, 0)
-#define WI_USAGE_ERROR_FORWARD(msg, ...)                    do { ReportFailure_ReplaceMsg<FailureType::Log>(__R_FN_CALL_FULL, HRESULT_FROM_WIN32(ERROR_ASSERTION_FAILURE), msg, ##__VA_ARGS__); WI_USAGE_ASSERT_STOP(false); } while ((void)0, 0)
-#else
-#define WI_USAGE_ERROR(msg, ...)                            do { LOG_HR(HRESULT_FROM_WIN32(ERROR_ASSERTION_FAILURE)); WI_USAGE_ASSERT_STOP(false); } while ((void)0, 0)
-#define WI_USAGE_ERROR_FORWARD(msg, ...)                    do { ReportFailure_Hr<FailureType::Log>(__R_FN_CALL_FULL, HRESULT_FROM_WIN32(ERROR_ASSERTION_FAILURE)); WI_USAGE_ASSERT_STOP(false); } while ((void)0, 0)
-#endif
-#define WI_USAGE_VERIFY(condition, msg, ...)                do { const auto __passed = wil::verify_bool(condition); if (!__passed) { WI_USAGE_ERROR(msg, ##__VA_ARGS__); }} while ((void)0, 0)
-#define WI_USAGE_VERIFY_FORWARD(condition, msg, ...)        do { const auto __passed = wil::verify_bool(condition); if (!__passed) { WI_USAGE_ERROR_FORWARD(msg, ##__VA_ARGS__); }} while ((void)0, 0)
-#ifdef RESULT_DEBUG
-#define WI_USAGE_ASSERT(condition, msg, ...)                WI_USAGE_VERIFY(condition, msg, ##__VA_ARGS__)
-#else
-#define WI_USAGE_ASSERT(condition, msg, ...)
-#endif
-
-//*****************************************************************************
-// Internal Error Macros - DO NOT USE - these are for internal WIL use only to reduce sizes of binaries that use WIL
-//*****************************************************************************
-#ifdef RESULT_DEBUG
-#define __WIL_PRIVATE_RETURN_IF_FAILED(hr)                   RETURN_IF_FAILED(hr)
-#define __WIL_PRIVATE_RETURN_HR_IF(hr, cond)                 RETURN_HR_IF(hr, cond)
-#define __WIL_PRIVATE_RETURN_LAST_ERROR_IF(cond)             RETURN_LAST_ERROR_IF(cond)
-#define __WIL_PRIVATE_RETURN_IF_WIN32_BOOL_FALSE(win32BOOL)  RETURN_IF_WIN32_BOOL_FALSE(win32BOOL)
-#define __WIL_PRIVATE_RETURN_LAST_ERROR_IF_NULL(ptr)         RETURN_LAST_ERROR_IF_NULL(ptr)
-#define __WIL_PRIVATE_RETURN_IF_NULL_ALLOC(ptr)              RETURN_IF_NULL_ALLOC(ptr)
-#define __WIL_PRIVATE_RETURN_LAST_ERROR()                    RETURN_LAST_ERROR()
-#define __WIL_PRIVATE_FAIL_FAST_HR_IF(hr, condition)         FAIL_FAST_HR_IF(hr, condition)
-#define __WIL_PRIVATE_FAIL_FAST_HR(hr)                       FAIL_FAST_HR(hr)
-#define __WIL_PRIVATE_LOG_HR(hr)                             LOG_HR(hr)
-#else
-#define __WIL_PRIVATE_RETURN_IF_FAILED(hr)                   do { const auto __hrRet = wil::verify_hresult(hr); if (FAILED(__hrRet)) { __RETURN_HR_FAIL_NOFILE(__hrRet, #hr); }} while ((void)0, 0)
-#define __WIL_PRIVATE_RETURN_HR_IF(hr, cond)                 do { if (wil::verify_bool(cond)) { __RETURN_HR_NOFILE(wil::verify_hresult(hr), #cond); }} while ((void)0, 0)
-#define __WIL_PRIVATE_RETURN_LAST_ERROR_IF(cond)             do { if (wil::verify_bool(cond)) { __RETURN_GLE_FAIL_NOFILE(#cond); }} while ((void)0, 0)
-#define __WIL_PRIVATE_RETURN_IF_WIN32_BOOL_FALSE(win32BOOL)  do { const BOOL __boolRet = wil::verify_BOOL(win32BOOL); if (!__boolRet) { __RETURN_GLE_FAIL_NOFILE(#win32BOOL); }} while ((void)0, 0)
-#define __WIL_PRIVATE_RETURN_LAST_ERROR_IF_NULL(ptr)         do { if ((ptr) == nullptr) { __RETURN_GLE_FAIL_NOFILE(#ptr); }} while ((void)0, 0)
-#define __WIL_PRIVATE_RETURN_IF_NULL_ALLOC(ptr)              do { if ((ptr) == nullptr) { __RETURN_HR_FAIL_NOFILE(E_OUTOFMEMORY, #ptr); }} while ((void)0, 0)
-#define __WIL_PRIVATE_RETURN_LAST_ERROR()                    __RETURN_GLE_FAIL_NOFILE(nullptr)
-#define __WIL_PRIVATE_FAIL_FAST_HR_IF(hr, condition)         __RFF_FN(FailFast_HrIf)(__RFF_INFO_NOFILE(#condition) wil::verify_hresult(hr), wil::verify_bool(condition))
-#define __WIL_PRIVATE_FAIL_FAST_HR(hr)                       __RFF_FN(FailFast_Hr)(__RFF_INFO_NOFILE(#hr) wil::verify_hresult(hr))
-#define __WIL_PRIVATE_LOG_HR(hr)                             __R_FN(Log_Hr)(__R_INFO_NOFILE(#hr) wil::verify_hresult(hr))
-#endif
-
-namespace wil
-{
-    // Indicates the kind of message / failure type that was used to produce a given error
-    enum class FailureType
-    {
-        Exception,          // THROW_...
-        Return,             // RETURN_..._LOG or RETURN_..._MSG
-        Log,                // LOG_...
-        FailFast            // FAIL_FAST_...
-    };
-
-    enum class FailureFlags
-    {
-        None                     = 0x00,
-        RequestFailFast          = 0x01,
-        RequestSuppressTelemetry = 0x02,
-        RequestDebugBreak        = 0x04,
-        NtStatus                 = 0x08,
-    };
-    DEFINE_ENUM_FLAG_OPERATORS(FailureFlags);
-
-    /** Use with functions and macros that allow customizing which kinds of exceptions are handled.
-    This is used with methods like wil::ResultFromException and wil::ResultFromExceptionDebug. */
-    enum class SupportedExceptions
-    {
-        Default,        //!< [Default] all well known exceptions (honors g_fResultFailFastUnknownExceptions).
-        Known,          //!< [Known] all well known exceptions (including std::exception).
-        All,            //!< [All] all exceptions, known or otherwise.
-        None,           //!< [None] no exceptions at all, an exception will fail-fast where thrown.
-        Thrown,         //!< [Thrown] exceptions thrown by wil only (Platform::Exception^ or ResultException).
-        ThrownOrAlloc   //!< [ThrownOrAlloc] exceptions thrown by wil (Platform::Exception^ or ResultException) or std::bad_alloc.
-    };
-
-    // Represents the call context information about a given failure
-    // No constructors, destructors or virtual members should be contained within
-    struct CallContextInfo
-    {
-        long contextId;                         // incrementing ID for this call context (unique across an individual module load within process)
-        PCSTR contextName;                      // the explicit name given to this context
-        PCWSTR contextMessage;                  // [optional] Message that can be associated with the call context
-    };
-
-    // Represents all context information about a given failure
-    // No constructors, destructors or virtual members should be contained within
-    struct FailureInfo
-    {
-        FailureType type;
-        FailureFlags flags;
-        HRESULT hr;
-        NTSTATUS status;
-        long failureId;                         // incrementing ID for this specific failure (unique across an individual module load within process)
-        PCWSTR pszMessage;                      // Message is only present for _MSG logging (it's the Sprintf message)
-        DWORD threadId;                         // the thread this failure was originally encountered on
-        PCSTR pszCode;                          // [debug only] Capture code from the macro
-        PCSTR pszFunction;                      // [debug only] The function name
-        PCSTR pszFile;
-        unsigned int uLineNumber;
-        int cFailureCount;                      // How many failures of 'type' have been reported in this module so far
-        PCSTR pszCallContext;                   // General breakdown of the call context stack that generated this failure
-        CallContextInfo callContextOriginating; // The outermost (first seen) call context
-        CallContextInfo callContextCurrent;     // The most recently seen call context
-        PCSTR pszModule;                        // The module where the failure originated
-        void* returnAddress;                    // The return address to the point that called the macro
-        void* callerReturnAddress;              // The return address of the function that includes the macro
-    };
-
-    //! Created automatically from using WI_DIAGNOSTICS_INFO to provide diagnostics to functions.
-    //! Note that typically wil hides diagnostics from users under the covers by passing them automatically to functions as
-    //! parameters hidden behind a macro.  In some cases, the user needs to directly supply these, so this class provides
-    //! the mechanism for that.  We only use this for user-passed content as it can't be directly controlled by RESULT_DIAGNOSTICS_LEVEL
-    //! to ensure there are no ODR violations (though that variable still controls what parameters within this structure would be available).
-    struct DiagnosticsInfo
-    {
-        void* returnAddress = nullptr;
-        PCSTR file = nullptr;
-        PCSTR name = nullptr;
-        unsigned short line = 0;
-
-        DiagnosticsInfo() = default;
-
-        __forceinline DiagnosticsInfo(void* returnAddress_, unsigned short line_, PCSTR file_) :
-            returnAddress(returnAddress_),
-            file(file_),
-            line(line_)
-        {
-        }
-
-        __forceinline DiagnosticsInfo(void* returnAddress_, unsigned short line_, PCSTR file_, PCSTR name_) :
-            returnAddress(returnAddress_),
-            file(file_),
-            name(name_),
-            line(line_)
-        {
-        }
-    };
-
-    enum class ErrorReturn
-    {
-        Auto,
-        None
-    };
-
-    // [optionally] Plug in error logging
-    // Note:  This callback is deprecated.  Please use SetResultTelemetryFallback for telemetry or
-    // SetResultLoggingCallback for observation.
-    extern "C" __declspec(selectany) void(__stdcall *g_pfnResultLoggingCallback)(_Inout_ wil::FailureInfo *pFailure, _Inout_updates_opt_z_(cchDebugMessage) PWSTR pszDebugMessage, _Pre_satisfies_(cchDebugMessage > 0) size_t cchDebugMessage) WI_PFN_NOEXCEPT = nullptr;
-
-    // [optional]
-    // This can be explicitly set to control whether or not error messages will be output to OutputDebugString.  It can also
-    // be set directly from within the debugger to force console logging for debugging purposes.
-    __declspec(selectany) bool g_fResultOutputDebugString = true;
-
-    // [optionally] Allows application to specify a debugger to detect whether a debugger is present.
-    // Useful for processes that can only be debugged under kernel debuggers where IsDebuggerPresent returns
-    // false.
-    __declspec(selectany) bool(__stdcall *g_pfnIsDebuggerPresent)() WI_PFN_NOEXCEPT = nullptr;
-
-    // [optionally] Allows forcing WIL to believe a debugger is present. Useful for when a kernel debugger is attached and ::IsDebuggerPresent returns false
-    __declspec(selectany) bool g_fIsDebuggerPresent = false;
-
-    // [optionally] Plug in additional exception-type support (return S_OK when *unable* to remap the exception)
-    __declspec(selectany) HRESULT(__stdcall *g_pfnResultFromCaughtException)() WI_PFN_NOEXCEPT = nullptr;
-
-    // [optionally] Use to configure fast fail of unknown exceptions (turn them off).
-    __declspec(selectany) bool g_fResultFailFastUnknownExceptions = true;
-
-    // [optionally] Set to false to a configure all THROW_XXX macros in C++/CX to throw ResultException rather than Platform::Exception^
-    __declspec(selectany) bool g_fResultThrowPlatformException = true;
-
-    // [optionally] Set to false to a configure all CATCH_ and CAUGHT_ macros to NOT support (fail-fast) std::exception based exceptions (other than std::bad_alloc and wil::ResultException)
-    __declspec(selectany) bool g_fResultSupportStdException = true;
-
-    // [optionally] Set to true to cause a debug break to occur on a result failure
-    __declspec(selectany) bool g_fBreakOnFailure = false;
-
-    // [optionally] customize failfast behavior
-    __declspec(selectany) bool(__stdcall *g_pfnWilFailFast)(const wil::FailureInfo& info) WI_PFN_NOEXCEPT = nullptr;
-
-    /// @cond
-    namespace details
-    {
-        // True if g_pfnResultLoggingCallback is set (allows cutting off backwards compat calls to the function)
-        __declspec(selectany) bool g_resultMessageCallbackSet = false;
-
-        // On Desktop/System WINAPI family: convert NTSTATUS error codes to friendly name strings.
-        __declspec(selectany) void(__stdcall *g_pfnFormatNtStatusMsg)(NTSTATUS, PWSTR, DWORD) = nullptr;
-
-        _Success_(true) _Ret_range_(dest, destEnd)
-        inline PWSTR LogStringPrintf(_Out_writes_to_ptr_(destEnd) _Always_(_Post_z_) PWSTR dest, _Pre_satisfies_(destEnd >= dest) PCWSTR destEnd, _In_ _Printf_format_string_ PCWSTR format, ...)
-        {
-            va_list argList;
-            va_start(argList, format);
-            StringCchVPrintfW(dest, (destEnd - dest), format, argList);
-            return (destEnd == dest) ? dest : (dest + wcslen(dest));
-        }
-    }
-    /// @endcond
-
-    // This call generates the default logging string that makes its way to OutputDebugString for
-    // any particular failure.  This string is also used to associate a failure with a PlatformException^ which
-    // only allows a single string to be associated with the exception.
-    inline HRESULT GetFailureLogString(_Out_writes_(cchDest) _Always_(_Post_z_) PWSTR pszDest, _Pre_satisfies_(cchDest > 0) _In_ size_t cchDest, _In_ FailureInfo const &failure) WI_NOEXCEPT
-    {
-        // This function was lenient to empty strings at one point and some callers became dependent on this beahvior
-        if ((cchDest == 0) || (pszDest == nullptr))
-        {
-            return S_OK;
-        }
-
-        pszDest[0] = L'\0';
-
-        // Call the logging callback (if present) to allow them to generate the debug string that will be pushed to the console
-        // or the platform exception object if the caller desires it.
-        if ((g_pfnResultLoggingCallback != nullptr) && details::g_resultMessageCallbackSet)
-        {
-            // older-form callback was a non-const FailureInfo*; conceptually this is const as callers should not be modifying
-            g_pfnResultLoggingCallback(const_cast<FailureInfo*>(&failure), pszDest, cchDest);
-        }
-
-        // The callback only optionally needs to supply the debug string -- if the callback didn't populate it, yet we still want
-        // it for OutputDebugString or exception message, then generate the default string.
-        if (pszDest[0] == L'\0')
-        {
-            PCSTR pszType = "";
-            switch (failure.type)
-            {
-            case FailureType::Exception:
-                pszType = "Exception";
-                break;
-            case FailureType::Return:
-                if (WI_IsFlagSet(failure.flags, FailureFlags::NtStatus))
-                {
-                    pszType = "ReturnNt";
-                }
-                else
-                {
-                    pszType = "ReturnHr";
-                }
-                break;
-            case FailureType::Log:
-                if (WI_IsFlagSet(failure.flags, FailureFlags::NtStatus))
-                {
-                    pszType = "LogNt";
-                }
-                else
-                {
-                    pszType = "LogHr";
-                }
-                break;
-            case FailureType::FailFast:
-                pszType = "FailFast";
-                break;
-            }
-
-            wchar_t szErrorText[256];
-            szErrorText[0] = L'\0';
-            LONG errorCode = 0;
-
-            if (WI_IsFlagSet(failure.flags, FailureFlags::NtStatus))
-            {
-                errorCode = failure.status;
-                if (wil::details::g_pfnFormatNtStatusMsg)
-                {
-                    wil::details::g_pfnFormatNtStatusMsg(failure.status, szErrorText, ARRAYSIZE(szErrorText));
-                }
-            }
-            else
-            {
-                errorCode = failure.hr;
-                FormatMessageW(FORMAT_MESSAGE_FROM_SYSTEM | FORMAT_MESSAGE_IGNORE_INSERTS, nullptr, failure.hr, MAKELANGID(LANG_NEUTRAL, SUBLANG_DEFAULT), szErrorText, ARRAYSIZE(szErrorText), nullptr);
-            }
-
-            // %FILENAME(%LINE): %TYPE(%count) tid(%threadid) %HRESULT %SystemMessage
-            //     %Caller_MSG [%CODE(%FUNCTION)]
-
-            PWSTR dest = pszDest;
-            PCWSTR destEnd = (pszDest + cchDest);
-
-            if (failure.pszFile != nullptr)
-            {
-                dest = details::LogStringPrintf(dest, destEnd, L"%hs(%u)\\%hs!%p: ", failure.pszFile, failure.uLineNumber, failure.pszModule, failure.returnAddress);
-            }
-            else
-            {
-                dest = details::LogStringPrintf(dest, destEnd, L"%hs!%p: ", failure.pszModule, failure.returnAddress);
-            }
-
-            if (failure.callerReturnAddress != nullptr)
-            {
-                dest = details::LogStringPrintf(dest, destEnd, L"(caller: %p) ", failure.callerReturnAddress);
-            }
-
-            dest = details::LogStringPrintf(dest, destEnd, L"%hs(%d) tid(%x) %08X %ws", pszType, failure.cFailureCount, ::GetCurrentThreadId(), errorCode, szErrorText);
-
-            if ((failure.pszMessage != nullptr) || (failure.pszCallContext != nullptr) || (failure.pszFunction != nullptr))
-            {
-                dest = details::LogStringPrintf(dest, destEnd, L"    ");
-                if (failure.pszMessage != nullptr)
-                {
-                    dest = details::LogStringPrintf(dest, destEnd, L"Msg:[%ws] ", failure.pszMessage);
-                }
-                if (failure.pszCallContext != nullptr)
-                {
-                    dest = details::LogStringPrintf(dest, destEnd, L"CallContext:[%hs] ", failure.pszCallContext);
-                }
-
-                if (failure.pszCode != nullptr)
-                {
-                    dest = details::LogStringPrintf(dest, destEnd, L"[%hs(%hs)]\n", failure.pszFunction, failure.pszCode);
-                }
-                else if (failure.pszFunction != nullptr)
-                {
-                    dest = details::LogStringPrintf(dest, destEnd, L"[%hs]\n", failure.pszFunction);
-                }
-                else
-                {
-                    dest = details::LogStringPrintf(dest, destEnd, L"\n");
-                }
-            }
-        }
-
-        // Explicitly choosing to return success in the event of truncation... Current callers
-        // depend upon it or it would be eliminated.
-        return S_OK;
-    }
-
-    /// @cond
-    namespace details
-    {
-        //! Interface used to wrap up code (generally a lambda or other functor) to run in an exception-managed context where
-        //! exceptions or errors can be observed and logged.
-        struct IFunctor
-        {
-            virtual HRESULT Run() = 0;
-        };
-
-        //! Used to provide custom behavior when an exception is encountered while executing IFunctor
-        struct IFunctorHost
-        {
-            virtual HRESULT Run(IFunctor& functor) = 0;
-            virtual HRESULT ExceptionThrown(void* returnAddress) = 0;
-        };
-
-        __declspec(noinline) inline HRESULT NtStatusToHr(NTSTATUS status) WI_NOEXCEPT;
-        __declspec(noinline) inline NTSTATUS HrToNtStatus(HRESULT) WI_NOEXCEPT;
-
-        struct ResultStatus
-        {
-            enum Kind : unsigned int { HResult, NtStatus };
-
-            static ResultStatus FromResult(const HRESULT _hr)
-            {
-                return { _hr, wil::details::HrToNtStatus(_hr), Kind::HResult };
-            }
-            static ResultStatus FromStatus(const NTSTATUS _status)
-            {
-                return { wil::details::NtStatusToHr(_status), _status, Kind::NtStatus };
-            }
-            static ResultStatus FromFailureInfo(const FailureInfo& _failure)
-            {
-                return { _failure.hr, _failure.status, WI_IsFlagSet(_failure.flags, FailureFlags::NtStatus) ? Kind::NtStatus : Kind::HResult };
-            }
-            HRESULT hr = S_OK;
-            NTSTATUS status = STATUS_SUCCESS;
-            Kind kind = Kind::NtStatus;
-        };
-
-        // Fallback telemetry provider callback (set with wil::SetResultTelemetryFallback)
-        __declspec(selectany) void(__stdcall *g_pfnTelemetryCallback)(bool alreadyReported, wil::FailureInfo const &failure) WI_PFN_NOEXCEPT = nullptr;
-
-        // Result.h plug-in (WIL use only)
-        __declspec(selectany) void(__stdcall* g_pfnNotifyFailure)(_Inout_ FailureInfo* pFailure) WI_PFN_NOEXCEPT = nullptr;
-        __declspec(selectany) void(__stdcall *g_pfnGetContextAndNotifyFailure)(_Inout_ FailureInfo *pFailure, _Out_writes_(callContextStringLength) _Post_z_ PSTR callContextString, _Pre_satisfies_(callContextStringLength > 0) size_t callContextStringLength) WI_PFN_NOEXCEPT = nullptr;
-
-        // Observe all errors flowing through the system with this callback (set with wil::SetResultLoggingCallback); use with custom logging
-        __declspec(selectany) void(__stdcall *g_pfnLoggingCallback)(wil::FailureInfo const &failure) WI_PFN_NOEXCEPT = nullptr;
-
-        // Desktop/System Only:  Module fetch function (automatically setup)
-        __declspec(selectany) PCSTR(__stdcall *g_pfnGetModuleName)() WI_PFN_NOEXCEPT = nullptr;
-
-        // Desktop/System Only:  Retrieve address offset and modulename
-        __declspec(selectany) bool(__stdcall *g_pfnGetModuleInformation)(void* address, _Out_opt_ unsigned int* addressOffset, _Out_writes_bytes_opt_(size) char* name, size_t size) WI_PFN_NOEXCEPT = nullptr;
-
-        // Called with the expectation that the program will terminate when called inside of a loader callout.
-        // Desktop/System Only: Automatically setup when building Windows (BUILD_WINDOWS defined)
-        __declspec(selectany) void(__stdcall *g_pfnFailFastInLoaderCallout)() WI_PFN_NOEXCEPT = nullptr;
-
-        // Called to translate an NTSTATUS value to a Win32 error code
-        // Desktop/System Only: Automatically setup when building Windows (BUILD_WINDOWS defined)
-        __declspec(selectany) ULONG(__stdcall *g_pfnRtlNtStatusToDosErrorNoTeb)(NTSTATUS) WI_PFN_NOEXCEPT = nullptr;
-
-        // Desktop/System Only: Call to DebugBreak
-        __declspec(selectany) void(__stdcall *g_pfnDebugBreak)() WI_PFN_NOEXCEPT = nullptr;
-
-        // Called to determine whether or not termination is happening
-        // Desktop/System Only: Automatically setup when building Windows (BUILD_WINDOWS defined)
-        __declspec(selectany) BOOLEAN(__stdcall *g_pfnDllShutdownInProgress)() WI_PFN_NOEXCEPT = nullptr;
-        __declspec(selectany) bool g_processShutdownInProgress = false;
-
-        // On Desktop/System WINAPI family: dynalink RaiseFailFastException because we may encounter modules
-        // that do not have RaiseFailFastException in kernelbase.  UWP apps will directly link.
-        __declspec(selectany) void (__stdcall *g_pfnRaiseFailFastException)(PEXCEPTION_RECORD,PCONTEXT,DWORD) = nullptr;
-
-        // Exception-based compiled additions
-        __declspec(selectany) HRESULT(__stdcall *g_pfnRunFunctorWithExceptionFilter)(IFunctor& functor, IFunctorHost& host, void* returnAddress) = nullptr;
-        __declspec(selectany) void(__stdcall *g_pfnRethrow)() = nullptr;
-        __declspec(selectany) void(__stdcall *g_pfnThrowResultException)(const FailureInfo& failure) = nullptr;
-        extern "C" __declspec(selectany) ResultStatus(__stdcall *g_pfnResultFromCaughtExceptionInternal)(_Out_writes_opt_(debugStringChars) PWSTR debugString, _When_(debugString != nullptr, _Pre_satisfies_(debugStringChars > 0)) size_t debugStringChars, _Out_ bool* isNormalized) WI_PFN_NOEXCEPT = nullptr;
-
-        // C++/WinRT additions
-        extern "C" __declspec(selectany) HRESULT(__stdcall *g_pfnResultFromCaughtException_CppWinRt)(_Out_writes_opt_(debugStringChars) PWSTR debugString, _When_(debugString != nullptr, _Pre_satisfies_(debugStringChars > 0)) size_t debugStringChars, _Out_ bool* isNormalized) WI_PFN_NOEXCEPT = nullptr;
-
-        // C++/cx compiled additions
-        extern "C" __declspec(selectany) void(__stdcall *g_pfnThrowPlatformException)(FailureInfo const &failure, PCWSTR debugString) = nullptr;
-        extern "C" __declspec(selectany) _Always_(_Post_satisfies_(return < 0)) HRESULT(__stdcall *g_pfnResultFromCaughtException_WinRt)(_Inout_updates_opt_(debugStringChars) PWSTR debugString, _When_(debugString != nullptr, _Pre_satisfies_(debugStringChars > 0)) size_t debugStringChars, _Out_ bool* isNormalized) WI_PFN_NOEXCEPT = nullptr;
-        __declspec(selectany) _Always_(_Post_satisfies_(return < 0)) HRESULT(__stdcall *g_pfnResultFromKnownExceptions_WinRt)(const DiagnosticsInfo& diagnostics, void* returnAddress, SupportedExceptions supported, IFunctor& functor) = nullptr;
-
-        // Plugin to call RoOriginateError (WIL use only)
-        __declspec(selectany) void(__stdcall *g_pfnOriginateCallback)(wil::FailureInfo const& failure) WI_PFN_NOEXCEPT = nullptr;
-
-        // Plugin to call RoFailFastWithErrorContext (WIL use only)
-        __declspec(selectany) void(__stdcall* g_pfnFailfastWithContextCallback)(wil::FailureInfo const& failure) WI_PFN_NOEXCEPT = nullptr;
-
-
-        // Allocate and disown the allocation so that Appverifier does not complain about a false leak
-        inline PVOID ProcessHeapAlloc(_In_ DWORD flags, _In_ size_t size) WI_NOEXCEPT
-        {
-            const HANDLE processHeap = ::GetProcessHeap();
-            const PVOID allocation = ::HeapAlloc(processHeap, flags, size);
-
-            static bool fetchedRtlDisownModuleHeapAllocation = false;
-            static NTSTATUS (__stdcall *pfnRtlDisownModuleHeapAllocation)(HANDLE, PVOID) WI_PFN_NOEXCEPT = nullptr;
-
-            if (pfnRtlDisownModuleHeapAllocation)
-            {
-                (void)pfnRtlDisownModuleHeapAllocation(processHeap, allocation);
-            }
-            else if (!fetchedRtlDisownModuleHeapAllocation)
-            {
-                if (auto ntdllModule = ::GetModuleHandleW(L"ntdll.dll"))
-                {
-                    pfnRtlDisownModuleHeapAllocation = reinterpret_cast<decltype(pfnRtlDisownModuleHeapAllocation)>(::GetProcAddress(ntdllModule, "RtlDisownModuleHeapAllocation"));
-                }
-                fetchedRtlDisownModuleHeapAllocation = true;
-
-                if (pfnRtlDisownModuleHeapAllocation)
-                {
-                    (void)pfnRtlDisownModuleHeapAllocation(processHeap, allocation);
-                }
-            }
-
-            return allocation;
-        }
-
-        enum class ReportFailureOptions
-        {
-            None                    = 0x00,
-            ForcePlatformException  = 0x01,
-            MayRethrow              = 0x02,
-        };
-        DEFINE_ENUM_FLAG_OPERATORS(ReportFailureOptions);
-
-        template <typename TFunctor>
-        using functor_return_type = decltype((*static_cast<TFunctor*>(nullptr))());
-
-        template <typename TFunctor>
-        struct functor_wrapper_void : public IFunctor
-        {
-            TFunctor&& functor;
-            functor_wrapper_void(TFunctor&& functor_) : functor(wistd::forward<TFunctor>(functor_)) { }
-            #pragma warning(push)
-            #pragma warning(disable:4702) // https://github.com/Microsoft/wil/issues/2
-            HRESULT Run() override
-            {
-                functor();
-                return S_OK;
-            }
-            #pragma warning(pop)
-        };
-
-        template <typename TFunctor>
-        struct functor_wrapper_HRESULT : public IFunctor
-        {
-            TFunctor&& functor;
-            functor_wrapper_HRESULT(TFunctor& functor_) : functor(wistd::forward<TFunctor>(functor_)) { }
-            HRESULT Run() override
-            {
-                return functor();
-            }
-        };
-
-        template <typename TFunctor, typename TReturn>
-        struct functor_wrapper_other : public IFunctor
-        {
-            TFunctor&& functor;
-            TReturn& retVal;
-            functor_wrapper_other(TFunctor& functor_, TReturn& retval_) : functor(wistd::forward<TFunctor>(functor_)), retVal(retval_) { }
-            #pragma warning(push)
-            #pragma warning(disable:4702) // https://github.com/Microsoft/wil/issues/2
-            HRESULT Run() override
-            {
-                retVal = functor();
-                return S_OK;
-            }
-            #pragma warning(pop)
-        };
-
-        struct tag_return_void : public wistd::integral_constant<size_t, 0>
-        {
-            template <typename TFunctor>
-            using functor_wrapper = functor_wrapper_void<TFunctor>;
-        };
-
-        struct tag_return_HRESULT : public wistd::integral_constant<size_t, 1>
-        {
-            template <typename TFunctor>
-            using functor_wrapper = functor_wrapper_HRESULT<TFunctor>;
-        };
-
-        struct tag_return_other : public wistd::integral_constant<size_t, 2>
-        {
-            template <typename TFunctor, typename TReturn>
-            using functor_wrapper = functor_wrapper_other<TFunctor, TReturn>;
-        };
-
-        // type-trait to help discover the return type of a functor for tag/dispatch.
-
-        template <ErrorReturn errorReturn, typename T>
-        struct return_type
-        {
-            using type = tag_return_other;
-        };
-
-        template <>
-        struct return_type<ErrorReturn::Auto, HRESULT>
-        {
-            using type = tag_return_HRESULT;
-        };
-
-        template <>
-        struct return_type<ErrorReturn::Auto, void>
-        {
-            using type = tag_return_void;
-        };
-
-        template <>
-        struct return_type<ErrorReturn::None, void>
-        {
-            using type = tag_return_void;
-        };
-
-        template <ErrorReturn errorReturn, typename Functor>
-        using functor_tag = typename return_type<errorReturn, functor_return_type<Functor>>::type;
-
-        // Forward declarations to enable use of fail fast and reporting internally...
-        namespace __R_NS_NAME
-        {
-            _Post_satisfies_(return == hr) __R_DIRECT_METHOD(HRESULT, Log_Hr)(__R_DIRECT_FN_PARAMS HRESULT hr) WI_NOEXCEPT;
-            _Post_satisfies_(return == hr) __R_DIRECT_METHOD(HRESULT, Log_HrMsg)(__R_DIRECT_FN_PARAMS HRESULT hr, _Printf_format_string_ PCSTR formatString, ...) WI_NOEXCEPT;
-            _Post_satisfies_(return == err) __R_DIRECT_METHOD(DWORD, Log_Win32Msg)(__R_DIRECT_FN_PARAMS DWORD err, _Printf_format_string_ PCSTR formatString, ...) WI_NOEXCEPT;
-        }
-        namespace __RFF_NS_NAME
-        {
-            __RFF_DIRECT_NORET_METHOD(void, FailFast_Unexpected)(__RFF_DIRECT_FN_PARAMS_ONLY) WI_NOEXCEPT;
-            _Post_satisfies_(return == condition) _When_(condition, _Analysis_noreturn_) __RFF_CONDITIONAL_METHOD(bool, FailFast_If)(__RFF_CONDITIONAL_FN_PARAMS bool condition) WI_NOEXCEPT;
-            _Post_satisfies_(return == condition) _When_(condition, _Analysis_noreturn_) __RFF_CONDITIONAL_METHOD(bool, FailFast_HrIf)(__RFF_CONDITIONAL_FN_PARAMS HRESULT hr, bool condition) WI_NOEXCEPT;
-            _Post_satisfies_(return == condition) _When_(!condition, _Analysis_noreturn_) __RFF_CONDITIONAL_METHOD(bool, FailFast_IfFalse)(__RFF_CONDITIONAL_FN_PARAMS bool condition) WI_NOEXCEPT;
-            _Post_satisfies_(return == condition) _When_(condition, _Analysis_noreturn_) __RFF_CONDITIONAL_METHOD(bool, FailFastImmediate_If)(bool condition) WI_NOEXCEPT;
-        }
-
-        RESULT_NORETURN inline void __stdcall WilFailFast(const FailureInfo& info);
-        inline void LogFailure(__R_FN_PARAMS_FULL, FailureType type, const ResultStatus& resultPair, _In_opt_ PCWSTR message,
-                               bool fWantDebugString, _Out_writes_(debugStringSizeChars) _Post_z_ PWSTR debugString, _Pre_satisfies_(debugStringSizeChars > 0) size_t debugStringSizeChars,
-                               _Out_writes_(callContextStringSizeChars) _Post_z_ PSTR callContextString, _Pre_satisfies_(callContextStringSizeChars > 0) size_t callContextStringSizeChars,
-                               _Out_ FailureInfo *failure) WI_NOEXCEPT;
-
-        __declspec(noinline) inline void ReportFailure(__R_FN_PARAMS_FULL, FailureType type, const ResultStatus& resultPair, _In_opt_ PCWSTR message = nullptr, ReportFailureOptions options = ReportFailureOptions::None);
-        template<FailureType, bool = false>
-        __declspec(noinline) inline void ReportFailure_Base(__R_FN_PARAMS_FULL, const ResultStatus& resultPair, _In_opt_ PCWSTR message = nullptr, ReportFailureOptions options = ReportFailureOptions::None);
-        template<FailureType>
-        inline void ReportFailure_ReplaceMsg(__R_FN_PARAMS_FULL, HRESULT hr, _Printf_format_string_ PCSTR formatString, ...);
-        __declspec(noinline) inline void ReportFailure_Hr(__R_FN_PARAMS_FULL, FailureType type, HRESULT hr);
-        template<FailureType>
-        __declspec(noinline) inline void ReportFailure_Hr(__R_FN_PARAMS_FULL, HRESULT hr);
-        template<FailureType>
-        __declspec(noinline) inline HRESULT ReportFailure_CaughtException(__R_FN_PARAMS_FULL, SupportedExceptions supported = SupportedExceptions::Default);
-
-        //*****************************************************************************
-        // Fail fast helpers (for use only internally to WIL)
-        //*****************************************************************************
-
-        /// @cond
-        #define __FAIL_FAST_ASSERT__(condition)                         do { if (!(condition)) { __RFF_FN(FailFast_Unexpected)(__RFF_INFO_ONLY(#condition)); } } while ((void)0, 0)
-        #define __FAIL_FAST_IMMEDIATE_ASSERT__(condition)               do { if (!(condition)) { wil::FailureInfo failure {}; wil::details::WilFailFast(failure); } } while ((void)0, 0)
-        #define __FAIL_FAST_ASSERT_WIN32_BOOL_FALSE__(condition)        __RFF_FN(FailFast_IfWin32BoolFalse)(__RFF_INFO(#condition) wil::verify_BOOL(condition))
-
-        // A simple ref-counted buffer class.  The interface is very similar to shared_ptr<>, only it manages
-        // an allocated buffer and maintains the size.
-
-        class shared_buffer
-        {
-        public:
-            shared_buffer() WI_NOEXCEPT : m_pCopy(nullptr), m_size(0)
-            {
-            }
-
-            shared_buffer(shared_buffer const &other) WI_NOEXCEPT : m_pCopy(nullptr), m_size(0)
-            {
-                assign(other.m_pCopy, other.m_size);
-            }
-
-            shared_buffer(shared_buffer &&other) WI_NOEXCEPT :
-                m_pCopy(other.m_pCopy),
-                m_size(other.m_size)
-            {
-                other.m_pCopy = nullptr;
-                other.m_size = 0;
-            }
-
-            ~shared_buffer() WI_NOEXCEPT
-            {
-                reset();
-            }
-
-            shared_buffer& operator=(shared_buffer const &other) WI_NOEXCEPT
-            {
-                if (this != wistd::addressof(other))
-                {
-                    assign(other.m_pCopy, other.m_size);
-                }
-                return *this;
-            }
-
-            shared_buffer& operator=(shared_buffer &&other) WI_NOEXCEPT
-            {
-                if (this != wistd::addressof(other))
-                {
-                    reset();
-                    m_pCopy = other.m_pCopy;
-                    m_size = other.m_size;
-                    other.m_pCopy = nullptr;
-                    other.m_size = 0;
-                }
-                return *this;
-            }
-
-            void reset() WI_NOEXCEPT
-            {
-                if (m_pCopy != nullptr)
-                {
-                    if (0 == ::InterlockedDecrementRelease(m_pCopy))
-                    {
-                        WIL_FreeMemory(m_pCopy);
-                    }
-                    m_pCopy = nullptr;
-                    m_size = 0;
-                }
-            }
-
-            bool create(_In_reads_bytes_opt_(cbData) void const *pData, size_t cbData) WI_NOEXCEPT
-            {
-                if (cbData == 0)
-                {
-                    reset();
-                    return true;
-                }
-
-                long *pCopyRefCount = reinterpret_cast<long *>(WIL_AllocateMemory(sizeof(long)+cbData));
-                if (pCopyRefCount == nullptr)
-                {
-                    return false;
-                }
-
-                *pCopyRefCount = 0;
-                if (pData != nullptr)
-                {
-                    memcpy_s(pCopyRefCount + 1, cbData, pData, cbData); // +1 to advance past sizeof(long) counter
-                }
-                assign(pCopyRefCount, cbData);
-                return true;
-            }
-
-            bool create(size_t cbData) WI_NOEXCEPT
-            {
-                return create(nullptr, cbData);
-            }
-
-            WI_NODISCARD void* get(_Out_opt_ size_t *pSize = nullptr) const WI_NOEXCEPT
-            {
-                if (pSize != nullptr)
-                {
-                    *pSize = m_size;
-                }
-                return (m_pCopy == nullptr) ? nullptr : (m_pCopy + 1);
-            }
-
-            WI_NODISCARD size_t size() const WI_NOEXCEPT
-            {
-                return m_size;
-            }
-
-            WI_NODISCARD explicit operator bool() const WI_NOEXCEPT
-            {
-                return (m_pCopy != nullptr);
-            }
-
-            WI_NODISCARD bool unique() const WI_NOEXCEPT
-            {
-                return ((m_pCopy != nullptr) && (*m_pCopy == 1));
-            }
-
-        private:
-            long *m_pCopy;      // pointer to allocation: refcount + data
-            size_t m_size;      // size of the data from m_pCopy
-
-            void assign(_In_opt_ long *pCopy, size_t cbSize) WI_NOEXCEPT
-            {
-                reset();
-                if (pCopy != nullptr)
-                {
-                    m_pCopy = pCopy;
-                    m_size = cbSize;
-                    ::InterlockedIncrementNoFence(m_pCopy);
-                }
-            }
-        };
-
-        inline shared_buffer make_shared_buffer_nothrow(_In_reads_bytes_opt_(countBytes) void *pData, size_t countBytes) WI_NOEXCEPT
-        {
-            shared_buffer buffer;
-            buffer.create(pData, countBytes);
-            return buffer;
-        }
-
-        inline shared_buffer make_shared_buffer_nothrow(size_t countBytes) WI_NOEXCEPT
-        {
-            shared_buffer buffer;
-            buffer.create(countBytes);
-            return buffer;
-        }
-
-        // A small mimic of the STL shared_ptr class, but unlike shared_ptr, a pointer is not attached to the class, but is
-        // always simply contained within (it cannot be attached or detached).
-
-        template <typename object_t>
-        class shared_object
-        {
-        public:
-            shared_object() WI_NOEXCEPT : m_pCopy(nullptr)
-            {
-            }
-
-            shared_object(shared_object const &other) WI_NOEXCEPT :
-                m_pCopy(other.m_pCopy)
-            {
-                    if (m_pCopy != nullptr)
-                    {
-                        ::InterlockedIncrementNoFence(&m_pCopy->m_refCount);
-                    }
-                }
-
-            shared_object(shared_object &&other) WI_NOEXCEPT :
-            m_pCopy(other.m_pCopy)
-            {
-                other.m_pCopy = nullptr;
-            }
-
-            ~shared_object() WI_NOEXCEPT
-            {
-                reset();
-            }
-
-            shared_object& operator=(shared_object const &other) WI_NOEXCEPT
-            {
-                if (this != wistd::addressof(other))
-                {
-                    reset();
-                    m_pCopy = other.m_pCopy;
-                    if (m_pCopy != nullptr)
-                    {
-                        ::InterlockedIncrementNoFence(&m_pCopy->m_refCount);
-                    }
-                }
-                return *this;
-            }
-
-            shared_object& operator=(shared_object &&other) WI_NOEXCEPT
-            {
-                if (this != wistd::addressof(other))
-                {
-                    reset();
-                    m_pCopy = other.m_pCopy;
-                    other.m_pCopy = nullptr;
-                }
-                return *this;
-            }
-
-            void reset() WI_NOEXCEPT
-            {
-                if (m_pCopy != nullptr)
-                {
-                    if (0 == ::InterlockedDecrementRelease(&m_pCopy->m_refCount))
-                    {
-                        delete m_pCopy;
-                    }
-                    m_pCopy = nullptr;
-                }
-            }
-
-            bool create()
-            {
-                RefAndObject *pObject = new(std::nothrow) RefAndObject();
-                if (pObject == nullptr)
-                {
-                    return false;
-                }
-                reset();
-                m_pCopy = pObject;
-                return true;
-            }
-
-            template <typename param_t>
-            bool create(param_t &&param1)
-            {
-                RefAndObject *pObject = new(std::nothrow) RefAndObject(wistd::forward<param_t>(param1));
-                if (pObject == nullptr)
-                {
-                    return false;
-                }
-                reset();
-                m_pCopy = pObject;
-                return true;
-            }
-
-            WI_NODISCARD object_t* get() const WI_NOEXCEPT
-            {
-                return (m_pCopy == nullptr) ? nullptr : &m_pCopy->m_object;
-            }
-
-            WI_NODISCARD explicit operator bool() const WI_NOEXCEPT
-            {
-                return (m_pCopy != nullptr);
-            }
-
-            WI_NODISCARD bool unique() const WI_NOEXCEPT
-            {
-                return ((m_pCopy != nullptr) && (m_pCopy->m_refCount == 1));
-            }
-
-            WI_NODISCARD object_t* operator->() const WI_NOEXCEPT
-            {
-                return get();
-            }
-
-        private:
-            struct RefAndObject
-            {
-                long m_refCount;
-                object_t m_object;
-
-                RefAndObject() :
-                    m_refCount(1),
-                    m_object()
-                {
-                }
-
-                template <typename param_t>
-                RefAndObject(param_t &&param1) :
-                    m_refCount(1),
-                    m_object(wistd::forward<param_t>(param1))
-                {
-                }
-            };
-
-            RefAndObject *m_pCopy;
-        };
-
-        // The following functions are basically the same, but are kept separated to:
-        // 1) Provide a unique count and last error code per-type
-        // 2) Avoid merging the types to allow easy debugging (breakpoints, conditional breakpoints based
-        //      upon count of errors from a particular type, etc)
-__WI_PUSH_WARNINGS
-#if __clang_major__ >= 13
-__WI_CLANG_DISABLE_WARNING(-Wunused-but-set-variable) // s_hrErrorLast used for debugging. We intentionally only assign to it
-#endif
-        __declspec(noinline) inline int RecordException(HRESULT hr) WI_NOEXCEPT
-        {
-            static HRESULT volatile s_hrErrorLast = S_OK;
-            static long volatile s_cErrorCount = 0;
-            s_hrErrorLast = hr;
-            return ::InterlockedIncrementNoFence(&s_cErrorCount);
-        }
-
-        __declspec(noinline) inline int RecordReturn(HRESULT hr) WI_NOEXCEPT
-        {
-            static HRESULT volatile s_hrErrorLast = S_OK;
-            static long volatile s_cErrorCount = 0;
-            s_hrErrorLast = hr;
-            return ::InterlockedIncrementNoFence(&s_cErrorCount);
-        }
-
-        __declspec(noinline) inline int RecordLog(HRESULT hr) WI_NOEXCEPT
-        {
-            static HRESULT volatile s_hrErrorLast = S_OK;
-            static long volatile s_cErrorCount = 0;
-            s_hrErrorLast = hr;
-            return ::InterlockedIncrementNoFence(&s_cErrorCount);
-        }
-
-        __declspec(noinline) inline int RecordFailFast(HRESULT hr) WI_NOEXCEPT
-        {
-            static HRESULT volatile s_hrErrorLast = S_OK;
-            s_hrErrorLast = hr;
-            return 1;
-        }
-__WI_POP_WARNINGS
-
-        inline RESULT_NORETURN void __stdcall WilRaiseFailFastException(_In_ PEXCEPTION_RECORD er, _In_opt_ PCONTEXT cr, _In_ DWORD flags)
-        {
-            // if we managed to load the pointer either through WilDynamicRaiseFailFastException (PARTITION_DESKTOP etc.)
-            // or via direct linkage (e.g. UWP apps), then use it.
-            if (g_pfnRaiseFailFastException)
-            {
-                g_pfnRaiseFailFastException(er, cr, flags);
-            }
-            // if not, as a best effort, we are just going to call the intrinsic.
-            __fastfail(FAST_FAIL_FATAL_APP_EXIT);
-        }
-
-#if WINAPI_FAMILY_PARTITION(WINAPI_PARTITION_DESKTOP | WINAPI_PARTITION_SYSTEM)
-        inline bool __stdcall GetModuleInformation(_In_opt_ void* address, _Out_opt_ unsigned int* addressOffset, _Out_writes_bytes_opt_(size) char* name, size_t size) WI_NOEXCEPT
-        {
-            HMODULE hModule = nullptr;
-            if (address && !GetModuleHandleExW(GET_MODULE_HANDLE_EX_FLAG_FROM_ADDRESS | GET_MODULE_HANDLE_EX_FLAG_UNCHANGED_REFCOUNT, reinterpret_cast<PCWSTR>(address), &hModule))
-            {
-                assign_to_opt_param(addressOffset, 0U);
-                return false;
-            }
-            if (addressOffset)
-            {
-                *addressOffset = address ? static_cast<unsigned int>(static_cast<unsigned char*>(address) - reinterpret_cast<unsigned char *>(hModule)) : 0;
-            }
-            if (name)
-            {
-                char modulePath[MAX_PATH];
-                if (!GetModuleFileNameA(hModule, modulePath, ARRAYSIZE(modulePath)))
-                {
-                    return false;
-                }
-
-                PCSTR start = modulePath + strlen(modulePath);
-                while ((start > modulePath) && (*(start - 1) != '\\'))
-                {
-                    start--;
-                }
-                StringCchCopyA(name, size, start);
-            }
-            return true;
-        }
-
-        inline PCSTR __stdcall GetCurrentModuleName() WI_NOEXCEPT
-        {
-            static char s_szModule[64] = {};
-            static volatile bool s_fModuleValid = false;
-            if (!s_fModuleValid)    // Races are acceptable
-            {
-                GetModuleInformation(reinterpret_cast<void*>(&RecordFailFast), nullptr, s_szModule, ARRAYSIZE(s_szModule));
-                s_fModuleValid = true;
-            }
-            return s_szModule;
-        }
-
-        inline void __stdcall DebugBreak() WI_NOEXCEPT
-        {
-            ::DebugBreak();
-        }
-
-        inline void __stdcall WilDynamicLoadRaiseFailFastException(_In_ PEXCEPTION_RECORD er, _In_ PCONTEXT cr, _In_ DWORD flags)
-        {
-            auto k32handle = GetModuleHandleW(L"kernelbase.dll");
-            _Analysis_assume_(k32handle != nullptr);
-            auto pfnRaiseFailFastException = reinterpret_cast<decltype(WilDynamicLoadRaiseFailFastException)*>(GetProcAddress(k32handle, "RaiseFailFastException"));
-            if (pfnRaiseFailFastException)
-            {
-                pfnRaiseFailFastException(er, cr, flags);
-            }
-        }
-#endif  // WINAPI_FAMILY_PARTITION(WINAPI_PARTITION_DESKTOP | WINAPI_PARTITION_SYSTEM)
-
-        inline bool __stdcall GetModuleInformationFromAddress(_In_opt_ void* address, _Out_opt_ unsigned int* addressOffset, _Out_writes_bytes_opt_(size) char* buffer, size_t size) WI_NOEXCEPT
-        {
-            if (size > 0)
-            {
-                assign_to_opt_param(buffer, '\0');
-            }
-            if (addressOffset)
-            {
-                *addressOffset = 0;
-            }
-            if (g_pfnGetModuleInformation)
-            {
-                return g_pfnGetModuleInformation(address, addressOffset, buffer, size);
-            }
-            return false;
-        }
-
-        __declspec(noinline) inline HRESULT NtStatusToHr(NTSTATUS status) WI_NOEXCEPT
-        {
-            // The following conversions are the only known incorrect mappings in RtlNtStatusToDosErrorNoTeb
-            if (SUCCEEDED_NTSTATUS(status))
-            {
-                // All successful status codes have only one hresult equivalent, S_OK
-                return S_OK;
-            }
-            if (status == static_cast<NTSTATUS>(STATUS_NO_MEMORY))
-            {
-                // RtlNtStatusToDosErrorNoTeb maps STATUS_NO_MEMORY to the less popular of two Win32 no memory error codes resulting in an unexpected mapping
-                return E_OUTOFMEMORY;
-            }
-
-            if (g_pfnRtlNtStatusToDosErrorNoTeb != nullptr)
-            {
-                DWORD err = g_pfnRtlNtStatusToDosErrorNoTeb(status);
-
-                // ERROR_MR_MID_NOT_FOUND indicates a bug in the originator of the error (failure to add a mapping to the Win32 error codes).
-                // There are known instances of this bug which are unlikely to be fixed soon, and it's always possible that additional instances
-                // could be added in the future. In these cases, it's better to use HRESULT_FROM_NT rather than returning a meaningless error.
-                if ((err != 0) && (err != ERROR_MR_MID_NOT_FOUND))
-                {
-                    return __HRESULT_FROM_WIN32(err);
-                }
-            }
-
-            return HRESULT_FROM_NT(status);
-        }
-
-        __declspec(noinline) inline NTSTATUS HrToNtStatus(HRESULT hr) WI_NOEXCEPT
-        {
-            // Constants taken from ntstatus.h
-            static constexpr NTSTATUS WIL_STATUS_INVALID_PARAMETER = 0xC000000D;
-            static constexpr NTSTATUS WIL_STATUS_INTERNAL_ERROR = 0xC00000E5;
-            static constexpr NTSTATUS WIL_STATUS_INTEGER_OVERFLOW = 0xC0000095;
-            static constexpr NTSTATUS WIL_STATUS_OBJECT_PATH_NOT_FOUND = 0xC000003A;
-            static constexpr NTSTATUS WIL_STATUS_OBJECT_NAME_NOT_FOUND = 0xC0000034;
-            static constexpr NTSTATUS WIL_STATUS_NOT_IMPLEMENTED = 0xC0000002;
-            static constexpr NTSTATUS WIL_STATUS_BUFFER_OVERFLOW = 0x80000005;
-            static constexpr NTSTATUS WIL_STATUS_IMPLEMENTATION_LIMIT = 0xC000042B;
-            static constexpr NTSTATUS WIL_STATUS_NO_MORE_MATCHES = 0xC0000273;
-            static constexpr NTSTATUS WIL_STATUS_ILLEGAL_CHARACTER = 0xC0000161;
-            static constexpr NTSTATUS WIL_STATUS_UNDEFINED_CHARACTER = 0xC0000163;
-            static constexpr NTSTATUS WIL_STATUS_BUFFER_TOO_SMALL = 0xC0000023;
-            static constexpr NTSTATUS WIL_STATUS_DISK_FULL = 0xC000007F;
-            static constexpr NTSTATUS WIL_STATUS_OBJECT_NAME_INVALID = 0xC0000033;
-            static constexpr NTSTATUS WIL_STATUS_DLL_NOT_FOUND = 0xC0000135;
-            static constexpr NTSTATUS WIL_STATUS_REVISION_MISMATCH = 0xC0000059;
-            static constexpr NTSTATUS WIL_STATUS_XML_PARSE_ERROR = 0xC000A083;
-            static constexpr HRESULT WIL_E_FAIL = 0x80004005;
-
-            NTSTATUS status = STATUS_SUCCESS;
-
-            switch (hr)
-            {
-            case S_OK:
-                status = STATUS_SUCCESS;
-                break;
-            case E_INVALIDARG:
-                status = WIL_STATUS_INVALID_PARAMETER;
-                break;
-            case __HRESULT_FROM_WIN32(ERROR_INTERNAL_ERROR):
-                status = WIL_STATUS_INTERNAL_ERROR;
-                break;
-            case E_OUTOFMEMORY:
-                status = STATUS_NO_MEMORY;
-                break;
-            case __HRESULT_FROM_WIN32(ERROR_ARITHMETIC_OVERFLOW):
-                status = WIL_STATUS_INTEGER_OVERFLOW;
-                break;
-            case __HRESULT_FROM_WIN32(ERROR_PATH_NOT_FOUND):
-                status = WIL_STATUS_OBJECT_PATH_NOT_FOUND;
-                break;
-            case __HRESULT_FROM_WIN32(ERROR_FILE_NOT_FOUND):
-                status = WIL_STATUS_OBJECT_NAME_NOT_FOUND;
-                break;
-            case __HRESULT_FROM_WIN32(ERROR_INVALID_FUNCTION):
-                status = WIL_STATUS_NOT_IMPLEMENTED;
-                break;
-            case __HRESULT_FROM_WIN32(ERROR_MORE_DATA):
-                status = WIL_STATUS_BUFFER_OVERFLOW;
-                break;
-            case __HRESULT_FROM_WIN32(ERROR_IMPLEMENTATION_LIMIT):
-                status = WIL_STATUS_IMPLEMENTATION_LIMIT;
-                break;
-            case __HRESULT_FROM_WIN32(ERROR_NO_MORE_MATCHES):
-                status = WIL_STATUS_NO_MORE_MATCHES;
-                break;
-            case __HRESULT_FROM_WIN32(ERROR_ILLEGAL_CHARACTER):
-                status = WIL_STATUS_ILLEGAL_CHARACTER;
-                break;
-            case __HRESULT_FROM_WIN32(ERROR_UNDEFINED_CHARACTER):
-                status = WIL_STATUS_UNDEFINED_CHARACTER;
-                break;
-            case __HRESULT_FROM_WIN32(ERROR_INSUFFICIENT_BUFFER):
-                status = WIL_STATUS_BUFFER_TOO_SMALL;
-                break;
-            case __HRESULT_FROM_WIN32(ERROR_DISK_FULL):
-                status = WIL_STATUS_DISK_FULL;
-                break;
-            case __HRESULT_FROM_WIN32(ERROR_INVALID_NAME):
-                status = WIL_STATUS_OBJECT_NAME_INVALID;
-                break;
-            case __HRESULT_FROM_WIN32(ERROR_MOD_NOT_FOUND):
-                status = WIL_STATUS_DLL_NOT_FOUND;
-                break;
-            case __HRESULT_FROM_WIN32(ERROR_OLD_WIN_VERSION):
-                status = WIL_STATUS_REVISION_MISMATCH;
-                break;
-            case WIL_E_FAIL:
-                status = STATUS_UNSUCCESSFUL;
-                break;
-            case __HRESULT_FROM_WIN32(ERROR_XML_PARSE_ERROR):
-                status = WIL_STATUS_XML_PARSE_ERROR;
-                break;
-            case __HRESULT_FROM_WIN32(ERROR_UNHANDLED_EXCEPTION):
-                status = STATUS_NONCONTINUABLE_EXCEPTION;
-                break;
-            default:
-                if ((hr & FACILITY_NT_BIT) != 0)
-                {
-                    status = (hr & ~FACILITY_NT_BIT);
-                }
-                else if (HRESULT_FACILITY(hr) == FACILITY_WIN32)
-                {
-                    status = __NTSTATUS_FROM_WIN32(HRESULT_CODE(hr));
-                }
-                else if (HRESULT_FACILITY(hr) == FACILITY_SSPI)
-                {
-                    status = ((NTSTATUS)(hr) <= 0 ? ((NTSTATUS)(hr)) : ((NTSTATUS)(((hr) & 0x0000FFFF) | (FACILITY_SSPI << 16) | ERROR_SEVERITY_ERROR)));
-                }
-                else
-                {
-                    status = WIL_STATUS_INTERNAL_ERROR;
-                }
-                break;
-            }
-            return status;
-        }
-
-        // The following set of functions all differ only based upon number of arguments.  They are unified in their handling
-        // of data from each of the various error-handling types (fast fail, exceptions, etc.).
-        _Post_equals_last_error_
-        inline DWORD GetLastErrorFail(__R_FN_PARAMS_FULL) WI_NOEXCEPT
-        {
-            __R_FN_UNREFERENCED;
-            auto err = ::GetLastError();
-            if (SUCCEEDED_WIN32(err))
-            {
-                // This function should only be called when GetLastError() is set to a FAILURE.
-                // If you hit this assert (or are reviewing this failure telemetry), then there are one of three issues:
-                //  1) Your code is using a macro (such as RETURN_IF_WIN32_BOOL_FALSE()) on a function that does not actually
-                //      set the last error (consult MSDN).
-                //  2) Your macro check against the error is not immediately after the API call.  Pushing it later can result
-                //      in another API call between the previous one and the check resetting the last error.
-                //  3) The API you're calling has a bug in it and does not accurately set the last error (there are a few
-                //      examples here, such as SendMessageTimeout() that don't accurately set the last error).  For these,
-                //      please send mail to 'wildisc' when found and work-around with win32errorhelpers.
-
-                WI_USAGE_ERROR_FORWARD("CALLER BUG: Macro usage error detected.  GetLastError() does not have an error.");
-                return ERROR_ASSERTION_FAILURE;
-            }
-            return err;
-        }
-
-<<<<<<< HEAD
-        inline __declspec(noinline) DWORD GetLastErrorFail() WI_NOEXCEPT 
-=======
-        inline __declspec(noinline) DWORD GetLastErrorFail() WI_NOEXCEPT
->>>>>>> 70155eb4
-        {
-            __R_FN_LOCALS_FULL_RA;
-            return GetLastErrorFail(__R_FN_CALL_FULL);
-        }
-
-        _Translates_last_error_to_HRESULT_
-        inline HRESULT GetLastErrorFailHr(__R_FN_PARAMS_FULL) WI_NOEXCEPT
-        {
-            return HRESULT_FROM_WIN32(GetLastErrorFail(__R_FN_CALL_FULL));
-        }
-
-        _Translates_last_error_to_HRESULT_
-        inline __declspec(noinline) HRESULT GetLastErrorFailHr() WI_NOEXCEPT
-        {
-            __R_FN_LOCALS_FULL_RA;
-            return GetLastErrorFailHr(__R_FN_CALL_FULL);
-        }
-
-        inline void PrintLoggingMessage(_Out_writes_(cchDest) _Post_z_ PWSTR pszDest, _Pre_satisfies_(cchDest > 0) size_t cchDest, _In_opt_ _Printf_format_string_ PCSTR formatString, _In_opt_ va_list argList) WI_NOEXCEPT
-        {
-            if (formatString == nullptr)
-            {
-                pszDest[0] = L'\0';
-            }
-            else if (argList == nullptr)
-            {
-                StringCchPrintfW(pszDest, cchDest, L"%hs", formatString);
-            }
-            else
-            {
-                wchar_t szFormatWide[2048];
-                StringCchPrintfW(szFormatWide, ARRAYSIZE(szFormatWide), L"%hs", formatString);
-                StringCchVPrintfW(pszDest, cchDest, szFormatWide, argList);
-            }
-        }
-
-#pragma warning(push)
-#pragma warning(disable:__WARNING_RETURNING_BAD_RESULT)
-        // NOTE: The following two functions are unfortunate copies of strsafe.h functions that have been copied to reduce the friction associated with using
-        // Result.h and ResultException.h in a build that does not have WINAPI_PARTITION_DESKTOP defined (where these are conditionally enabled).
-
-        static STRSAFEAPI WilStringLengthWorkerA(_In_reads_or_z_(cchMax) STRSAFE_PCNZCH psz, _In_ _In_range_(<= , STRSAFE_MAX_CCH) size_t cchMax, _Out_opt_ _Deref_out_range_(< , cchMax) _Deref_out_range_(<= , _String_length_(psz)) size_t* pcchLength)
-        {
-            HRESULT hr = S_OK;
-            size_t cchOriginalMax = cchMax;
-            while (cchMax && (*psz != '\0'))
-            {
-                psz++;
-                cchMax--;
-            }
-            if (cchMax == 0)
-            {
-                // the string is longer than cchMax
-                hr = STRSAFE_E_INVALID_PARAMETER;
-            }
-            if (pcchLength)
-            {
-                if (SUCCEEDED(hr))
-                {
-                    *pcchLength = cchOriginalMax - cchMax;
-                }
-                else
-                {
-                    *pcchLength = 0;
-                }
-            }
-            return hr;
-        }
-
-        _Must_inspect_result_ STRSAFEAPI StringCchLengthA(_In_reads_or_z_(cchMax) STRSAFE_PCNZCH psz, _In_ _In_range_(1, STRSAFE_MAX_CCH) size_t cchMax, _Out_opt_ _Deref_out_range_(<, cchMax) _Deref_out_range_(<= , _String_length_(psz)) size_t* pcchLength)
-        {
-            HRESULT hr;
-            if ((psz == nullptr) || (cchMax > STRSAFE_MAX_CCH))
-            {
-                hr = STRSAFE_E_INVALID_PARAMETER;
-            }
-            else
-            {
-                hr = WilStringLengthWorkerA(psz, cchMax, pcchLength);
-            }
-            if (FAILED(hr) && pcchLength)
-            {
-                *pcchLength = 0;
-            }
-            return hr;
-        }
-#pragma warning(pop)
-
-        _Post_satisfies_(cchDest > 0 && cchDest <= cchMax) static STRSAFEAPI WilStringValidateDestA(_In_reads_opt_(cchDest) STRSAFE_PCNZCH /*pszDest*/, _In_ size_t cchDest, _In_ const size_t cchMax)
-        {
-            HRESULT hr = S_OK;
-            if ((cchDest == 0) || (cchDest > cchMax))
-            {
-                hr = STRSAFE_E_INVALID_PARAMETER;
-            }
-            return hr;
-        }
-
-        static STRSAFEAPI WilStringVPrintfWorkerA(_Out_writes_(cchDest) _Always_(_Post_z_) STRSAFE_LPSTR pszDest, _In_ _In_range_(1, STRSAFE_MAX_CCH) size_t cchDest, _Always_(_Out_opt_ _Deref_out_range_(<=, cchDest - 1)) size_t* pcchNewDestLength, _In_ _Printf_format_string_ STRSAFE_LPCSTR pszFormat, _In_ va_list argList)
-        {
-            HRESULT hr = S_OK;
-            int iRet;
-
-            // leave the last space for the null terminator
-            size_t cchMax = cchDest - 1;
-            size_t cchNewDestLength = 0;
-#undef STRSAFE_USE_SECURE_CRT
-#define STRSAFE_USE_SECURE_CRT 1
-        #if (STRSAFE_USE_SECURE_CRT == 1) && !defined(STRSAFE_LIB_IMPL)
-            iRet = _vsnprintf_s(pszDest, cchDest, cchMax, pszFormat, argList);
-        #else
-        #pragma warning(push)
-        #pragma warning(disable: __WARNING_BANNED_API_USAGE)// "STRSAFE not included"
-            iRet = _vsnprintf(pszDest, cchMax, pszFormat, argList);
-        #pragma warning(pop)
-        #endif
-            // ASSERT((iRet < 0) || (((size_t)iRet) <= cchMax));
-
-            if ((iRet < 0) || (((size_t)iRet) > cchMax))
-            {
-                // need to null terminate the string
-                pszDest += cchMax;
-                *pszDest = '\0';
-
-                cchNewDestLength = cchMax;
-
-                // we have truncated pszDest
-                hr = STRSAFE_E_INSUFFICIENT_BUFFER;
-            }
-            else if (((size_t)iRet) == cchMax)
-            {
-                // need to null terminate the string
-                pszDest += cchMax;
-                *pszDest = '\0';
-
-                cchNewDestLength = cchMax;
-            }
-            else
-            {
-                cchNewDestLength = (size_t)iRet;
-            }
-
-            if (pcchNewDestLength)
-            {
-                *pcchNewDestLength = cchNewDestLength;
-            }
-
-            return hr;
-        }
-
-        __inline HRESULT StringCchPrintfA( _Out_writes_(cchDest) _Always_(_Post_z_) STRSAFE_LPSTR pszDest, _In_ size_t cchDest, _In_ _Printf_format_string_ STRSAFE_LPCSTR pszFormat, ...)
-        {
-            HRESULT hr;
-            hr = wil::details::WilStringValidateDestA(pszDest, cchDest, STRSAFE_MAX_CCH);
-            if (SUCCEEDED(hr))
-            {
-                va_list argList;
-                va_start(argList, pszFormat);
-                hr = wil::details::WilStringVPrintfWorkerA(pszDest, cchDest, nullptr, pszFormat, argList);
-                va_end(argList);
-            }
-            else if (cchDest > 0)
-            {
-                *pszDest = '\0';
-            }
-            return hr;
-        }
-
-        _Ret_range_(sizeof(char), (psz == nullptr) ? sizeof(char) : (_String_length_(psz) + sizeof(char)))
-        inline size_t ResultStringSize(_In_opt_ PCSTR psz)
-            { return (psz == nullptr) ? sizeof(char) : (strlen(psz) + sizeof(char)); }
-
-        _Ret_range_(sizeof(wchar_t), (psz == nullptr) ? sizeof(wchar_t) : ((_String_length_(psz) + 1) * sizeof(wchar_t)))
-        inline size_t ResultStringSize(_In_opt_ PCWSTR psz)
-            { return (psz == nullptr) ? sizeof(wchar_t) : (wcslen(psz) + 1) * sizeof(wchar_t); }
-
-        template<typename TString>
-        _Ret_range_(pStart, pEnd) inline unsigned char* WriteResultString(
-            _Pre_satisfies_(pStart <= pEnd)
-            _When_((pStart == pEnd) || (pszString == nullptr) || (pszString[0] == 0), _In_opt_)
-            _When_((pStart != pEnd) && (pszString != nullptr) && (pszString[0] != 0), _Out_writes_bytes_opt_(_String_length_(pszString) * sizeof(pszString[0])))
-            unsigned char* pStart, _Pre_satisfies_(pEnd >= pStart) unsigned char* pEnd, _In_opt_z_ TString pszString, _Outptr_result_maybenull_z_ TString* ppszBufferString)
-        {
-            // No space? Null string? Do nothing.
-            if ((pStart == pEnd) || !pszString || !*pszString)
-            {
-                assign_null_to_opt_param(ppszBufferString);
-                return pStart;
-            }
-
-            // Treats the range pStart--pEnd as a memory buffer into which pszString is copied. A pointer to
-            // the start of the copied string is placed into ppszStringBuffer. If the buffer isn't big enough,
-            // do nothing, and tell the caller nothing was written.
-            size_t const stringSize = ResultStringSize(pszString);
-            size_t const bufferSize = pEnd - pStart;
-            if (bufferSize < stringSize)
-            {
-                assign_null_to_opt_param(ppszBufferString);
-                return pStart;
-            }
-
-            memcpy_s(pStart, bufferSize, pszString, stringSize);
-            assign_to_opt_param(ppszBufferString, reinterpret_cast<TString>(pStart));
-            return pStart + stringSize;
-        }
-
-        _Ret_range_(0, (cchMax > 0) ? cchMax - 1 : 0) inline size_t UntrustedStringLength(_In_ PCSTR psz, _In_ size_t cchMax)    { size_t cbLength; return SUCCEEDED(wil::details::StringCchLengthA(psz, cchMax, &cbLength)) ? cbLength : 0; }
-        _Ret_range_(0, (cchMax > 0) ? cchMax - 1 : 0) inline size_t UntrustedStringLength(_In_ PCWSTR psz, _In_ size_t cchMax)   { size_t cbLength; return SUCCEEDED(::StringCchLengthW(psz, cchMax, &cbLength)) ? cbLength : 0; }
-
-        template<typename TString>
-        _Ret_range_(pStart, pEnd) inline unsigned char *GetResultString(_In_reads_to_ptr_opt_(pEnd) unsigned char *pStart, _Pre_satisfies_(pEnd >= pStart) unsigned char *pEnd, _Out_ TString *ppszBufferString)
-        {
-            size_t cchLen = UntrustedStringLength(reinterpret_cast<TString>(pStart), (pEnd - pStart) / sizeof((*ppszBufferString)[0]));
-            *ppszBufferString = (cchLen > 0) ? reinterpret_cast<TString>(pStart) : nullptr;
-            auto pReturn = (wistd::min)(pEnd, pStart + ((cchLen + 1) * sizeof((*ppszBufferString)[0])));
-            __analysis_assume((pReturn >= pStart) && (pReturn <= pEnd));
-            return pReturn;
-        }
-    } // details namespace
-    /// @endcond
-
-    //*****************************************************************************
-    // WIL result handling initializers
-    //
-    // Generally, callers do not need to manually initialize WIL. This header creates
-    // the appropriate .CRT init section pieces through global objects to ensure that
-    // WilInitialize... is called before DllMain or main().
-    //
-    // Certain binaries do not link with the CRT or do not support .CRT-section based
-    // initializers. Those binaries must link only with other static libraries that
-    // also set RESULT_SUPPRESS_STATIC_INITIALIZERS to ensure no .CRT inits are left,
-    // and they should call one of the WilInitialize_ResultMacros_??? methods during
-    // their initialization phase.  Skipping this initialization path is OK as well,
-    // but results in a slightly degraded experience with result reporting.
-    //
-    // Calling WilInitialize_ResultMacros_DesktopOrSystem_SuppressPrivateApiUse provides:
-    // - The name of the current module in wil::FailureInfo::pszModule
-    // - The name of the returning-to module during wil\staging.h failures
-    //*****************************************************************************
-
-#if WINAPI_FAMILY_PARTITION(WINAPI_PARTITION_DESKTOP | WINAPI_PARTITION_SYSTEM)
-    //! Call this method to initialize WIL manually in a module where RESULT_SUPPRESS_STATIC_INITIALIZERS is required. WIL will
-    //! only use publicly documented APIs.
-    inline void WilInitialize_ResultMacros_DesktopOrSystem_SuppressPrivateApiUse()
-    {
-        details::g_pfnGetModuleName        = details::GetCurrentModuleName;
-        details::g_pfnGetModuleInformation = details::GetModuleInformation;
-        details::g_pfnDebugBreak           = details::DebugBreak;
-        details::g_pfnRaiseFailFastException = wil::details::WilDynamicLoadRaiseFailFastException;
-    }
-
-    /// @cond
-    namespace details
-    {
-#ifndef RESULT_SUPPRESS_STATIC_INITIALIZERS
-#if !defined(BUILD_WINDOWS) || defined(WIL_SUPPRESS_PRIVATE_API_USE)
-        WI_HEADER_INITITALIZATION_FUNCTION(WilInitialize_ResultMacros_DesktopOrSystem_SuppressPrivateApiUse, []
-        {
-            ::wil::WilInitialize_ResultMacros_DesktopOrSystem_SuppressPrivateApiUse();
-            return 1;
-        });
-#endif
-#endif
-    }
-    /// @endcond
-#else // !WINAPI_PARTITION_DESKTOP, !WINAPI_PARTITION_SYSTEM, explicitly assume these modules can direct link
-    namespace details
-    {
-        WI_HEADER_INITITALIZATION_FUNCTION(WilInitialize_ResultMacros_AppOnly, []
-        {
-            g_pfnRaiseFailFastException = ::RaiseFailFastException;
-            return 1;
-        });
-    }
-#endif // WINAPI_FAMILY_PARTITION(WINAPI_PARTITION_DESKTOP | WINAPI_PARTITION_SYSTEM)
-
-    //*****************************************************************************
-    // Public Error Handling Helpers
-    //*****************************************************************************
-
-    //! Call this method to determine if process shutdown is in progress (allows avoiding work during dll unload).
-    inline bool ProcessShutdownInProgress()
-    {
-        return (details::g_processShutdownInProgress || (details::g_pfnDllShutdownInProgress ? details::g_pfnDllShutdownInProgress() : false));
-    }
-
-    /** Use this object to wrap an object that wants to prevent its destructor from being run when the process is shutting down,
-    but the hosting DLL doesn't support CRT initializers (such as kernelbase.dll).  The hosting DLL is responsible for calling
-    Construct() and Destroy() to manually run the constructor and destructor during DLL load & unload.
-    Upon process shutdown a method (ProcessShutdown()) is called that must be implemented on the object, otherwise the destructor is
-    called as is typical. */
-    template<class T>
-    class manually_managed_shutdown_aware_object
-    {
-    public:
-        manually_managed_shutdown_aware_object() = default;
-        manually_managed_shutdown_aware_object(manually_managed_shutdown_aware_object const&) = delete;
-        void operator=(manually_managed_shutdown_aware_object const&) = delete;
-
-        void construct()
-        {
-            void* var = &m_raw;
-            ::new(var) T();
-        }
-
-        void destroy()
-        {
-            if (ProcessShutdownInProgress())
-            {
-                get().ProcessShutdown();
-            }
-            else
-            {
-                (&get())->~T();
-            }
-        }
-
-        //! Retrieves a reference to the contained object
-        T& get() WI_NOEXCEPT
-        {
-            return *reinterpret_cast<T*>(&m_raw);
-        }
-
-    private:
-        alignas(T) unsigned char m_raw[sizeof(T)];
-    };
-
-    /** Use this object to wrap an object that wants to prevent its destructor from being run when the process is shutting down.
-    Upon process shutdown a method (ProcessShutdown()) is called that must be implemented on the object, otherwise the destructor is
-    called as is typical. */
-    template<class T>
-    class shutdown_aware_object
-    {
-    public:
-        shutdown_aware_object()
-        {
-            m_object.construct();
-        }
-
-        ~shutdown_aware_object()
-        {
-            m_object.destroy();
-        }
-
-        shutdown_aware_object(shutdown_aware_object const&) = delete;
-        void operator=(shutdown_aware_object const&) = delete;
-
-        //! Retrieves a reference to the contained object
-        T& get() WI_NOEXCEPT
-        {
-            return m_object.get();
-        }
-
-    private:
-        manually_managed_shutdown_aware_object<T> m_object;
-    };
-
-    /** Use this object to wrap an object that wants to prevent its destructor from being run when the process is shutting down. */
-    template<class T>
-    class object_without_destructor_on_shutdown
-    {
-    public:
-        object_without_destructor_on_shutdown()
-        {
-            void* var = &m_raw;
-            ::new(var) T();
-        }
-
-        ~object_without_destructor_on_shutdown()
-        {
-            if (!ProcessShutdownInProgress())
-            {
-                get().~T();
-            }
-        }
-
-        object_without_destructor_on_shutdown(object_without_destructor_on_shutdown const&) = delete;
-        void operator=(object_without_destructor_on_shutdown const&) = delete;
-
-        //! Retrieves a reference to the contained object
-        T& get() WI_NOEXCEPT
-        {
-            return *reinterpret_cast<T*>(&m_raw);
-        }
-
-    private:
-        alignas(T) unsigned char m_raw[sizeof(T)]{};
-    };
-
-    /** Forward your DLLMain to this function so that WIL can have visibility into whether a DLL unload is because
-    of termination or normal unload.  Note that when g_pfnDllShutdownInProgress is set, WIL attempts to make this
-    determination on its own without this callback.  Suppressing private APIs requires use of this. */
-    inline void DLLMain(HINSTANCE, DWORD reason, _In_opt_ LPVOID reserved)
-    {
-        if (!details::g_processShutdownInProgress)
-        {
-            if ((reason == DLL_PROCESS_DETACH) && (reserved != nullptr))
-            {
-                details::g_processShutdownInProgress = true;
-            }
-        }
-    }
-
-    // [optionally] Plug in fallback telemetry reporting
-    // Normally, the callback is owned by including ResultLogging.h in the including module.  Alternatively a module
-    // could re-route fallback telemetry to any ONE specific provider by calling this method.
-    inline void SetResultTelemetryFallback(_In_opt_ decltype(details::g_pfnTelemetryCallback) callbackFunction)
-    {
-        // Only ONE telemetry provider can own the fallback telemetry callback.
-        __FAIL_FAST_IMMEDIATE_ASSERT__((details::g_pfnTelemetryCallback == nullptr) || (callbackFunction == nullptr) || (details::g_pfnTelemetryCallback == callbackFunction));
-        details::g_pfnTelemetryCallback = callbackFunction;
-    }
-
-    // [optionally] Plug in result logging (do not use for telemetry)
-    // This provides the ability for a module to hook all failures flowing through the system for inspection
-    // and/or logging.
-    inline void SetResultLoggingCallback(_In_opt_ decltype(details::g_pfnLoggingCallback) callbackFunction)
-    {
-        // Only ONE function can own the result logging callback
-        __FAIL_FAST_IMMEDIATE_ASSERT__((details::g_pfnLoggingCallback == nullptr) || (callbackFunction == nullptr) || (details::g_pfnLoggingCallback == callbackFunction));
-        details::g_pfnLoggingCallback = callbackFunction;
-    }
-
-    // [optionally] Plug in custom result messages
-    // There are some purposes that require translating the full information that is known about a failure
-    // into a message to be logged (either through the console for debugging OR as the message attached
-    // to a Platform::Exception^).  This callback allows a module to format the string itself away from the
-    // default.
-    inline void SetResultMessageCallback(_In_opt_ decltype(wil::g_pfnResultLoggingCallback) callbackFunction)
-    {
-        // Only ONE function can own the result message callback
-        __FAIL_FAST_IMMEDIATE_ASSERT__((g_pfnResultLoggingCallback == nullptr) || (callbackFunction == nullptr) || (g_pfnResultLoggingCallback == callbackFunction));
-        details::g_resultMessageCallbackSet = true;
-        g_pfnResultLoggingCallback = callbackFunction;
-    }
-
-    // [optionally] Plug in exception remapping
-    // A module can plug a callback in using this function to setup custom exception handling to allow any
-    // exception type to be converted into an HRESULT from exception barriers.
-    inline void SetResultFromCaughtExceptionCallback(_In_opt_ decltype(wil::g_pfnResultFromCaughtException) callbackFunction)
-    {
-        // Only ONE function can own the exception conversion
-        __FAIL_FAST_IMMEDIATE_ASSERT__((g_pfnResultFromCaughtException == nullptr) || (callbackFunction == nullptr) || (g_pfnResultFromCaughtException == callbackFunction));
-        g_pfnResultFromCaughtException = callbackFunction;
-    }
-
-    // [optionally] Plug in exception remapping
-    // This provides the ability for a module to call RoOriginateError in case of a failure.
-    // Normally, the callback is owned by including result_originate.h in the including module.  Alternatively a module
-    // could re-route error origination callback to its own implementation.
-    inline void SetOriginateErrorCallback(_In_opt_ decltype(details::g_pfnOriginateCallback) callbackFunction)
-    {
-        // Only ONE function can own the error origination callback
-        __FAIL_FAST_IMMEDIATE_ASSERT__((details::g_pfnOriginateCallback == nullptr) || (callbackFunction == nullptr) || (details::g_pfnOriginateCallback == callbackFunction));
-        details::g_pfnOriginateCallback = callbackFunction;
-    }
-
-    // [optionally] Plug in failfast callback
-    // This provides the ability for a module to call RoFailFastWithErrorContext in the failfast handler -if- there is stowed
-    // exception data available.  Normally, the callback is owned by including result_originate.h in the including module.
-    // Alternatively a module could re-route to its own implementation.
-    inline void SetFailfastWithContextCallback(_In_opt_ decltype(details::g_pfnFailfastWithContextCallback) callbackFunction)
-    {
-        // Only ONE function can own the failfast with context callback
-        __FAIL_FAST_IMMEDIATE_ASSERT__((details::g_pfnFailfastWithContextCallback == nullptr) || (callbackFunction == nullptr) || (details::g_pfnFailfastWithContextCallback == callbackFunction));
-        details::g_pfnFailfastWithContextCallback = callbackFunction;
-    }
-
-    // A RAII wrapper around the storage of a FailureInfo struct (which is normally meant to be consumed
-    // on the stack or from the caller).  The storage of FailureInfo needs to copy some data internally
-    // for lifetime purposes.
-
-    class StoredFailureInfo
-    {
-    public:
-        StoredFailureInfo() WI_NOEXCEPT
-        {
-            ::ZeroMemory(&m_failureInfo, sizeof(m_failureInfo));
-        }
-
-        StoredFailureInfo(FailureInfo const &other) WI_NOEXCEPT
-        {
-            SetFailureInfo(other);
-        }
-
-        WI_NODISCARD FailureInfo const& GetFailureInfo() const WI_NOEXCEPT
-        {
-            return m_failureInfo;
-        }
-
-        void SetFailureInfo(FailureInfo const &failure) WI_NOEXCEPT
-        {
-            m_failureInfo = failure;
-
-            size_t const cbNeed = details::ResultStringSize(failure.pszMessage) +
-                                  details::ResultStringSize(failure.pszCode) +
-                                  details::ResultStringSize(failure.pszFunction) +
-                                  details::ResultStringSize(failure.pszFile) +
-                                  details::ResultStringSize(failure.pszCallContext) +
-                                  details::ResultStringSize(failure.pszModule) +
-                                  details::ResultStringSize(failure.callContextCurrent.contextName) +
-                                  details::ResultStringSize(failure.callContextCurrent.contextMessage) +
-                                  details::ResultStringSize(failure.callContextOriginating.contextName) +
-                                  details::ResultStringSize(failure.callContextOriginating.contextMessage);
-
-            if (!m_spStrings.unique() || (m_spStrings.size() < cbNeed))
-            {
-                m_spStrings.reset();
-                m_spStrings.create(cbNeed);
-            }
-
-            size_t cbAlloc;
-            unsigned char *pBuffer = static_cast<unsigned char *>(m_spStrings.get(&cbAlloc));
-            unsigned char *pBufferEnd = (pBuffer != nullptr) ? pBuffer + cbAlloc : nullptr;
-
-            if (pBuffer)
-            {
-                pBuffer = details::WriteResultString(pBuffer, pBufferEnd, failure.pszMessage, &m_failureInfo.pszMessage);
-                pBuffer = details::WriteResultString(pBuffer, pBufferEnd, failure.pszCode, &m_failureInfo.pszCode);
-                pBuffer = details::WriteResultString(pBuffer, pBufferEnd, failure.pszFunction, &m_failureInfo.pszFunction);
-                pBuffer = details::WriteResultString(pBuffer, pBufferEnd, failure.pszFile, &m_failureInfo.pszFile);
-                pBuffer = details::WriteResultString(pBuffer, pBufferEnd, failure.pszCallContext, &m_failureInfo.pszCallContext);
-                pBuffer = details::WriteResultString(pBuffer, pBufferEnd, failure.pszModule, &m_failureInfo.pszModule);
-                pBuffer = details::WriteResultString(pBuffer, pBufferEnd, failure.callContextCurrent.contextName, &m_failureInfo.callContextCurrent.contextName);
-                pBuffer = details::WriteResultString(pBuffer, pBufferEnd, failure.callContextCurrent.contextMessage, &m_failureInfo.callContextCurrent.contextMessage);
-                pBuffer = details::WriteResultString(pBuffer, pBufferEnd, failure.callContextOriginating.contextName, &m_failureInfo.callContextOriginating.contextName);
-                pBuffer = details::WriteResultString(pBuffer, pBufferEnd, failure.callContextOriginating.contextMessage, &m_failureInfo.callContextOriginating.contextMessage);
-                ZeroMemory(pBuffer, pBufferEnd - pBuffer);
-            }
-        }
-
-        // Relies upon generated copy constructor and assignment operator
-
-    protected:
-        FailureInfo m_failureInfo;
-        details::shared_buffer m_spStrings;
-    };
-
-#if defined(WIL_ENABLE_EXCEPTIONS) || defined(WIL_FORCE_INCLUDE_RESULT_EXCEPTION)
-
-    //! This is WIL's default exception class thrown from all THROW_XXX macros (outside of c++/cx).
-    //! This class stores all of the FailureInfo context that is available when the exception is thrown.  It's also caught by
-    //! exception guards for automatic conversion to HRESULT.
-    //!
-    //! In c++/cx, Platform::Exception^ is used instead of this class (unless @ref wil::g_fResultThrowPlatformException has been changed).
-    class ResultException : public std::exception
-    {
-    public:
-        //! Constructs a new ResultException from an existing FailureInfo.
-        ResultException(const FailureInfo& failure) WI_NOEXCEPT :
-            m_failure(failure)
-        {
-        }
-
-        //! Constructs a new exception type from a given HRESULT (use only for constructing custom exception types).
-        ResultException(_Pre_satisfies_(hr < 0) HRESULT hr) WI_NOEXCEPT :
-            m_failure(CustomExceptionFailureInfo(hr))
-        {
-        }
-
-        //! Returns the failed HRESULT that this exception represents.
-        _Always_(_Post_satisfies_(return < 0)) WI_NODISCARD HRESULT GetErrorCode() const WI_NOEXCEPT
-        {
-            HRESULT const hr = m_failure.GetFailureInfo().hr;
-            __analysis_assume(hr < 0);
-            return hr;
-        }
-
-        //! Returns the failed NTSTATUS that this exception represents.
-        _Always_(_Post_satisfies_(return < 0)) WI_NODISCARD NTSTATUS GetStatusCode() const WI_NOEXCEPT
-        {
-            NTSTATUS const status = m_failure.GetFailureInfo().status;
-            __analysis_assume(status < 0);
-            return status;
-        }
-
-        //! Get a reference to the stored FailureInfo.
-        WI_NODISCARD FailureInfo const& GetFailureInfo() const WI_NOEXCEPT
-        {
-            return m_failure.GetFailureInfo();
-        }
-
-        //! Sets the stored FailureInfo (use primarily only when constructing custom exception types).
-        void SetFailureInfo(FailureInfo const &failure) WI_NOEXCEPT
-        {
-            m_failure.SetFailureInfo(failure);
-        }
-
-        //! Provides a string representing the FailureInfo from this exception.
-        WI_NODISCARD inline const char* __CLR_OR_THIS_CALL what() const WI_NOEXCEPT override
-        {
-            if (!m_what)
-            {
-                wchar_t message[2048];
-                GetFailureLogString(message, ARRAYSIZE(message), m_failure.GetFailureInfo());
-
-                char messageA[1024];
-                wil::details::StringCchPrintfA(messageA, ARRAYSIZE(messageA), "%ws", message);
-                m_what.create(messageA, strlen(messageA) + sizeof(*messageA));
-            }
-            return static_cast<const char *>(m_what.get());
-        }
-
-        // Relies upon auto-generated copy constructor and assignment operator
-    protected:
-        StoredFailureInfo m_failure;                //!< The failure information for this exception
-        mutable details::shared_buffer m_what;      //!< The on-demand generated what() string
-
-        //! Use to produce a custom FailureInfo from an HRESULT (use only when constructing custom exception types).
-        static FailureInfo CustomExceptionFailureInfo(HRESULT hr) WI_NOEXCEPT
-        {
-            FailureInfo fi = {};
-            fi.type = FailureType::Exception;
-            fi.hr = hr;
-            return fi;
-        }
-    };
-#endif
-
-
-    //*****************************************************************************
-    // Public Helpers that catch -- mostly only enabled when exceptions are enabled
-    //*****************************************************************************
-
-    // ResultFromCaughtException is a function that is meant to be called from within a catch(...) block.  Internally
-    // it re-throws and catches the exception to convert it to an HRESULT.  If an exception is of an unrecognized type
-    // the function will fail fast.
-    //
-    // try
-    // {
-    //     // Code
-    // }
-    // catch (...)
-    // {
-    //     hr = wil::ResultFromCaughtException();
-    // }
-    _Always_(_Post_satisfies_(return < 0))
-    __declspec(noinline) inline HRESULT ResultFromCaughtException() WI_NOEXCEPT
-    {
-        bool isNormalized = false;
-        HRESULT hr = S_OK;
-        if (details::g_pfnResultFromCaughtExceptionInternal)
-        {
-            hr = details::g_pfnResultFromCaughtExceptionInternal(nullptr, 0, &isNormalized).hr;
-        }
-        if (FAILED(hr))
-        {
-            return hr;
-        }
-
-        // Caller bug: an unknown exception was thrown
-        __WIL_PRIVATE_FAIL_FAST_HR_IF(__HRESULT_FROM_WIN32(ERROR_UNHANDLED_EXCEPTION), g_fResultFailFastUnknownExceptions);
-        return __HRESULT_FROM_WIN32(ERROR_UNHANDLED_EXCEPTION);
-    }
-
-    //! Identical to 'throw;', but can be called from error-code neutral code to rethrow in code that *may* be running under an exception context
-    inline void RethrowCaughtException()
-    {
-        // We always want to rethrow the exception under normal circumstances.  Ordinarily, we could actually guarantee
-        // this as we should be able to rethrow if we caught an exception, but if we got here in the middle of running
-        // dynamic initializers, then it's possible that we haven't yet setup the rethrow function pointer, thus the
-        // runtime check without the noreturn annotation.
-
-        if (details::g_pfnRethrow)
-        {
-            details::g_pfnRethrow();
-        }
-    }
-
-    //! Identical to 'throw ResultException(failure);', but can be referenced from error-code neutral code
-    inline void ThrowResultException(const FailureInfo& failure)
-    {
-        if (details::g_pfnThrowResultException)
-        {
-            details::g_pfnThrowResultException(failure);
-        }
-    }
-
-    //! @cond
-    namespace details
-    {
-#ifdef WIL_ENABLE_EXCEPTIONS
-        //*****************************************************************************
-        // Private helpers to catch and propagate exceptions
-        //*****************************************************************************
-
-        RESULT_NORETURN inline void TerminateAndReportError(_In_opt_ PEXCEPTION_POINTERS)
-        {
-            // This is an intentional fail-fast that was caught by an exception guard with WIL.  Look back up the callstack to determine
-            // the source of the actual exception being thrown.  The exception guard used by the calling code did not expect this
-            // exception type to be thrown or is specifically requesting fail-fast for this class of exception.
-
-            FailureInfo failure{};
-            WilFailFast(failure);
-        }
-
-        inline void MaybeGetExceptionString(const ResultException& exception, _Out_writes_opt_(debugStringChars) PWSTR debugString, _When_(debugString != nullptr, _Pre_satisfies_(debugStringChars > 0)) size_t debugStringChars)
-        {
-            if (debugString)
-            {
-                GetFailureLogString(debugString, debugStringChars, exception.GetFailureInfo());
-            }
-        }
-
-        inline void MaybeGetExceptionString(const std::exception& exception, _Out_writes_opt_(debugStringChars) PWSTR debugString, _When_(debugString != nullptr, _Pre_satisfies_(debugStringChars > 0)) size_t debugStringChars)
-        {
-            if (debugString)
-            {
-                StringCchPrintfW(debugString, debugStringChars, L"std::exception: %hs", exception.what());
-            }
-        }
-
-        inline HRESULT ResultFromKnownException(const ResultException& exception, const DiagnosticsInfo& diagnostics, void* returnAddress)
-        {
-            wchar_t message[2048];
-            message[0] = L'\0';
-            MaybeGetExceptionString(exception, message, ARRAYSIZE(message));
-            auto hr = exception.GetErrorCode();
-            wil::details::ReportFailure_Base<FailureType::Log>(__R_DIAGNOSTICS_RA(diagnostics, returnAddress), ResultStatus::FromResult(hr), message);
-            return hr;
-        }
-
-        inline HRESULT ResultFromKnownException(const std::bad_alloc& exception, const DiagnosticsInfo& diagnostics, void* returnAddress)
-        {
-            wchar_t message[2048];
-            message[0] = L'\0';
-            MaybeGetExceptionString(exception, message, ARRAYSIZE(message));
-            constexpr auto hr = E_OUTOFMEMORY;
-            wil::details::ReportFailure_Base<FailureType::Log>(__R_DIAGNOSTICS_RA(diagnostics, returnAddress), ResultStatus::FromResult(hr), message);
-            return hr;
-        }
-
-        inline HRESULT ResultFromKnownException(const std::exception& exception, const DiagnosticsInfo& diagnostics, void* returnAddress)
-        {
-            wchar_t message[2048];
-            message[0] = L'\0';
-            MaybeGetExceptionString(exception, message, ARRAYSIZE(message));
-            constexpr auto hr = __HRESULT_FROM_WIN32(ERROR_UNHANDLED_EXCEPTION);
-            ReportFailure_Base<FailureType::Log>(__R_DIAGNOSTICS_RA(diagnostics, returnAddress), ResultStatus::FromResult(hr), message);
-            return hr;
-        }
-
-        inline HRESULT ResultFromKnownException_CppWinRT(const DiagnosticsInfo& diagnostics, void* returnAddress)
-        {
-            if (g_pfnResultFromCaughtException_CppWinRt)
-            {
-                wchar_t message[2048];
-                message[0] = L'\0';
-                bool ignored;
-                auto hr = g_pfnResultFromCaughtException_CppWinRt(message, ARRAYSIZE(message), &ignored);
-                if (FAILED(hr))
-                {
-                    ReportFailure_Base<FailureType::Log>(__R_DIAGNOSTICS_RA(diagnostics, returnAddress), ResultStatus::FromResult(hr), message);
-                    return hr;
-                }
-            }
-
-            // Indicate that this either isn't a C++/WinRT exception or a handler isn't configured by returning success
-            return S_OK;
-        }
-
-        inline HRESULT RecognizeCaughtExceptionFromCallback(_Inout_updates_opt_(debugStringChars) PWSTR debugString, _When_(debugString != nullptr, _Pre_satisfies_(debugStringChars > 0)) size_t debugStringChars)
-        {
-            HRESULT hr = g_pfnResultFromCaughtException();
-
-            // If we still don't know the error -- or we would like to get the debug string for the error (if possible) we
-            // rethrow and catch std::exception.
-
-            if (SUCCEEDED(hr) || debugString)
-            {
-                try
-                {
-                    throw;
-                }
-                catch (std::exception& exception)
-                {
-                    MaybeGetExceptionString(exception, debugString, debugStringChars);
-                    if (SUCCEEDED(hr))
-                    {
-                        hr = __HRESULT_FROM_WIN32(ERROR_UNHANDLED_EXCEPTION);
-                    }
-                }
-                catch (...)
-                {
-                    // Fall through to returning 'hr' below
-                }
-            }
-
-            return hr;
-        }
-
-#ifdef __cplusplus_winrt
-        inline Platform::String^ GetPlatformExceptionMessage(Platform::Exception^ exception)
-        {
-            struct RawExceptionData_Partial
-            {
-                PCWSTR description;
-                PCWSTR restrictedErrorString;
-            };
-
-            auto exceptionPtr = reinterpret_cast<void*>(static_cast<::Platform::Object^>(exception));
-            auto exceptionInfoPtr = reinterpret_cast<ULONG_PTR*>(exceptionPtr) - 1;
-            auto partial = reinterpret_cast<RawExceptionData_Partial*>(*exceptionInfoPtr);
-
-            Platform::String^ message = exception->Message;
-
-            PCWSTR errorString = partial->restrictedErrorString;
-            PCWSTR messageString = reinterpret_cast<PCWSTR>(message ? message->Data() : nullptr);
-
-            // An old Platform::Exception^ bug that did not actually expose the error string out of the exception
-            // message.  We do it by hand here if the message associated with the strong does not contain the
-            // message that was originally attached to the string (in the fixed version it will).
-
-            if ((errorString && *errorString && messageString) &&
-                (wcsstr(messageString, errorString) == nullptr))
-            {
-                return ref new Platform::String(reinterpret_cast<_Null_terminated_ const __wchar_t *>(errorString));
-            }
-            return message;
-        }
-
-        inline void MaybeGetExceptionString(_In_ Platform::Exception^ exception, _Out_writes_opt_(debugStringChars) PWSTR debugString, _When_(debugString != nullptr, _Pre_satisfies_(debugStringChars > 0)) size_t debugStringChars)
-        {
-            if (debugString)
-            {
-                auto message = GetPlatformExceptionMessage(exception);
-                auto messageString = !message ? L"(null Message)" : reinterpret_cast<PCWSTR>(message->Data());
-                StringCchPrintfW(debugString, debugStringChars, L"Platform::Exception^: %ws", messageString);
-            }
-        }
-
-        inline HRESULT ResultFromKnownException(Platform::Exception^ exception, const DiagnosticsInfo& diagnostics, void* returnAddress)
-        {
-            wchar_t message[2048];
-            message[0] = L'\0';
-            MaybeGetExceptionString(exception, message, ARRAYSIZE(message));
-            auto hr = exception->HResult;
-            wil::details::ReportFailure_Base<FailureType::Log>(__R_DIAGNOSTICS_RA(diagnostics, returnAddress), ResultStatus::FromResult(hr), message);
-            return hr;
-        }
-
-        inline HRESULT __stdcall ResultFromCaughtException_WinRt(_Inout_updates_opt_(debugStringChars) PWSTR debugString, _When_(debugString != nullptr, _Pre_satisfies_(debugStringChars > 0)) size_t debugStringChars, _Inout_ bool* isNormalized) WI_NOEXCEPT
-        {
-            if (g_pfnResultFromCaughtException)
-            {
-                try
-                {
-                    throw;
-                }
-                catch (const ResultException& exception)
-                {
-                    MaybeGetExceptionString(exception, debugString, debugStringChars);
-                    return exception.GetErrorCode();
-                }
-                catch (Platform::Exception^ exception)
-                {
-                    *isNormalized = true;
-                    // We need to call __abi_translateCurrentException so that the CX runtime will pull the originated error information
-                    // out of the exception object and place it back into thread-local storage.
-                    __abi_translateCurrentException(false);
-                    MaybeGetExceptionString(exception, debugString, debugStringChars);
-                    return exception->HResult;
-                }
-                catch (const std::bad_alloc& exception)
-                {
-                    MaybeGetExceptionString(exception, debugString, debugStringChars);
-                    return E_OUTOFMEMORY;
-                }
-                catch (...)
-                {
-                    auto hr = RecognizeCaughtExceptionFromCallback(debugString, debugStringChars);
-                    if (FAILED(hr))
-                    {
-                        return hr;
-                    }
-                }
-            }
-            else
-            {
-                try
-                {
-                    throw;
-                }
-                catch (const ResultException& exception)
-                {
-                    MaybeGetExceptionString(exception, debugString, debugStringChars);
-                    return exception.GetErrorCode();
-                }
-                catch (Platform::Exception^ exception)
-                {
-                    *isNormalized = true;
-                    // We need to call __abi_translateCurrentException so that the CX runtime will pull the originated error information
-                    // out of the exception object and place it back into thread-local storage.
-                    __abi_translateCurrentException(false);
-                    MaybeGetExceptionString(exception, debugString, debugStringChars);
-                    return exception->HResult;
-                }
-                catch (const std::bad_alloc& exception)
-                {
-                    MaybeGetExceptionString(exception, debugString, debugStringChars);
-                    return E_OUTOFMEMORY;
-                }
-                catch (std::exception& exception)
-                {
-                    MaybeGetExceptionString(exception, debugString, debugStringChars);
-                    return HRESULT_FROM_WIN32(ERROR_UNHANDLED_EXCEPTION);
-                }
-                catch (...)
-                {
-                    // Fall through to returning 'S_OK' below
-                }
-            }
-
-            // Tell the caller that we were unable to map the exception by succeeding...
-            return S_OK;
-        }
-
-        // WinRT supporting version to execute a functor and catch known exceptions.
-        inline HRESULT __stdcall ResultFromKnownExceptions_WinRt(const DiagnosticsInfo& diagnostics, void* returnAddress, SupportedExceptions supported, IFunctor& functor)
-        {
-            WI_ASSERT(supported != SupportedExceptions::Default);
-
-            switch (supported)
-            {
-            case SupportedExceptions::Known:
-                try
-                {
-                    return functor.Run();
-                }
-                catch (const ResultException& exception)
-                {
-                    return ResultFromKnownException(exception, diagnostics, returnAddress);
-                }
-                catch (Platform::Exception^ exception)
-                {
-                    return ResultFromKnownException(exception, diagnostics, returnAddress);
-                }
-                catch (const std::bad_alloc& exception)
-                {
-                    return ResultFromKnownException(exception, diagnostics, returnAddress);
-                }
-                catch (std::exception& exception)
-                {
-                    return ResultFromKnownException(exception, diagnostics, returnAddress);
-                }
-                catch (...)
-                {
-                    auto hr = ResultFromKnownException_CppWinRT(diagnostics, returnAddress);
-                    if (FAILED(hr))
-                    {
-                        return hr;
-                    }
-
-                    // Unknown exception
-                    throw;
-                }
-                break;
-
-            case SupportedExceptions::ThrownOrAlloc:
-                try
-                {
-                    return functor.Run();
-                }
-                catch (const ResultException& exception)
-                {
-                    return ResultFromKnownException(exception, diagnostics, returnAddress);
-                }
-                catch (Platform::Exception^ exception)
-                {
-                    return ResultFromKnownException(exception, diagnostics, returnAddress);
-                }
-                catch (const std::bad_alloc& exception)
-                {
-                    return ResultFromKnownException(exception, diagnostics, returnAddress);
-                }
-                break;
-
-            case SupportedExceptions::Thrown:
-                try
-                {
-                    return functor.Run();
-                }
-                catch (const ResultException& exception)
-                {
-                    return ResultFromKnownException(exception, diagnostics, returnAddress);
-                }
-                catch (Platform::Exception^ exception)
-                {
-                    return ResultFromKnownException(exception, diagnostics, returnAddress);
-                }
-                break;
-            }
-
-            WI_ASSERT(false);
-            return S_OK;
-        }
-
-        inline void __stdcall ThrowPlatformException(FailureInfo const &failure, LPCWSTR debugString)
-        {
-            throw Platform::Exception::CreateException(failure.hr, ref new Platform::String(reinterpret_cast<_Null_terminated_ const __wchar_t *>(debugString)));
-        }
-
-#if !defined(RESULT_SUPPRESS_STATIC_INITIALIZERS)
-        WI_HEADER_INITITALIZATION_FUNCTION(InitializeWinRt, []
-        {
-            g_pfnResultFromCaughtException_WinRt = ResultFromCaughtException_WinRt;
-            g_pfnResultFromKnownExceptions_WinRt = ResultFromKnownExceptions_WinRt;
-            g_pfnThrowPlatformException = ThrowPlatformException;
-            return 1;
-        });
-#endif
-#endif
-
-        inline void __stdcall Rethrow()
-        {
-            throw;
-        }
-
-        inline void __stdcall ThrowResultExceptionInternal(const FailureInfo& failure)
-        {
-            throw ResultException(failure);
-        }
-
-        __declspec(noinline) inline ResultStatus __stdcall ResultFromCaughtExceptionInternal(_Out_writes_opt_(debugStringChars) PWSTR debugString, _When_(debugString != nullptr, _Pre_satisfies_(debugStringChars > 0)) size_t debugStringChars, _Out_ bool* isNormalized) WI_NOEXCEPT
-        {
-            if (debugString)
-            {
-                *debugString = L'\0';
-            }
-            *isNormalized = false;
-
-            if (details::g_pfnResultFromCaughtException_CppWinRt != nullptr)
-            {
-                const auto hr = details::g_pfnResultFromCaughtException_CppWinRt(debugString, debugStringChars, isNormalized);
-                if (FAILED(hr))
-                {
-                    return ResultStatus::FromResult(hr);
-                }
-            }
-
-            if (details::g_pfnResultFromCaughtException_WinRt != nullptr)
-            {
-                const auto hr = details::g_pfnResultFromCaughtException_WinRt(debugString, debugStringChars, isNormalized);
-                return ResultStatus::FromResult(hr);
-            }
-
-            if (g_pfnResultFromCaughtException)
-            {
-                try
-                {
-                    throw;
-                }
-                catch (const ResultException& exception)
-                {
-                    *isNormalized = true;
-                    MaybeGetExceptionString(exception, debugString, debugStringChars);
-                    return ResultStatus::FromFailureInfo(exception.GetFailureInfo());
-                }
-                catch (const std::bad_alloc& exception)
-                {
-                    MaybeGetExceptionString(exception, debugString, debugStringChars);
-                    return ResultStatus::FromResult(E_OUTOFMEMORY);
-                }
-                catch (...)
-                {
-                    auto hr = RecognizeCaughtExceptionFromCallback(debugString, debugStringChars);
-                    if (FAILED(hr))
-                    {
-                        return ResultStatus::FromResult(hr);
-                    }
-                }
-            }
-            else
-            {
-                try
-                {
-                    throw;
-                }
-                catch (const ResultException& exception)
-                {
-                    *isNormalized = true;
-                    MaybeGetExceptionString(exception, debugString, debugStringChars);
-                    return ResultStatus::FromFailureInfo(exception.GetFailureInfo());
-                }
-                catch (const std::bad_alloc& exception)
-                {
-                    MaybeGetExceptionString(exception, debugString, debugStringChars);
-                    return ResultStatus::FromResult(E_OUTOFMEMORY);
-                }
-                catch (std::exception& exception)
-                {
-                    MaybeGetExceptionString(exception, debugString, debugStringChars);
-                    return ResultStatus::FromResult(__HRESULT_FROM_WIN32(ERROR_UNHANDLED_EXCEPTION));
-                }
-                catch (...)
-                {
-                    // Fall through to returning 'S_OK' below
-                }
-            }
-
-            // Tell the caller that we were unable to map the exception by succeeding...
-            return ResultStatus::FromResult(S_OK);
-        }
-
-        // Runs the given functor, converting any exceptions of the supported types that are known to HRESULTs and returning
-        // that HRESULT.  Does NOT attempt to catch unknown exceptions (which propagate).  Primarily used by SEH exception
-        // handling techniques to stop at the point the exception is thrown.
-        inline HRESULT ResultFromKnownExceptions(const DiagnosticsInfo& diagnostics, void* returnAddress, SupportedExceptions supported, IFunctor& functor)
-        {
-            if (supported == SupportedExceptions::Default)
-            {
-                supported = g_fResultSupportStdException ? SupportedExceptions::Known : SupportedExceptions::ThrownOrAlloc;
-            }
-
-            if ((details::g_pfnResultFromKnownExceptions_WinRt != nullptr) &&
-                ((supported == SupportedExceptions::Known) || (supported == SupportedExceptions::Thrown) || (supported == SupportedExceptions::ThrownOrAlloc)))
-            {
-                return details::g_pfnResultFromKnownExceptions_WinRt(diagnostics, returnAddress, supported, functor);
-            }
-
-            switch (supported)
-            {
-            case SupportedExceptions::Known:
-                try
-                {
-                    return functor.Run();
-                }
-                catch (const ResultException& exception)
-                {
-                    return ResultFromKnownException(exception, diagnostics, returnAddress);
-                }
-                catch (const std::bad_alloc& exception)
-                {
-                    return ResultFromKnownException(exception, diagnostics, returnAddress);
-                }
-                catch (std::exception& exception)
-                {
-                    return ResultFromKnownException(exception, diagnostics, returnAddress);
-                }
-                catch (...)
-                {
-                    auto hr = ResultFromKnownException_CppWinRT(diagnostics, returnAddress);
-                    if (FAILED(hr))
-                    {
-                        return hr;
-                    }
-
-                    // Unknown exception
-                    throw;
-                }
-
-            case SupportedExceptions::ThrownOrAlloc:
-                try
-                {
-                    return functor.Run();
-                }
-                catch (const ResultException& exception)
-                {
-                    return ResultFromKnownException(exception, diagnostics, returnAddress);
-                }
-                catch (const std::bad_alloc& exception)
-                {
-                    return ResultFromKnownException(exception, diagnostics, returnAddress);
-                }
-
-            case SupportedExceptions::Thrown:
-                try
-                {
-                    return functor.Run();
-                }
-                catch (const ResultException& exception)
-                {
-                    return ResultFromKnownException(exception, diagnostics, returnAddress);
-                }
-
-            case SupportedExceptions::All:
-                try
-                {
-                    return functor.Run();
-                }
-                catch (...)
-                {
-                    return wil::details::ReportFailure_CaughtException<FailureType::Log>(__R_DIAGNOSTICS_RA(diagnostics, returnAddress), supported);
-                }
-
-            case SupportedExceptions::None:
-                return functor.Run();
-
-            case SupportedExceptions::Default:
-                WI_ASSERT(false);
-            }
-
-            WI_ASSERT(false);
-            return S_OK;
-        }
-
-        inline HRESULT ResultFromExceptionSeh(const DiagnosticsInfo& diagnostics, void* returnAddress, SupportedExceptions supported, IFunctor& functor) WI_NOEXCEPT
-        {
-            __try
-            {
-                return wil::details::ResultFromKnownExceptions(diagnostics, returnAddress, supported, functor);
-            }
-            __except (wil::details::TerminateAndReportError(GetExceptionInformation()), EXCEPTION_CONTINUE_SEARCH)
-            {
-                WI_ASSERT(false);
-                RESULT_NORETURN_RESULT(HRESULT_FROM_WIN32(ERROR_UNHANDLED_EXCEPTION));
-            }
-        }
-
-        __declspec(noinline) inline HRESULT ResultFromException(const DiagnosticsInfo& diagnostics, SupportedExceptions supported, IFunctor& functor) WI_NOEXCEPT
-        {
-#ifdef RESULT_DEBUG
-            // We can't do debug SEH handling if the caller also wants a shot at mapping the exceptions
-            // themselves or if the caller doesn't want to fail-fast unknown exceptions
-            if ((g_pfnResultFromCaughtException == nullptr) && g_fResultFailFastUnknownExceptions)
-            {
-                return wil::details::ResultFromExceptionSeh(diagnostics, _ReturnAddress(), supported, functor);
-            }
-#endif
-            try
-            {
-                return functor.Run();
-            }
-            catch (...)
-            {
-                return wil::details::ReportFailure_CaughtException<FailureType::Log>(__R_DIAGNOSTICS(diagnostics), _ReturnAddress(), supported);
-            }
-        }
-
-        __declspec(noinline) inline HRESULT ResultFromExceptionDebug(const DiagnosticsInfo& diagnostics, SupportedExceptions supported, IFunctor& functor) WI_NOEXCEPT
-        {
-            return wil::details::ResultFromExceptionSeh(diagnostics, _ReturnAddress(), supported, functor);
-        }
-
-        // Exception guard -- catch exceptions and log them (or handle them with a custom callback)
-        // WARNING: may throw an exception...
-        inline HRESULT __stdcall RunFunctorWithExceptionFilter(IFunctor& functor, IFunctorHost& host, void* returnAddress)
-        {
-            try
-            {
-                return host.Run(functor);
-            }
-            catch (...)
-            {
-                // Note that the host may choose to re-throw, throw a normalized exception, return S_OK and eat the exception or
-                // return the remapped failure.
-                return host.ExceptionThrown(returnAddress);
-            }
-        }
-
-        WI_HEADER_INITITALIZATION_FUNCTION(InitializeResultExceptions, []
-        {
-            g_pfnRunFunctorWithExceptionFilter = RunFunctorWithExceptionFilter;
-            g_pfnRethrow = Rethrow;
-            g_pfnThrowResultException = ThrowResultExceptionInternal;
-            g_pfnResultFromCaughtExceptionInternal = ResultFromCaughtExceptionInternal;
-            return 1;
-        });
-
-    }
-
-    //! A lambda-based exception guard that can vary the supported exception types.
-    //! This function accepts a lambda and diagnostics information as its parameters and executes that lambda
-    //! under a try/catch(...) block.  All exceptions are caught and the function reports the exception information
-    //! and diagnostics to telemetry on failure.  An HRESULT is returned that maps to the exception.
-    //!
-    //! Note that an overload exists that does not report failures to telemetry at all.  This version should be preferred
-    //! to that version.  Also note that neither of these versions are preferred over using try catch blocks to accomplish
-    //! the same thing as they will be more efficient.
-    //!
-    //! See @ref page_exception_guards for more information and examples on exception guards.
-    //! ~~~~
-    //! return wil::ResultFromException(WI_DIAGNOSTICS_INFO, [&]
-    //! {
-    //!     // exception-based code
-    //!     // telemetry is reported with full exception information
-    //! });
-    //! ~~~~
-    //! @param diagnostics  Always pass WI_DIAGNOSTICS_INFO as the first parameter
-    //! @param supported    What kind of exceptions you want to support
-    //! @param functor      A lambda that accepts no parameters; any return value is ignored
-    //! @return             S_OK on success (no exception thrown) or an error based upon the exception thrown
-    template <typename Functor>
-    __forceinline HRESULT ResultFromException(const DiagnosticsInfo& diagnostics, SupportedExceptions supported, Functor&& functor) WI_NOEXCEPT
-    {
-        static_assert(details::functor_tag<ErrorReturn::None, Functor>::value != details::tag_return_other::value, "Functor must return void or HRESULT");
-        typename details::functor_tag<ErrorReturn::None, Functor>::template functor_wrapper<Functor> functorObject(wistd::forward<Functor>(functor));
-
-        return wil::details::ResultFromException(diagnostics, supported, functorObject);
-    }
-
-    //! A lambda-based exception guard.
-    //! This overload uses SupportedExceptions::Known by default.  See @ref ResultFromException for more detailed information.
-    template <typename Functor>
-    __forceinline HRESULT ResultFromException(const DiagnosticsInfo& diagnostics, Functor&& functor) WI_NOEXCEPT
-    {
-        return ResultFromException(diagnostics, SupportedExceptions::Known, wistd::forward<Functor>(functor));
-    }
-
-    //! A lambda-based exception guard that does not report failures to telemetry.
-    //! This function accepts a lambda as it's only parameter and executes that lambda under a try/catch(...) block.
-    //! All exceptions are caught and the function returns an HRESULT mapping to the exception.
-    //!
-    //! This version (taking only a lambda) does not report failures to telemetry.  An overload with the same name
-    //! can be utilized by passing `WI_DIAGNOSTICS_INFO` as the first parameter and the lambda as the second parameter
-    //! to report failure information to telemetry.
-    //!
-    //! See @ref page_exception_guards for more information and examples on exception guards.
-    //! ~~~~
-    //! hr = wil::ResultFromException([&]
-    //! {
-    //!     // exception-based code
-    //!     // the conversion of exception to HRESULT doesn't report telemetry
-    //! });
-    //!
-    //! hr = wil::ResultFromException(WI_DIAGNOSTICS_INFO, [&]
-    //! {
-    //!     // exception-based code
-    //!     // telemetry is reported with full exception information
-    //! });
-    //! ~~~~
-    //! @param functor  A lambda that accepts no parameters; any return value is ignored
-    //! @return         S_OK on success (no exception thrown) or an error based upon the exception thrown
-    template <typename Functor>
-    inline HRESULT ResultFromException(Functor&& functor) WI_NOEXCEPT try
-    {
-        static_assert(details::functor_tag<ErrorReturn::None, Functor>::value == details::tag_return_void::value, "Functor must return void");
-        typename details::functor_tag<ErrorReturn::None, Functor>::template functor_wrapper<Functor> functorObject(wistd::forward<Functor>(functor));
-
-        functorObject.Run();
-        return S_OK;
-    }
-    catch (...)
-    {
-        return ResultFromCaughtException();
-    }
-
-
-    //! A lambda-based exception guard that can identify the origin of unknown exceptions and can vary the supported exception types.
-    //! Functionally this is nearly identical to the corresponding @ref ResultFromException function with the exception
-    //! that it utilizes structured exception handling internally to be able to terminate at the point where a unknown
-    //! exception is thrown, rather than after that unknown exception has been unwound.  Though less efficient, this leads
-    //! to a better debugging experience when analyzing unknown exceptions.
-    //!
-    //! For example:
-    //! ~~~~
-    //! hr = wil::ResultFromExceptionDebug(WI_DIAGNOSTICS_INFO, [&]
-    //! {
-    //!     FunctionWhichMayThrow();
-    //! });
-    //! ~~~~
-    //! Assume FunctionWhichMayThrow() has a bug in it where it accidentally does a `throw E_INVALIDARG;`.  This ends up
-    //! throwing a `long` as an exception object which is not what the caller intended.  The normal @ref ResultFromException
-    //! would fail-fast when this is encountered, but it would do so AFTER FunctionWhichMayThrow() is already off of the
-    //! stack and has been unwound.  Because SEH is used for ResultFromExceptionDebug, the fail-fast occurs with everything
-    //! leading up to and including the `throw INVALIDARG;` still on the stack (and easily debuggable).
-    //!
-    //! The penalty paid for using this, however, is efficiency.  It's far less efficient as a general pattern than either
-    //! using ResultFromException directly or especially using try with CATCH_ macros directly.  Still it's helpful to deploy
-    //! selectively to isolate issues a component may be having with unknown/unhandled exceptions.
-    //!
-    //! The ability to vary the SupportedExceptions that this routine provides adds the ability to track down unexpected
-    //! exceptions not falling into the supported category easily through fail-fast.  For example, by not supporting any
-    //! exception, you can use this function to quickly add an exception guard that will fail-fast any exception at the point
-    //! the exception occurs (the throw) in a codepath where the origination of unknown exceptions need to be tracked down.
-    //!
-    //! Also see @ref ResultFromExceptionDebugNoStdException.  It functions almost identically, but also will fail-fast and stop
-    //! on std::exception based exceptions (but not Platform::Exception^ or wil::ResultException).  Using this can help isolate
-    //! where an unexpected exception is being generated from.
-    //! @param diagnostics  Always pass WI_DIAGNOSTICS_INFO as the first parameter
-    //! @param supported    What kind of exceptions you want to support
-    //! @param functor      A lambda that accepts no parameters; any return value is ignored
-    //! @return             S_OK on success (no exception thrown) or an error based upon the exception thrown
-    template <typename Functor>
-    __forceinline HRESULT ResultFromExceptionDebug(const DiagnosticsInfo& diagnostics, SupportedExceptions supported, Functor&& functor) WI_NOEXCEPT
-    {
-        static_assert(details::functor_tag<ErrorReturn::None, Functor>::value == details::tag_return_void::value, "Functor must return void");
-        typename details::functor_tag<ErrorReturn::None, Functor>::template functor_wrapper<Functor> functorObject(wistd::forward<Functor>(functor));
-
-        return wil::details::ResultFromExceptionDebug(diagnostics, supported, functorObject);
-    }
-
-    //! A lambda-based exception guard that can identify the origin of unknown exceptions.
-    //! This overload uses SupportedExceptions::Known by default.  See @ref ResultFromExceptionDebug for more detailed information.
-    template <typename Functor>
-    __forceinline HRESULT ResultFromExceptionDebug(const DiagnosticsInfo& diagnostics, Functor&& functor) WI_NOEXCEPT
-    {
-        static_assert(details::functor_tag<ErrorReturn::None, Functor>::value == details::tag_return_void::value, "Functor must return void");
-        typename details::functor_tag<ErrorReturn::None, Functor>::template functor_wrapper<Functor> functorObject(wistd::forward<Functor>(functor));
-
-        return wil::details::ResultFromExceptionDebug(diagnostics, SupportedExceptions::Known, functorObject);
-    }
-
-    //! A fail-fast based exception guard.
-    //! Technically this is an overload of @ref ResultFromExceptionDebug that uses SupportedExceptions::None by default.  Any uncaught
-    //! exception that makes it back to this guard would result in a fail-fast at the point the exception is thrown.
-    template <typename Functor>
-    __forceinline void FailFastException(const DiagnosticsInfo& diagnostics, Functor&& functor) WI_NOEXCEPT
-    {
-        static_assert(details::functor_tag<ErrorReturn::None, Functor>::value == details::tag_return_void::value, "Functor must return void");
-        typename details::functor_tag<ErrorReturn::None, Functor>::template functor_wrapper<Functor> functorObject(wistd::forward<Functor>(functor));
-
-        wil::details::ResultFromExceptionDebug(diagnostics, SupportedExceptions::None, functorObject);
-    }
-
-    namespace details {
-
-#endif  // WIL_ENABLE_EXCEPTIONS
-
-        // Exception guard -- catch exceptions and log them (or handle them with a custom callback)
-        // WARNING: may throw an exception...
-        inline __declspec(noinline) HRESULT RunFunctor(IFunctor& functor, IFunctorHost& host)
-        {
-            if (g_pfnRunFunctorWithExceptionFilter)
-            {
-                return g_pfnRunFunctorWithExceptionFilter(functor, host, _ReturnAddress());
-            }
-
-            return host.Run(functor);
-        }
-
-        // Returns true if a debugger should be considered to be connected.
-        // Modules can force this on through setting g_fIsDebuggerPresent explicitly (useful for live debugging),
-        // they can provide a callback function by setting g_pfnIsDebuggerPresent (useful for kernel debbugging),
-        // and finally the user-mode check (IsDebuggerPrsent) is checked. IsDebuggerPresent is a fast call
-        inline bool IsDebuggerPresent()
-        {
-            return g_fIsDebuggerPresent || ((g_pfnIsDebuggerPresent != nullptr) ? g_pfnIsDebuggerPresent() : (::IsDebuggerPresent() != FALSE));
-        }
-
-        //*****************************************************************************
-        // Shared Reporting -- all reporting macros bubble up through this codepath
-        //*****************************************************************************
-
-        inline void LogFailure(__R_FN_PARAMS_FULL, FailureType type, const ResultStatus& resultPair, _In_opt_ PCWSTR message,
-            bool fWantDebugString, _Out_writes_(debugStringSizeChars) _Post_z_ PWSTR debugString, _Pre_satisfies_(debugStringSizeChars > 0) size_t debugStringSizeChars,
-            _Out_writes_(callContextStringSizeChars) _Post_z_ PSTR callContextString, _Pre_satisfies_(callContextStringSizeChars > 0) size_t callContextStringSizeChars,
-            _Out_ FailureInfo *failure) WI_NOEXCEPT
-        {
-            debugString[0] = L'\0';
-            callContextString[0] = L'\0';
-
-            static long volatile s_failureId = 0;
-
-            failure->hr = resultPair.hr;
-            failure->status = resultPair.status;
-
-            int failureCount = 0;
-            switch (type)
-            {
-            case FailureType::Exception:
-                failureCount = RecordException(failure->hr);
-                break;
-            case FailureType::Return:
-                failureCount = RecordReturn(failure->hr);
-                break;
-            case FailureType::Log:
-                if (SUCCEEDED(failure->hr))
-                {
-                    // If you hit this assert (or are reviewing this failure telemetry), then most likely you are trying to log success
-                    // using one of the WIL macros.  Example:
-                    //      LOG_HR(S_OK);
-                    // Instead, use one of the forms that conditionally logs based upon the error condition:
-                    //      LOG_IF_FAILED(hr);
-
-                    WI_USAGE_ERROR_FORWARD("CALLER BUG: Macro usage error detected.  Do not LOG_XXX success.");
-                    failure->hr = __HRESULT_FROM_WIN32(ERROR_ASSERTION_FAILURE);
-                    failure->status = wil::details::HrToNtStatus(failure->hr);
-                }
-                failureCount = RecordLog(failure->hr);
-                break;
-            case FailureType::FailFast:
-                failureCount = RecordFailFast(failure->hr);
-                break;
-            };
-
-            failure->type = type;
-            failure->flags = FailureFlags::None;
-            WI_SetFlagIf(failure->flags, FailureFlags::NtStatus, resultPair.kind == ResultStatus::Kind::NtStatus);
-            failure->failureId = ::InterlockedIncrementNoFence(&s_failureId);
-            failure->pszMessage = ((message != nullptr) && (message[0] != L'\0')) ? message : nullptr;
-            failure->threadId = ::GetCurrentThreadId();
-            failure->pszFile = fileName;
-            failure->uLineNumber = lineNumber;
-            failure->cFailureCount = failureCount;
-            failure->pszCode = code;
-            failure->pszFunction = functionName;
-            failure->returnAddress = returnAddress;
-            failure->callerReturnAddress = callerReturnAddress;
-            failure->pszCallContext = nullptr;
-            ::ZeroMemory(&failure->callContextCurrent, sizeof(failure->callContextCurrent));
-            ::ZeroMemory(&failure->callContextOriginating, sizeof(failure->callContextOriginating));
-            failure->pszModule = (g_pfnGetModuleName != nullptr) ? g_pfnGetModuleName() : nullptr;
-
-            // Process failure notification / adjustments
-            if (details::g_pfnNotifyFailure)
-            {
-                details::g_pfnNotifyFailure(failure);
-            }
-
-            // Completes filling out failure, notifies thread-based callbacks and the telemetry callback
-            if (details::g_pfnGetContextAndNotifyFailure)
-            {
-                details::g_pfnGetContextAndNotifyFailure(failure, callContextString, callContextStringSizeChars);
-            }
-
-            // Allow hooks to inspect the failure before acting upon it
-            if (details::g_pfnLoggingCallback)
-            {
-                details::g_pfnLoggingCallback(*failure);
-            }
-
-            // If the hook is enabled then it will be given the opportunity to call RoOriginateError to greatly improve the diagnostic experience
-            // for uncaught exceptions.  In cases where we will be throwing a C++/CX Platform::Exception we should avoid originating because the
-            // CX runtime will be doing that for us.  fWantDebugString is only set to true when the caller will be throwing a Platform::Exception.
-            if (details::g_pfnOriginateCallback && !fWantDebugString && WI_IsFlagClear(failure->flags, FailureFlags::RequestSuppressTelemetry))
-            {
-                details::g_pfnOriginateCallback(*failure);
-            }
-
-            if (SUCCEEDED(failure->hr))
-            {
-                // Caller bug: Leaking a success code into a failure-only function
-                FAIL_FAST_IMMEDIATE_IF(type != FailureType::FailFast);
-                failure->hr = E_UNEXPECTED;
-                failure->status = wil::details::HrToNtStatus(failure->hr);
-            }
-
-            bool const fUseOutputDebugString = IsDebuggerPresent() && g_fResultOutputDebugString && WI_IsFlagClear(failure->flags, FailureFlags::RequestSuppressTelemetry);
-
-            // We need to generate the logging message if:
-            // * We're logging to OutputDebugString
-            // * OR the caller asked us to (generally for attaching to a C++/CX exception)
-            if (fWantDebugString || fUseOutputDebugString)
-            {
-                // Call the logging callback (if present) to allow them to generate the debug string that will be pushed to the console
-                // or the platform exception object if the caller desires it.
-                if ((g_pfnResultLoggingCallback != nullptr) && !g_resultMessageCallbackSet)
-                {
-                    g_pfnResultLoggingCallback(failure, debugString, debugStringSizeChars);
-                }
-
-                // The callback only optionally needs to supply the debug string -- if the callback didn't populate it, yet we still want
-                // it for OutputDebugString or exception message, then generate the default string.
-                if (debugString[0] == L'\0')
-                {
-                    GetFailureLogString(debugString, debugStringSizeChars, *failure);
-                }
-
-                if (fUseOutputDebugString)
-                {
-                    ::OutputDebugStringW(debugString);
-                }
-            }
-            else
-            {
-                // [deprecated behavior]
-                // This callback was at one point *always* called for all failures, so we continue to call it for failures even when we don't
-                // need to generate the debug string information (when the callback was supplied directly).  We can avoid this if the caller
-                // used the explicit function (through g_resultMessageCallbackSet)
-                if ((g_pfnResultLoggingCallback != nullptr) && !g_resultMessageCallbackSet)
-                {
-                    g_pfnResultLoggingCallback(failure, nullptr, 0);
-                }
-            }
-
-            if ((WI_IsFlagSet(failure->flags, FailureFlags::RequestDebugBreak) || g_fBreakOnFailure) && (g_pfnDebugBreak != nullptr))
-            {
-                g_pfnDebugBreak();
-            }
-        }
-
-        inline RESULT_NORETURN void __stdcall WilFailFast(const wil::FailureInfo& failure)
-        {
-            if (g_pfnWilFailFast)
-            {
-                g_pfnWilFailFast(failure);
-            }
-
-#ifdef RESULT_RAISE_FAST_FAIL_EXCEPTION
-            // Use of this macro is an ODR violation - use the callback instead.  This will be removed soon.
-            RESULT_RAISE_FAST_FAIL_EXCEPTION;
-#endif
-
-            // Before we fail fast in this method, give the [optional] RoFailFastWithErrorContext a try.
-            if (g_pfnFailfastWithContextCallback)
-            {
-                g_pfnFailfastWithContextCallback(failure);
-            }
-
-            // parameter 0 is the !analyze code (FAST_FAIL_FATAL_APP_EXIT)
-            EXCEPTION_RECORD er{};
-            er.NumberParameters = 1;            // default to be safe, see below
-            er.ExceptionCode = static_cast<DWORD>(STATUS_STACK_BUFFER_OVERRUN); // 0xC0000409
-            er.ExceptionFlags = EXCEPTION_NONCONTINUABLE;
-            er.ExceptionInformation[0] = FAST_FAIL_FATAL_APP_EXIT; // see winnt.h, generated from minkernel\published\base\ntrtl_x.w
-            if (failure.returnAddress == nullptr)                     // FailureInfo does not have _ReturnAddress, have RaiseFailFastException generate it
-            {
-                // passing ExceptionCode 0xC0000409 and one param with FAST_FAIL_APP_EXIT will use existing
-                // !analyze functionality to crawl the stack looking for the HRESULT
-                // don't pass a 0 HRESULT in param 1 because that will result in worse bucketing.
-                WilRaiseFailFastException(&er, nullptr, FAIL_FAST_GENERATE_EXCEPTION_ADDRESS);
-            }
-            else                                                // use FailureInfo caller address
-            {
-                // parameter 1 is the failing HRESULT
-                // parameter 2 is the line number.  This is never used for bucketing (due to code churn causing re-bucketing) but is available in the dump's
-                // exception record to aid in failure locality. Putting it here prevents it from being poisoned in triage dumps.
-                er.NumberParameters = 3;
-                er.ExceptionInformation[1] = failure.hr;
-                er.ExceptionInformation[2] = failure.uLineNumber;
-                er.ExceptionAddress = failure.returnAddress;
-                WilRaiseFailFastException(&er, nullptr, 0 /* do not generate exception address */);
-            }
-        }
-
-        template<FailureType T>
-        inline __declspec(noinline) void ReportFailure_Return(__R_FN_PARAMS_FULL, const ResultStatus& resultPair, PCWSTR message, ReportFailureOptions options)
-        {
-            bool needPlatformException = ((T == FailureType::Exception) &&
-                WI_IsFlagClear(options, ReportFailureOptions::MayRethrow) &&
-                (g_pfnThrowPlatformException != nullptr) &&
-                (g_fResultThrowPlatformException || WI_IsFlagSet(options, ReportFailureOptions::ForcePlatformException)));
-
-            FailureInfo failure;
-            wchar_t debugString[2048];
-            char callContextString[1024];
-
-            LogFailure(__R_FN_CALL_FULL, T, resultPair, message, needPlatformException,
-                debugString, ARRAYSIZE(debugString), callContextString, ARRAYSIZE(callContextString), &failure);
-
-            if (WI_IsFlagSet(failure.flags, FailureFlags::RequestFailFast))
-            {
-                WilFailFast(failure);
-            }
-        }
-
-        template<FailureType T, bool SuppressAction>
-        inline __declspec(noinline) void ReportFailure_Base(__R_FN_PARAMS_FULL, const ResultStatus& resultPair, PCWSTR message, ReportFailureOptions options)
-        {
-            ReportFailure_Return<T>(__R_FN_CALL_FULL, resultPair, message, options);
-        }
-
-        template<FailureType T>
-        inline __declspec(noinline) RESULT_NORETURN void ReportFailure_NoReturn(__R_FN_PARAMS_FULL, const ResultStatus& resultPair, PCWSTR message, ReportFailureOptions options)
-        {
-            bool needPlatformException = ((T == FailureType::Exception) &&
-                WI_IsFlagClear(options, ReportFailureOptions::MayRethrow) &&
-                (g_pfnThrowPlatformException != nullptr) &&
-                (g_fResultThrowPlatformException || WI_IsFlagSet(options, ReportFailureOptions::ForcePlatformException)));
-
-            FailureInfo failure;
-            wchar_t debugString[2048];
-            char callContextString[1024];
-
-            LogFailure(__R_FN_CALL_FULL, T, resultPair, message, needPlatformException,
-                debugString, ARRAYSIZE(debugString), callContextString, ARRAYSIZE(callContextString), &failure);
-__WI_SUPPRESS_4127_S
-            if ((T == FailureType::FailFast) || WI_IsFlagSet(failure.flags, FailureFlags::RequestFailFast))
-            {
-                WilFailFast(const_cast<FailureInfo&>(failure));
-            }
-            else
-            {
-                if (needPlatformException)
-                {
-                    g_pfnThrowPlatformException(failure, debugString);
-                }
-
-                if (WI_IsFlagSet(options, ReportFailureOptions::MayRethrow))
-                {
-                    RethrowCaughtException();
-                }
-
-                ThrowResultException(failure);
-
-                // Wil was instructed to throw, but doesn't have any capability to do so (global function pointers are not setup)
-                WilFailFast(const_cast<FailureInfo&>(failure));
-            }
-__WI_SUPPRESS_4127_E
-        }
-
-        template<>
-        inline __declspec(noinline) RESULT_NORETURN void ReportFailure_Base<FailureType::FailFast, false>(__R_FN_PARAMS_FULL, const ResultStatus& resultPair, PCWSTR message, ReportFailureOptions options)
-        {
-            ReportFailure_NoReturn<FailureType::FailFast>(__R_FN_CALL_FULL, resultPair, message, options);
-        }
-
-        template<>
-        inline __declspec(noinline) RESULT_NORETURN void ReportFailure_Base<FailureType::Exception, false>(__R_FN_PARAMS_FULL, const ResultStatus& resultPair, PCWSTR message, ReportFailureOptions options)
-        {
-            ReportFailure_NoReturn<FailureType::Exception>(__R_FN_CALL_FULL, resultPair, message, options);
-        }
-
-        __declspec(noinline) inline void ReportFailure(__R_FN_PARAMS_FULL, FailureType type, const ResultStatus& resultPair, _In_opt_ PCWSTR message, ReportFailureOptions options)
-        {
-            switch(type)
-            {
-            case FailureType::Exception:
-                ReportFailure_Base<FailureType::Exception>(__R_FN_CALL_FULL, resultPair, message, options);
-                break;
-            case FailureType::FailFast:
-                ReportFailure_Base<FailureType::FailFast>(__R_FN_CALL_FULL, resultPair, message, options);
-                break;
-            case FailureType::Log:
-                ReportFailure_Base<FailureType::Log>(__R_FN_CALL_FULL, resultPair, message, options);
-                break;
-            case FailureType::Return:
-                ReportFailure_Base<FailureType::Return>(__R_FN_CALL_FULL, resultPair, message, options);
-                break;
-            }
-        }
-
-        template<FailureType T>
-        inline ResultStatus ReportFailure_CaughtExceptionCommon(__R_FN_PARAMS_FULL, _Inout_updates_(debugStringChars) PWSTR debugString, _Pre_satisfies_(debugStringChars > 0) size_t debugStringChars, SupportedExceptions supported)
-        {
-            bool isNormalized = false;
-            auto length = wcslen(debugString);
-            WI_ASSERT(length < debugStringChars);
-            ResultStatus resultPair;
-            if (details::g_pfnResultFromCaughtExceptionInternal)
-            {
-                resultPair = details::g_pfnResultFromCaughtExceptionInternal(debugString + length, debugStringChars - length, &isNormalized);
-            }
-
-            const bool known = (FAILED(resultPair.hr));
-            if (!known)
-            {
-                resultPair = ResultStatus::FromResult(__HRESULT_FROM_WIN32(ERROR_UNHANDLED_EXCEPTION));
-            }
-
-            ReportFailureOptions options = ReportFailureOptions::ForcePlatformException;
-            WI_SetFlagIf(options, ReportFailureOptions::MayRethrow, isNormalized);
-
-            if ((supported == SupportedExceptions::None) ||
-                ((supported == SupportedExceptions::Known) && !known) ||
-                ((supported == SupportedExceptions::Thrown) && !isNormalized) ||
-                ((supported == SupportedExceptions::Default) && !known && g_fResultFailFastUnknownExceptions))
-            {
-                // By default WIL will issue a fail fast for unrecognized exception types.  Wil recognizes any std::exception or wil::ResultException based
-                // types and Platform::Exception^, so there aren't too many valid exception types which could cause this.  Those that are valid, should be handled
-                // by remapping the exception callback.  Those that are not valid should be found and fixed (meaningless accidents like 'throw hr;').
-                // The caller may also be requesting non-default behavior to fail-fast more frequently (primarily for debugging unknown exceptions).
-                ReportFailure_Base<FailureType::FailFast>(__R_FN_CALL_FULL, resultPair, debugString, options);
-            }
-            else
-            {
-                ReportFailure_Base<T>(__R_FN_CALL_FULL, resultPair, debugString, options);
-            }
-
-            return resultPair;
-        }
-
-        template<FailureType T>
-        inline ResultStatus RESULT_NORETURN ReportFailure_CaughtExceptionCommonNoReturnBase(__R_FN_PARAMS_FULL, _Inout_updates_(debugStringChars) PWSTR debugString, _Pre_satisfies_(debugStringChars > 0) size_t debugStringChars, SupportedExceptions supported)
-        {
-            bool isNormalized = false;
-            const auto length = wcslen(debugString);
-            WI_ASSERT(length < debugStringChars);
-            ResultStatus resultPair;
-            if (details::g_pfnResultFromCaughtExceptionInternal)
-            {
-                resultPair = details::g_pfnResultFromCaughtExceptionInternal(debugString + length, debugStringChars - length, &isNormalized);
-            }
-
-            const bool known = (FAILED(resultPair.hr));
-            if (!known)
-            {
-                resultPair = ResultStatus::FromResult(__HRESULT_FROM_WIN32(ERROR_UNHANDLED_EXCEPTION));
-            }
-
-            ReportFailureOptions options = ReportFailureOptions::ForcePlatformException;
-            WI_SetFlagIf(options, ReportFailureOptions::MayRethrow, isNormalized);
-
-            if ((supported == SupportedExceptions::None) ||
-                ((supported == SupportedExceptions::Known) && !known) ||
-                ((supported == SupportedExceptions::Thrown) && !isNormalized) ||
-                ((supported == SupportedExceptions::Default) && !known && g_fResultFailFastUnknownExceptions))
-            {
-                // By default WIL will issue a fail fast for unrecognized exception types.  Wil recognizes any std::exception or wil::ResultException based
-                // types and Platform::Exception^, so there aren't too many valid exception types which could cause this.  Those that are valid, should be handled
-                // by remapping the exception callback.  Those that are not valid should be found and fixed (meaningless accidents like 'throw hr;').
-                // The caller may also be requesting non-default behavior to fail-fast more frequently (primarily for debugging unknown exceptions).
-                ReportFailure_Base<FailureType::FailFast>(__R_FN_CALL_FULL, resultPair, debugString, options);
-            }
-            else
-            {
-                ReportFailure_Base<T>(__R_FN_CALL_FULL, resultPair, debugString, options);
-            }
-
-            RESULT_NORETURN_RESULT(resultPair);
-        }
-
-        template<>
-        inline RESULT_NORETURN ResultStatus ReportFailure_CaughtExceptionCommon<FailureType::FailFast>(__R_FN_PARAMS_FULL, _Inout_updates_(debugStringChars) PWSTR debugString, _Pre_satisfies_(debugStringChars > 0) size_t debugStringChars, SupportedExceptions supported)
-        {
-            RESULT_NORETURN_RESULT(ReportFailure_CaughtExceptionCommonNoReturnBase<FailureType::FailFast>(__R_FN_CALL_FULL, debugString, debugStringChars, supported));
-        }
-
-        template<>
-        inline RESULT_NORETURN ResultStatus ReportFailure_CaughtExceptionCommon<FailureType::Exception>(__R_FN_PARAMS_FULL, _Inout_updates_(debugStringChars) PWSTR debugString, _Pre_satisfies_(debugStringChars > 0) size_t debugStringChars, SupportedExceptions supported)
-        {
-            RESULT_NORETURN_RESULT(ReportFailure_CaughtExceptionCommonNoReturnBase<FailureType::Exception>(__R_FN_CALL_FULL, debugString, debugStringChars, supported));
-        }
-
-        template<FailureType T>
-        inline void ReportFailure_Msg(__R_FN_PARAMS_FULL, const ResultStatus& resultPair, _Printf_format_string_ PCSTR formatString, va_list argList)
-        {
-            wchar_t message[2048];
-            PrintLoggingMessage(message, ARRAYSIZE(message), formatString, argList);
-            ReportFailure_Base<T>(__R_FN_CALL_FULL, resultPair, message);
-        }
-
-        template<>
-        inline RESULT_NORETURN void ReportFailure_Msg<FailureType::FailFast>(__R_FN_PARAMS_FULL, const ResultStatus& resultPair, _Printf_format_string_ PCSTR formatString, va_list argList)
-        {
-            wchar_t message[2048];
-            PrintLoggingMessage(message, ARRAYSIZE(message), formatString, argList);
-            ReportFailure_Base<FailureType::FailFast>(__R_FN_CALL_FULL, resultPair, message);
-        }
-
-        template<>
-        inline RESULT_NORETURN void ReportFailure_Msg<FailureType::Exception>(__R_FN_PARAMS_FULL, const ResultStatus& resultPair, _Printf_format_string_ PCSTR formatString, va_list argList)
-        {
-            wchar_t message[2048];
-            PrintLoggingMessage(message, ARRAYSIZE(message), formatString, argList);
-            ReportFailure_Base<FailureType::Exception>(__R_FN_CALL_FULL, resultPair, message);
-        }
-
-        template <FailureType T>
-        inline void ReportFailure_ReplaceMsg(__R_FN_PARAMS_FULL, HRESULT hr, PCSTR formatString, ...)
-        {
-            va_list argList;
-            va_start(argList, formatString);
-            ReportFailure_Msg<T>(__R_FN_CALL_FULL, ResultStatus::FromResult(hr), formatString, argList);
-        }
-
-        template<FailureType T>
-        __declspec(noinline) inline void ReportFailure_Hr(__R_FN_PARAMS_FULL, HRESULT hr)
-        {
-            ReportFailure_Base<T>(__R_FN_CALL_FULL, ResultStatus::FromResult(hr));
-        }
-
-        template<>
-        __declspec(noinline) inline RESULT_NORETURN void ReportFailure_Hr<FailureType::FailFast>(__R_FN_PARAMS_FULL, HRESULT hr)
-        {
-            ReportFailure_Base<FailureType::FailFast>(__R_FN_CALL_FULL, ResultStatus::FromResult(hr));
-        }
-
-        template<>
-        __declspec(noinline) inline RESULT_NORETURN void ReportFailure_Hr<FailureType::Exception>(__R_FN_PARAMS_FULL, HRESULT hr)
-        {
-            ReportFailure_Base<FailureType::Exception>(__R_FN_CALL_FULL, ResultStatus::FromResult(hr));
-        }
-
-        __declspec(noinline) inline void ReportFailure_Hr(__R_FN_PARAMS_FULL, FailureType type, HRESULT hr)
-        {
-            switch(type)
-            {
-            case FailureType::Exception:
-                ReportFailure_Hr<FailureType::Exception>(__R_FN_CALL_FULL, hr);
-                break;
-            case FailureType::FailFast:
-                ReportFailure_Hr<FailureType::FailFast>(__R_FN_CALL_FULL, hr);
-                break;
-            case FailureType::Log:
-                ReportFailure_Hr<FailureType::Log>(__R_FN_CALL_FULL, hr);
-                break;
-            case FailureType::Return:
-                ReportFailure_Hr<FailureType::Return>(__R_FN_CALL_FULL, hr);
-                break;
-            }
-        }
-
-        template<FailureType T>
-        _Success_(true)
-        _Translates_Win32_to_HRESULT_(err)
-        __declspec(noinline) inline HRESULT ReportFailure_Win32(__R_FN_PARAMS_FULL, DWORD err)
-        {
-            const auto hr = __HRESULT_FROM_WIN32(err);
-            ReportFailure_Base<T>(__R_FN_CALL_FULL, ResultStatus::FromResult(hr));
-            return hr;
-        }
-
-        template<>
-        _Success_(true)
-        _Translates_Win32_to_HRESULT_(err)
-        __declspec(noinline) inline RESULT_NORETURN HRESULT ReportFailure_Win32<FailureType::FailFast>(__R_FN_PARAMS_FULL, DWORD err)
-        {
-            const auto hr = __HRESULT_FROM_WIN32(err);
-            ReportFailure_Base<FailureType::FailFast>(__R_FN_CALL_FULL, ResultStatus::FromResult(hr));
-            RESULT_NORETURN_RESULT(hr);
-        }
-
-        template<>
-        _Success_(true)
-        _Translates_Win32_to_HRESULT_(err)
-        __declspec(noinline) inline RESULT_NORETURN HRESULT ReportFailure_Win32<FailureType::Exception>(__R_FN_PARAMS_FULL, DWORD err)
-        {
-            const auto hr = __HRESULT_FROM_WIN32(err);
-            ReportFailure_Base<FailureType::Exception>(__R_FN_CALL_FULL, ResultStatus::FromResult(hr));
-            RESULT_NORETURN_RESULT(hr);
-        }
-
-        template<FailureType T>
-        __declspec(noinline) inline DWORD ReportFailure_GetLastError(__R_FN_PARAMS_FULL)
-        {
-            const auto err = GetLastErrorFail(__R_FN_CALL_FULL);
-            const auto hr = __HRESULT_FROM_WIN32(err);
-            ReportFailure_Base<T>(__R_FN_CALL_FULL, ResultStatus::FromResult(hr));
-            ::SetLastError(err);
-            return err;
-        }
-
-        template<>
-        __declspec(noinline) inline RESULT_NORETURN DWORD ReportFailure_GetLastError<FailureType::FailFast>(__R_FN_PARAMS_FULL)
-        {
-            const auto err = GetLastErrorFail(__R_FN_CALL_FULL);
-            const auto hr = __HRESULT_FROM_WIN32(err);
-            ReportFailure_Base<FailureType::FailFast>(__R_FN_CALL_FULL, ResultStatus::FromResult(hr));
-            RESULT_NORETURN_RESULT(err);
-        }
-
-        template<>
-        __declspec(noinline) inline RESULT_NORETURN DWORD ReportFailure_GetLastError<FailureType::Exception>(__R_FN_PARAMS_FULL)
-        {
-            const auto err = GetLastErrorFail(__R_FN_CALL_FULL);
-            const auto hr = __HRESULT_FROM_WIN32(err);
-            ReportFailure_Base<FailureType::Exception>(__R_FN_CALL_FULL, ResultStatus::FromResult(hr));
-            RESULT_NORETURN_RESULT(err);
-        }
-
-        template<FailureType T>
-        _Success_(true)
-        _Translates_last_error_to_HRESULT_
-        __declspec(noinline) inline HRESULT ReportFailure_GetLastErrorHr(__R_FN_PARAMS_FULL)
-        {
-            const auto hr = GetLastErrorFailHr(__R_FN_CALL_FULL);
-            ReportFailure_Base<T>(__R_FN_CALL_FULL, ResultStatus::FromResult(hr));
-            return hr;
-        }
-
-        template<>
-        _Success_(true)
-        _Translates_last_error_to_HRESULT_
-        __declspec(noinline) inline RESULT_NORETURN HRESULT ReportFailure_GetLastErrorHr<FailureType::FailFast>(__R_FN_PARAMS_FULL)
-        {
-            const auto hr = GetLastErrorFailHr(__R_FN_CALL_FULL);
-            ReportFailure_Base<FailureType::FailFast>(__R_FN_CALL_FULL, ResultStatus::FromResult(hr));
-            RESULT_NORETURN_RESULT(hr);
-        }
-
-        template<>
-        _Success_(true)
-        _Translates_last_error_to_HRESULT_
-        __declspec(noinline) inline RESULT_NORETURN HRESULT ReportFailure_GetLastErrorHr<FailureType::Exception>(__R_FN_PARAMS_FULL)
-        {
-            const auto hr = GetLastErrorFailHr(__R_FN_CALL_FULL);
-            ReportFailure_Base<FailureType::Exception>(__R_FN_CALL_FULL, ResultStatus::FromResult(hr));
-            RESULT_NORETURN_RESULT(hr);
-        }
-
-        template<FailureType T>
-        _Success_(true)
-        _Translates_NTSTATUS_to_HRESULT_(status)
-        __declspec(noinline) inline HRESULT ReportFailure_NtStatus(__R_FN_PARAMS_FULL, NTSTATUS status)
-        {
-            const auto resultPair = ResultStatus::FromStatus(status);
-            ReportFailure_Base<T>(__R_FN_CALL_FULL, resultPair);
-            return resultPair.hr;
-        }
-
-        template<>
-        _Success_(true)
-        _Translates_NTSTATUS_to_HRESULT_(status)
-        __declspec(noinline) inline RESULT_NORETURN HRESULT ReportFailure_NtStatus<FailureType::FailFast>(__R_FN_PARAMS_FULL, NTSTATUS status)
-        {
-            const auto resultPair = ResultStatus::FromStatus(status);
-            ReportFailure_Base<FailureType::FailFast>(__R_FN_CALL_FULL, resultPair);
-            RESULT_NORETURN_RESULT(resultPair.hr);
-        }
-
-        template<>
-        _Success_(true)
-        _Translates_NTSTATUS_to_HRESULT_(status)
-        __declspec(noinline) inline RESULT_NORETURN HRESULT ReportFailure_NtStatus<FailureType::Exception>(__R_FN_PARAMS_FULL, NTSTATUS status)
-        {
-            const auto resultPair = ResultStatus::FromStatus(status);
-            ReportFailure_Base<FailureType::Exception>(__R_FN_CALL_FULL, resultPair);
-            RESULT_NORETURN_RESULT(resultPair.hr);
-        }
-
-        template<FailureType T>
-        __declspec(noinline) inline HRESULT ReportFailure_CaughtException(__R_FN_PARAMS_FULL, SupportedExceptions supported)
-        {
-            wchar_t message[2048];
-            message[0] = L'\0';
-            return ReportFailure_CaughtExceptionCommon<T>(__R_FN_CALL_FULL, message, ARRAYSIZE(message), supported).hr;
-        }
-
-        template<>
-        __declspec(noinline) inline RESULT_NORETURN HRESULT ReportFailure_CaughtException<FailureType::FailFast>(__R_FN_PARAMS_FULL, SupportedExceptions supported)
-        {
-            wchar_t message[2048];
-            message[0] = L'\0';
-            RESULT_NORETURN_RESULT(ReportFailure_CaughtExceptionCommon<FailureType::FailFast>(__R_FN_CALL_FULL, message, ARRAYSIZE(message), supported).hr);
-        }
-
-        template<>
-        __declspec(noinline) inline RESULT_NORETURN HRESULT ReportFailure_CaughtException<FailureType::Exception>(__R_FN_PARAMS_FULL, SupportedExceptions supported)
-        {
-            wchar_t message[2048];
-            message[0] = L'\0';
-            RESULT_NORETURN_RESULT(ReportFailure_CaughtExceptionCommon<FailureType::Exception>(__R_FN_CALL_FULL, message, ARRAYSIZE(message), supported).hr);
-        }
-
-        template<FailureType T>
-        __declspec(noinline) inline void ReportFailure_HrMsg(__R_FN_PARAMS_FULL, HRESULT hr, _Printf_format_string_ PCSTR formatString, va_list argList)
-        {
-            ReportFailure_Msg<T>(__R_FN_CALL_FULL, ResultStatus::FromResult(hr), formatString, argList);
-        }
-
-        template<>
-        __declspec(noinline) inline RESULT_NORETURN void ReportFailure_HrMsg<FailureType::FailFast>(__R_FN_PARAMS_FULL, HRESULT hr, _Printf_format_string_ PCSTR formatString, va_list argList)
-        {
-            ReportFailure_Msg<FailureType::FailFast>(__R_FN_CALL_FULL, ResultStatus::FromResult(hr), formatString, argList);
-        }
-
-        template<>
-        __declspec(noinline) inline RESULT_NORETURN void ReportFailure_HrMsg<FailureType::Exception>(__R_FN_PARAMS_FULL, HRESULT hr, _Printf_format_string_ PCSTR formatString, va_list argList)
-        {
-            ReportFailure_Msg<FailureType::Exception>(__R_FN_CALL_FULL, ResultStatus::FromResult(hr), formatString, argList);
-        }
-
-        template<FailureType T>
-        _Success_(true)
-        _Translates_Win32_to_HRESULT_(err)
-        __declspec(noinline) inline HRESULT ReportFailure_Win32Msg(__R_FN_PARAMS_FULL, DWORD err, _Printf_format_string_ PCSTR formatString, va_list argList)
-        {
-            auto hr = __HRESULT_FROM_WIN32(err);
-            ReportFailure_Msg<T>(__R_FN_CALL_FULL, ResultStatus::FromResult(hr), formatString, argList);
-            return hr;
-        }
-
-        template<>
-        _Success_(true)
-        _Translates_Win32_to_HRESULT_(err)
-        __declspec(noinline) inline RESULT_NORETURN HRESULT ReportFailure_Win32Msg<FailureType::FailFast>(__R_FN_PARAMS_FULL, DWORD err, _Printf_format_string_ PCSTR formatString, va_list argList)
-        {
-            auto hr = __HRESULT_FROM_WIN32(err);
-            ReportFailure_Msg<FailureType::FailFast>(__R_FN_CALL_FULL, ResultStatus::FromResult(hr), formatString, argList);
-            RESULT_NORETURN_RESULT(hr);
-        }
-
-        template<>
-        _Success_(true)
-        _Translates_Win32_to_HRESULT_(err)
-        __declspec(noinline) inline RESULT_NORETURN HRESULT ReportFailure_Win32Msg<FailureType::Exception>(__R_FN_PARAMS_FULL, DWORD err, _Printf_format_string_ PCSTR formatString, va_list argList)
-        {
-            auto hr = __HRESULT_FROM_WIN32(err);
-            ReportFailure_Msg<FailureType::Exception>(__R_FN_CALL_FULL, ResultStatus::FromResult(hr), formatString, argList);
-            RESULT_NORETURN_RESULT(hr);
-        }
-
-        template<FailureType T>
-        __declspec(noinline) inline DWORD ReportFailure_GetLastErrorMsg(__R_FN_PARAMS_FULL, _Printf_format_string_ PCSTR formatString, va_list argList)
-        {
-            auto err = GetLastErrorFail(__R_FN_CALL_FULL);
-            auto hr = __HRESULT_FROM_WIN32(err);
-            ReportFailure_Msg<T>(__R_FN_CALL_FULL, ResultStatus::FromResult(hr), formatString, argList);
-            ::SetLastError(err);
-            return err;
-        }
-
-        template<>
-        __declspec(noinline) inline RESULT_NORETURN DWORD ReportFailure_GetLastErrorMsg<FailureType::FailFast>(__R_FN_PARAMS_FULL, _Printf_format_string_ PCSTR formatString, va_list argList)
-        {
-            auto err = GetLastErrorFail(__R_FN_CALL_FULL);
-            auto hr = __HRESULT_FROM_WIN32(err);
-            ReportFailure_Msg<FailureType::FailFast>(__R_FN_CALL_FULL, ResultStatus::FromResult(hr), formatString, argList);
-            RESULT_NORETURN_RESULT(err);
-        }
-
-        template<>
-        __declspec(noinline) inline RESULT_NORETURN DWORD ReportFailure_GetLastErrorMsg<FailureType::Exception>(__R_FN_PARAMS_FULL, _Printf_format_string_ PCSTR formatString, va_list argList)
-        {
-            auto err = GetLastErrorFail(__R_FN_CALL_FULL);
-            auto hr = __HRESULT_FROM_WIN32(err);
-            ReportFailure_Msg<FailureType::Exception>(__R_FN_CALL_FULL, ResultStatus::FromResult(hr), formatString, argList);
-            RESULT_NORETURN_RESULT(err);
-        }
-
-        template<FailureType T>
-        _Success_(true)
-        _Translates_last_error_to_HRESULT_
-        __declspec(noinline) inline HRESULT ReportFailure_GetLastErrorHrMsg(__R_FN_PARAMS_FULL, _Printf_format_string_ PCSTR formatString, va_list argList)
-        {
-            auto hr = GetLastErrorFailHr(__R_FN_CALL_FULL);
-            ReportFailure_Msg<T>(__R_FN_CALL_FULL, ResultStatus::FromResult(hr), formatString, argList);
-            return hr;
-        }
-
-        template<>
-        _Success_(true)
-        _Translates_last_error_to_HRESULT_
-        __declspec(noinline) inline RESULT_NORETURN HRESULT ReportFailure_GetLastErrorHrMsg<FailureType::FailFast>(__R_FN_PARAMS_FULL, _Printf_format_string_ PCSTR formatString, va_list argList)
-        {
-            auto hr = GetLastErrorFailHr(__R_FN_CALL_FULL);
-            ReportFailure_Msg<FailureType::FailFast>(__R_FN_CALL_FULL, ResultStatus::FromResult(hr), formatString, argList);
-            RESULT_NORETURN_RESULT(hr);
-        }
-
-        template<>
-        _Success_(true)
-        _Translates_last_error_to_HRESULT_
-        __declspec(noinline) inline RESULT_NORETURN HRESULT ReportFailure_GetLastErrorHrMsg<FailureType::Exception>(__R_FN_PARAMS_FULL, _Printf_format_string_ PCSTR formatString, va_list argList)
-        {
-            auto hr = GetLastErrorFailHr(__R_FN_CALL_FULL);
-            ReportFailure_Msg<FailureType::Exception>(__R_FN_CALL_FULL, ResultStatus::FromResult(hr), formatString, argList);
-            RESULT_NORETURN_RESULT(hr);
-        }
-
-        template<FailureType T>
-        _Success_(true)
-        _Translates_NTSTATUS_to_HRESULT_(status)
-        __declspec(noinline) inline HRESULT ReportFailure_NtStatusMsg(__R_FN_PARAMS_FULL, NTSTATUS status, _Printf_format_string_ PCSTR formatString, va_list argList)
-        {
-            const auto resultPair = ResultStatus::FromStatus(status);
-            ReportFailure_Msg<T>(__R_FN_CALL_FULL, resultPair, formatString, argList);
-            return resultPair.hr;
-        }
-
-        template<>
-        _Success_(true)
-        _Translates_NTSTATUS_to_HRESULT_(status)
-        __declspec(noinline) inline RESULT_NORETURN HRESULT ReportFailure_NtStatusMsg<FailureType::FailFast>(__R_FN_PARAMS_FULL, NTSTATUS status, _Printf_format_string_ PCSTR formatString, va_list argList)
-        {
-            const auto resultPair = ResultStatus::FromStatus(status);
-            ReportFailure_Msg<FailureType::FailFast>(__R_FN_CALL_FULL, resultPair, formatString, argList);
-            RESULT_NORETURN_RESULT(resultPair.hr);
-        }
-
-        template<>
-        _Success_(true)
-        _Translates_NTSTATUS_to_HRESULT_(status)
-        __declspec(noinline) inline RESULT_NORETURN HRESULT ReportFailure_NtStatusMsg<FailureType::Exception>(__R_FN_PARAMS_FULL, NTSTATUS status, _Printf_format_string_ PCSTR formatString, va_list argList)
-        {
-            const auto resultPair = ResultStatus::FromStatus(status);
-            ReportFailure_Msg<FailureType::Exception>(__R_FN_CALL_FULL, resultPair, formatString, argList);
-            RESULT_NORETURN_RESULT(resultPair.hr);
-        }
-
-        template<FailureType T>
-        __declspec(noinline) inline HRESULT ReportFailure_CaughtExceptionMsg(__R_FN_PARAMS_FULL, _Printf_format_string_ PCSTR formatString, va_list argList)
-        {
-            // Pre-populate the buffer with our message, the exception message will be added to it...
-            wchar_t message[2048];
-            PrintLoggingMessage(message, ARRAYSIZE(message), formatString, argList);
-            StringCchCatW(message, ARRAYSIZE(message), L" -- ");
-            return ReportFailure_CaughtExceptionCommon<T>(__R_FN_CALL_FULL, message, ARRAYSIZE(message), SupportedExceptions::Default).hr;
-        }
-
-        template<>
-        __declspec(noinline) inline RESULT_NORETURN HRESULT ReportFailure_CaughtExceptionMsg<FailureType::FailFast>(__R_FN_PARAMS_FULL, _Printf_format_string_ PCSTR formatString, va_list argList)
-        {
-            // Pre-populate the buffer with our message, the exception message will be added to it...
-            wchar_t message[2048];
-            PrintLoggingMessage(message, ARRAYSIZE(message), formatString, argList);
-            StringCchCatW(message, ARRAYSIZE(message), L" -- ");
-            RESULT_NORETURN_RESULT(ReportFailure_CaughtExceptionCommon<FailureType::FailFast>(__R_FN_CALL_FULL, message, ARRAYSIZE(message), SupportedExceptions::Default).hr);
-        }
-
-        template<>
-        __declspec(noinline) inline RESULT_NORETURN HRESULT ReportFailure_CaughtExceptionMsg<FailureType::Exception>(__R_FN_PARAMS_FULL, _Printf_format_string_ PCSTR formatString, va_list argList)
-        {
-            // Pre-populate the buffer with our message, the exception message will be added to it...
-            wchar_t message[2048];
-            PrintLoggingMessage(message, ARRAYSIZE(message), formatString, argList);
-            StringCchCatW(message, ARRAYSIZE(message), L" -- ");
-            RESULT_NORETURN_RESULT(ReportFailure_CaughtExceptionCommon<FailureType::Exception>(__R_FN_CALL_FULL, message, ARRAYSIZE(message), SupportedExceptions::Default).hr);
-        }
-
-
-        //*****************************************************************************
-        // Support for throwing custom exception types
-        //*****************************************************************************
-
-#ifdef WIL_ENABLE_EXCEPTIONS
-        inline HRESULT GetErrorCode(_In_ ResultException &exception) WI_NOEXCEPT
-        {
-            return exception.GetErrorCode();
-        }
-
-        inline void SetFailureInfo(_In_ FailureInfo const &failure, _Inout_ ResultException &exception) WI_NOEXCEPT
-        {
-            return exception.SetFailureInfo(failure);
-        }
-
-#ifdef __cplusplus_winrt
-        inline HRESULT GetErrorCode(_In_ Platform::Exception^ exception) WI_NOEXCEPT
-        {
-            return exception->HResult;
-        }
-
-        inline void SetFailureInfo(_In_ FailureInfo const &, _Inout_ Platform::Exception^ exception) WI_NOEXCEPT
-        {
-            // no-op -- once a PlatformException^ is created, we can't modify the message, but this function must
-            // exist to distinguish this from ResultException
-        }
-#endif
-
-        template <typename T>
-        RESULT_NORETURN inline void ReportFailure_CustomExceptionHelper(_Inout_ T &exception, __R_FN_PARAMS_FULL, _In_opt_ PCWSTR message = nullptr)
-        {
-            // When seeing the error: "cannot convert parameter 1 from 'XXX' to 'wil::ResultException &'"
-            // Custom exceptions must be based upon either ResultException or Platform::Exception^ to be used with ResultException.h.
-            // This compilation error indicates an attempt to throw an incompatible exception type.
-            const HRESULT hr = GetErrorCode(exception);
-
-            FailureInfo failure;
-            wchar_t debugString[2048];
-            char callContextString[1024];
-
-            LogFailure(__R_FN_CALL_FULL, FailureType::Exception, ResultStatus::FromResult(hr), message, false,     // false = does not need debug string
-                       debugString, ARRAYSIZE(debugString), callContextString, ARRAYSIZE(callContextString), &failure);
-
-            if (WI_IsFlagSet(failure.flags, FailureFlags::RequestFailFast))
-            {
-                WilFailFast(failure);
-            }
-
-            // push the failure info context into the custom exception class
-            SetFailureInfo(failure, exception);
-
-            throw exception;
-        }
-
-        template <typename T>
-        __declspec(noreturn, noinline) inline void ReportFailure_CustomException(__R_FN_PARAMS _In_ T exception)
-        {
-            __R_FN_LOCALS_RA;
-            ReportFailure_CustomExceptionHelper(exception, __R_FN_CALL_FULL);
-        }
-
-        template <typename T>
-        __declspec(noreturn, noinline) inline void ReportFailure_CustomExceptionMsg(__R_FN_PARAMS _In_ T exception, _In_ _Printf_format_string_ PCSTR formatString, ...)
-        {
-            va_list argList;
-            va_start(argList, formatString);
-            wchar_t message[2048];
-            PrintLoggingMessage(message, ARRAYSIZE(message), formatString, argList);
-
-            __R_FN_LOCALS_RA;
-            ReportFailure_CustomExceptionHelper(exception, __R_FN_CALL_FULL, message);
-        }
-#endif
-
-        namespace __R_NS_NAME
-        {
-            //*****************************************************************************
-            // Return Macros
-            //*****************************************************************************
-
-            __R_DIRECT_METHOD(void, Return_Hr)(__R_DIRECT_FN_PARAMS HRESULT hr) WI_NOEXCEPT
-            {
-                __R_FN_LOCALS;
-                wil::details::ReportFailure_Hr<FailureType::Return>(__R_DIRECT_FN_CALL hr);
-            }
-
-            _Success_(true)
-            _Translates_Win32_to_HRESULT_(err)
-            __R_DIRECT_METHOD(HRESULT, Return_Win32)(__R_DIRECT_FN_PARAMS DWORD err) WI_NOEXCEPT
-            {
-                __R_FN_LOCALS;
-                return wil::details::ReportFailure_Win32<FailureType::Return>(__R_DIRECT_FN_CALL err);
-            }
-
-            _Success_(true)
-            _Translates_last_error_to_HRESULT_
-            __R_DIRECT_METHOD(HRESULT, Return_GetLastError)(__R_DIRECT_FN_PARAMS_ONLY) WI_NOEXCEPT
-            {
-                __R_FN_LOCALS;
-                return wil::details::ReportFailure_GetLastErrorHr<FailureType::Return>(__R_DIRECT_FN_CALL_ONLY);
-            }
-
-            _Success_(true)
-            _Translates_NTSTATUS_to_HRESULT_(status)
-            __R_DIRECT_METHOD(HRESULT, Return_NtStatus)(__R_DIRECT_FN_PARAMS NTSTATUS status) WI_NOEXCEPT
-            {
-                __R_FN_LOCALS;
-                return wil::details::ReportFailure_NtStatus<FailureType::Return>(__R_DIRECT_FN_CALL status);
-            }
-
-#ifdef WIL_ENABLE_EXCEPTIONS
-            __R_DIRECT_METHOD(HRESULT, Return_CaughtException)(__R_DIRECT_FN_PARAMS_ONLY) WI_NOEXCEPT
-            {
-                __R_FN_LOCALS;
-                return wil::details::ReportFailure_CaughtException<FailureType::Return>(__R_DIRECT_FN_CALL_ONLY);
-            }
-#endif
-
-            __R_DIRECT_METHOD(void, Return_HrMsg)(__R_DIRECT_FN_PARAMS HRESULT hr, _Printf_format_string_ PCSTR formatString, ...) WI_NOEXCEPT
-            {
-                va_list argList;
-                va_start(argList, formatString);
-                __R_FN_LOCALS;
-                wil::details::ReportFailure_HrMsg<FailureType::Return>(__R_DIRECT_FN_CALL hr, formatString, argList);
-            }
-
-            _Success_(true)
-            _Translates_Win32_to_HRESULT_(err)
-            __R_DIRECT_METHOD(HRESULT, Return_Win32Msg)(__R_DIRECT_FN_PARAMS DWORD err, _Printf_format_string_ PCSTR formatString, ...) WI_NOEXCEPT
-            {
-                va_list argList;
-                va_start(argList, formatString);
-                __R_FN_LOCALS;
-                return wil::details::ReportFailure_Win32Msg<FailureType::Return>(__R_DIRECT_FN_CALL err, formatString, argList);
-            }
-
-            _Success_(true)
-            _Translates_last_error_to_HRESULT_
-            __R_DIRECT_METHOD(HRESULT, Return_GetLastErrorMsg)(__R_DIRECT_FN_PARAMS _Printf_format_string_ PCSTR formatString, ...) WI_NOEXCEPT
-            {
-                va_list argList;
-                va_start(argList, formatString);
-                __R_FN_LOCALS;
-                return wil::details::ReportFailure_GetLastErrorHrMsg<FailureType::Return>(__R_DIRECT_FN_CALL formatString, argList);
-            }
-
-            _Success_(true)
-            _Translates_NTSTATUS_to_HRESULT_(status)
-            __R_DIRECT_METHOD(HRESULT, Return_NtStatusMsg)(__R_DIRECT_FN_PARAMS NTSTATUS status, _Printf_format_string_ PCSTR formatString, ...) WI_NOEXCEPT
-            {
-                va_list argList;
-                va_start(argList, formatString);
-                __R_FN_LOCALS;
-                return wil::details::ReportFailure_NtStatusMsg<FailureType::Return>(__R_DIRECT_FN_CALL status, formatString, argList);
-            }
-
-#ifdef WIL_ENABLE_EXCEPTIONS
-            __R_DIRECT_METHOD(HRESULT, Return_CaughtExceptionMsg)(__R_DIRECT_FN_PARAMS _Printf_format_string_ PCSTR formatString, ...) WI_NOEXCEPT
-            {
-                va_list argList;
-                va_start(argList, formatString);
-                __R_FN_LOCALS;
-                return wil::details::ReportFailure_CaughtExceptionMsg<FailureType::Return>(__R_DIRECT_FN_CALL formatString, argList);
-            }
-#endif
-
-            //*****************************************************************************
-            // Log Macros
-            //*****************************************************************************
-
-            _Post_satisfies_(return == hr)
-            __R_DIRECT_METHOD(HRESULT, Log_Hr)(__R_DIRECT_FN_PARAMS HRESULT hr) WI_NOEXCEPT
-            {
-                __R_FN_LOCALS;
-                wil::details::ReportFailure_Hr<FailureType::Log>(__R_DIRECT_FN_CALL hr);
-                return hr;
-            }
-
-            _Post_satisfies_(return == err)
-            __R_DIRECT_METHOD(DWORD, Log_Win32)(__R_DIRECT_FN_PARAMS DWORD err) WI_NOEXCEPT
-            {
-                __R_FN_LOCALS;
-                wil::details::ReportFailure_Win32<FailureType::Log>(__R_DIRECT_FN_CALL err);
-                return err;
-            }
-
-            __R_DIRECT_METHOD(DWORD, Log_GetLastError)(__R_DIRECT_FN_PARAMS_ONLY) WI_NOEXCEPT
-            {
-                __R_FN_LOCALS;
-                return wil::details::ReportFailure_GetLastError<FailureType::Log>(__R_DIRECT_FN_CALL_ONLY);
-            }
-
-            _Post_satisfies_(return == status)
-            __R_DIRECT_METHOD(NTSTATUS, Log_NtStatus)(__R_DIRECT_FN_PARAMS NTSTATUS status) WI_NOEXCEPT
-            {
-                __R_FN_LOCALS;
-                wil::details::ReportFailure_NtStatus<FailureType::Log>(__R_DIRECT_FN_CALL status);
-                return status;
-            }
-
-#ifdef WIL_ENABLE_EXCEPTIONS
-            __R_DIRECT_METHOD(HRESULT, Log_CaughtException)(__R_DIRECT_FN_PARAMS_ONLY) WI_NOEXCEPT
-            {
-                __R_FN_LOCALS;
-                return wil::details::ReportFailure_CaughtException<FailureType::Log>(__R_DIRECT_FN_CALL_ONLY);
-            }
-#endif
-
-            __R_INTERNAL_METHOD(_Log_Hr)(__R_INTERNAL_FN_PARAMS HRESULT hr) WI_NOEXCEPT
-            {
-                __R_FN_LOCALS;
-                wil::details::ReportFailure_Hr<FailureType::Log>(__R_INTERNAL_FN_CALL hr);
-            }
-
-            __R_INTERNAL_METHOD(_Log_GetLastError)(__R_INTERNAL_FN_PARAMS_ONLY) WI_NOEXCEPT
-            {
-                __R_FN_LOCALS;
-                wil::details::ReportFailure_GetLastError<FailureType::Log>(__R_INTERNAL_FN_CALL_ONLY);
-            }
-
-            __R_INTERNAL_METHOD(_Log_Win32)(__R_INTERNAL_FN_PARAMS DWORD err) WI_NOEXCEPT
-            {
-                __R_FN_LOCALS;
-                wil::details::ReportFailure_Win32<FailureType::Log>(__R_INTERNAL_FN_CALL err);
-            }
-
-            __R_INTERNAL_METHOD(_Log_NullAlloc)(__R_INTERNAL_FN_PARAMS_ONLY) WI_NOEXCEPT
-            {
-                __R_FN_LOCALS;
-                wil::details::ReportFailure_Hr<FailureType::Log>(__R_INTERNAL_FN_CALL E_OUTOFMEMORY);
-            }
-
-            __R_INTERNAL_METHOD(_Log_NtStatus)(__R_INTERNAL_FN_PARAMS NTSTATUS status) WI_NOEXCEPT
-            {
-                __R_FN_LOCALS;
-                wil::details::ReportFailure_NtStatus<FailureType::Log>(__R_INTERNAL_FN_CALL status);
-            }
-
-            // Should be decorated WI_NOEXCEPT, but conflicts with forceinline.
-            _Post_satisfies_(return == hr)
-            __R_CONDITIONAL_METHOD(HRESULT, Log_IfFailed)(__R_CONDITIONAL_FN_PARAMS HRESULT hr)
-            {
-                if (FAILED(hr))
-                {
-                    __R_CALL_INTERNAL_METHOD(_Log_Hr)(__R_CONDITIONAL_FN_CALL hr);
-                }
-                return hr;
-            }
-
-            _Post_satisfies_(return == hr)
-            __R_CONDITIONAL_NOINLINE_METHOD(HRESULT, Log_IfFailedWithExpected)(__R_CONDITIONAL_FN_PARAMS HRESULT hr, unsigned int expectedCount, ...) WI_NOEXCEPT
-            {
-                va_list args;
-                va_start(args, expectedCount);
-
-                if (FAILED(hr))
-                {
-                    unsigned int expectedIndex;
-                    for (expectedIndex = 0; expectedIndex < expectedCount; ++expectedIndex)
-                    {
-                        if (hr == va_arg(args, HRESULT))
-                        {
-                            break;
-                        }
-                    }
-
-                    if (expectedIndex == expectedCount)
-                    {
-                        __R_CALL_INTERNAL_METHOD(_Log_Hr)(__R_CONDITIONAL_FN_CALL hr);
-                    }
-                }
-
-                va_end(args);
-                return hr;
-            }
-
-            // Should be decorated WI_NOEXCEPT, but conflicts with forceinline.
-            _Post_satisfies_(return == ret)
-            __R_CONDITIONAL_METHOD(BOOL, Log_IfWin32BoolFalse)(__R_CONDITIONAL_FN_PARAMS BOOL ret)
-            {
-                if (!ret)
-                {
-                    __R_CALL_INTERNAL_METHOD(_Log_GetLastError)(__R_CONDITIONAL_FN_CALL_ONLY);
-                }
-                return ret;
-            }
-
-            // Should be decorated WI_NOEXCEPT, but conflicts with forceinline.
-            _Post_satisfies_(return == err)
-            __R_CONDITIONAL_METHOD(DWORD, Log_IfWin32Error)(__R_CONDITIONAL_FN_PARAMS DWORD err)
-            {
-                if (FAILED_WIN32(err))
-                {
-                    __R_CALL_INTERNAL_METHOD(_Log_Win32)(__R_CONDITIONAL_FN_CALL err);
-                }
-                return err;
-            }
-
-            // Should be decorated WI_NOEXCEPT, but conflicts with forceinline.
-            _Post_satisfies_(return == handle)
-            __R_CONDITIONAL_METHOD(HANDLE, Log_IfHandleInvalid)(__R_CONDITIONAL_FN_PARAMS HANDLE handle)
-            {
-                if (handle == INVALID_HANDLE_VALUE)
-                {
-                    __R_CALL_INTERNAL_METHOD(_Log_GetLastError)(__R_CONDITIONAL_FN_CALL_ONLY);
-                }
-                return handle;
-            }
-
-            // Should be decorated WI_NOEXCEPT, but conflicts with forceinline.
-            _Post_satisfies_(return == handle)
-            __R_CONDITIONAL_METHOD(HANDLE, Log_IfHandleNull)(__R_CONDITIONAL_FN_PARAMS HANDLE handle)
-            {
-                if (handle == nullptr)
-                {
-                    __R_CALL_INTERNAL_METHOD(_Log_GetLastError)(__R_CONDITIONAL_FN_CALL_ONLY);
-                }
-                return handle;
-            }
-
-            template <__R_CONDITIONAL_PARTIAL_TEMPLATE typename PointerT, __R_ENABLE_IF_IS_NOT_CLASS(PointerT)>
-            _Post_satisfies_(return == pointer)
-            __R_CONDITIONAL_TEMPLATE_METHOD(PointerT, Log_IfNullAlloc)(__R_CONDITIONAL_FN_PARAMS _Pre_maybenull_ PointerT pointer) WI_NOEXCEPT
-            {
-                if (pointer == nullptr)
-                {
-                    __R_CALL_INTERNAL_METHOD(_Log_NullAlloc)(__R_CONDITIONAL_FN_CALL_ONLY);
-                }
-                return pointer;
-            }
-
-            template <__R_CONDITIONAL_PARTIAL_TEMPLATE typename PointerT, __R_ENABLE_IF_IS_CLASS(PointerT)>
-            __R_CONDITIONAL_TEMPLATE_METHOD(void, Log_IfNullAlloc)(__R_CONDITIONAL_FN_PARAMS const PointerT& pointer) WI_NOEXCEPT
-            {
-                if (pointer == nullptr)
-                {
-                    __R_CALL_INTERNAL_METHOD(_Log_NullAlloc)(__R_CONDITIONAL_FN_CALL_ONLY);
-                }
-            }
-
-            // Should be decorated WI_NOEXCEPT, but conflicts with forceinline.
-            _Post_satisfies_(return == condition)
-            __R_CONDITIONAL_METHOD(bool, Log_HrIf)(__R_CONDITIONAL_FN_PARAMS HRESULT hr, bool condition)
-            {
-                if (condition)
-                {
-                    __R_CALL_INTERNAL_METHOD(_Log_Hr)(__R_CONDITIONAL_FN_CALL hr);
-                }
-                return condition;
-            }
-
-            // Should be decorated WI_NOEXCEPT, but conflicts with forceinline.
-            _Post_satisfies_(return == condition)
-            __R_CONDITIONAL_METHOD(bool, Log_HrIfFalse)(__R_CONDITIONAL_FN_PARAMS HRESULT hr, bool condition)
-            {
-                if (!condition)
-                {
-                    __R_CALL_INTERNAL_METHOD(_Log_Hr)(__R_CONDITIONAL_FN_CALL hr);
-                }
-                return condition;
-            }
-
-            template <__R_CONDITIONAL_PARTIAL_TEMPLATE typename PointerT, __R_ENABLE_IF_IS_NOT_CLASS(PointerT)>
-            _Post_satisfies_(return == pointer)
-            __R_CONDITIONAL_TEMPLATE_METHOD(PointerT, Log_HrIfNull)(__R_CONDITIONAL_FN_PARAMS HRESULT hr, _Pre_maybenull_ PointerT pointer) WI_NOEXCEPT
-            {
-                if (pointer == nullptr)
-                {
-                    __R_CALL_INTERNAL_METHOD(_Log_Hr)(__R_CONDITIONAL_FN_CALL hr);
-                }
-                return pointer;
-            }
-
-            template <__R_CONDITIONAL_PARTIAL_TEMPLATE typename PointerT, __R_ENABLE_IF_IS_CLASS(PointerT)>
-            __R_CONDITIONAL_TEMPLATE_METHOD(void, Log_HrIfNull)(__R_CONDITIONAL_FN_PARAMS HRESULT hr, _In_opt_ const PointerT& pointer) WI_NOEXCEPT
-            {
-                if (pointer == nullptr)
-                {
-                    __R_CALL_INTERNAL_METHOD(_Log_Hr)(__R_CONDITIONAL_FN_CALL hr);
-                }
-            }
-
-            // Should be decorated WI_NOEXCEPT, but conflicts with forceinline.
-            _Post_satisfies_(return == condition)
-            __R_CONDITIONAL_METHOD(bool, Log_GetLastErrorIf)(__R_CONDITIONAL_FN_PARAMS bool condition)
-            {
-                if (condition)
-                {
-                    __R_CALL_INTERNAL_METHOD(_Log_GetLastError)(__R_CONDITIONAL_FN_CALL_ONLY);
-                }
-                return condition;
-            }
-
-            // Should be decorated WI_NOEXCEPT, but conflicts with forceinline.
-            _Post_satisfies_(return == condition)
-            __R_CONDITIONAL_METHOD(bool, Log_GetLastErrorIfFalse)(__R_CONDITIONAL_FN_PARAMS bool condition)
-            {
-                if (!condition)
-                {
-                    __R_CALL_INTERNAL_METHOD(_Log_GetLastError)(__R_CONDITIONAL_FN_CALL_ONLY);
-                }
-                return condition;
-            }
-
-            template <__R_CONDITIONAL_PARTIAL_TEMPLATE typename PointerT, __R_ENABLE_IF_IS_NOT_CLASS(PointerT)>
-            _Post_satisfies_(return == pointer)
-            __R_CONDITIONAL_TEMPLATE_METHOD(PointerT, Log_GetLastErrorIfNull)(__R_CONDITIONAL_FN_PARAMS _Pre_maybenull_ PointerT pointer) WI_NOEXCEPT
-            {
-                if (pointer == nullptr)
-                {
-                    __R_CALL_INTERNAL_METHOD(_Log_GetLastError)(__R_CONDITIONAL_FN_CALL_ONLY);
-                }
-                return pointer;
-            }
-
-            template <__R_CONDITIONAL_PARTIAL_TEMPLATE typename PointerT, __R_ENABLE_IF_IS_CLASS(PointerT)>
-            __R_CONDITIONAL_TEMPLATE_METHOD(void, Log_GetLastErrorIfNull)(__R_CONDITIONAL_FN_PARAMS _In_opt_ const PointerT& pointer) WI_NOEXCEPT
-            {
-                if (pointer == nullptr)
-                {
-                    __R_CALL_INTERNAL_METHOD(_Log_GetLastError)(__R_CONDITIONAL_FN_CALL_ONLY);
-                }
-            }
-
-            // Should be decorated WI_NOEXCEPT, but conflicts with forceinline.
-            _Post_satisfies_(return == status)
-            __R_CONDITIONAL_METHOD(NTSTATUS, Log_IfNtStatusFailed)(__R_CONDITIONAL_FN_PARAMS NTSTATUS status)
-            {
-                if (FAILED_NTSTATUS(status))
-                {
-                    __R_CALL_INTERNAL_METHOD(_Log_NtStatus)(__R_CONDITIONAL_FN_CALL status);
-                }
-                return status;
-            }
-
-            _Post_satisfies_(return == hr)
-            __R_DIRECT_METHOD(HRESULT, Log_HrMsg)(__R_DIRECT_FN_PARAMS HRESULT hr, _Printf_format_string_ PCSTR formatString, ...) WI_NOEXCEPT
-            {
-                va_list argList;
-                va_start(argList, formatString);
-                __R_FN_LOCALS;
-                wil::details::ReportFailure_HrMsg<FailureType::Log>(__R_DIRECT_FN_CALL hr, formatString, argList);
-                return hr;
-            }
-
-            _Post_satisfies_(return == err)
-            __R_DIRECT_METHOD(DWORD, Log_Win32Msg)(__R_DIRECT_FN_PARAMS DWORD err, _Printf_format_string_ PCSTR formatString, ...) WI_NOEXCEPT
-            {
-                va_list argList;
-                va_start(argList, formatString);
-                __R_FN_LOCALS;
-                wil::details::ReportFailure_Win32Msg<FailureType::Log>(__R_DIRECT_FN_CALL err, formatString, argList);
-                return err;
-            }
-
-            __R_DIRECT_METHOD(DWORD, Log_GetLastErrorMsg)(__R_DIRECT_FN_PARAMS _Printf_format_string_ PCSTR formatString, ...) WI_NOEXCEPT
-            {
-                va_list argList;
-                va_start(argList, formatString);
-                __R_FN_LOCALS;
-                return wil::details::ReportFailure_GetLastErrorMsg<FailureType::Log>(__R_DIRECT_FN_CALL formatString, argList);
-            }
-
-            _Post_satisfies_(return == status)
-            __R_DIRECT_METHOD(NTSTATUS, Log_NtStatusMsg)(__R_DIRECT_FN_PARAMS NTSTATUS status, _Printf_format_string_ PCSTR formatString, ...) WI_NOEXCEPT
-            {
-                va_list argList;
-                va_start(argList, formatString);
-                __R_FN_LOCALS;
-                wil::details::ReportFailure_NtStatusMsg<FailureType::Log>(__R_DIRECT_FN_CALL status, formatString, argList);
-                return status;
-            }
-
-#ifdef WIL_ENABLE_EXCEPTIONS
-            __R_DIRECT_METHOD(HRESULT, Log_CaughtExceptionMsg)(__R_DIRECT_FN_PARAMS _Printf_format_string_ PCSTR formatString, ...) WI_NOEXCEPT
-            {
-                va_list argList;
-                va_start(argList, formatString);
-                __R_FN_LOCALS;
-                return wil::details::ReportFailure_CaughtExceptionMsg<FailureType::Log>(__R_DIRECT_FN_CALL formatString, argList);
-            }
-#endif
-
-            __R_INTERNAL_NOINLINE_METHOD(_Log_HrMsg)(__R_INTERNAL_NOINLINE_FN_PARAMS HRESULT hr, _Printf_format_string_ PCSTR formatString, va_list argList) WI_NOEXCEPT
-            {
-                __R_FN_LOCALS;
-                wil::details::ReportFailure_HrMsg<FailureType::Log>(__R_INTERNAL_NOINLINE_FN_CALL hr, formatString, argList);
-            }
-
-            __R_INTERNAL_NOINLINE_METHOD(_Log_GetLastErrorMsg)(__R_INTERNAL_NOINLINE_FN_PARAMS _Printf_format_string_ PCSTR formatString, va_list argList) WI_NOEXCEPT
-            {
-                __R_FN_LOCALS;
-                wil::details::ReportFailure_GetLastErrorMsg<FailureType::Log>(__R_INTERNAL_NOINLINE_FN_CALL formatString, argList);
-            }
-
-            __R_INTERNAL_NOINLINE_METHOD(_Log_Win32Msg)(__R_INTERNAL_NOINLINE_FN_PARAMS DWORD err, _Printf_format_string_ PCSTR formatString, va_list argList) WI_NOEXCEPT
-            {
-                __R_FN_LOCALS;
-                wil::details::ReportFailure_Win32Msg<FailureType::Log>(__R_INTERNAL_NOINLINE_FN_CALL err, formatString, argList);
-            }
-
-            __R_INTERNAL_NOINLINE_METHOD(_Log_NullAllocMsg)(__R_INTERNAL_NOINLINE_FN_PARAMS _Printf_format_string_ PCSTR formatString, va_list argList) WI_NOEXCEPT
-            {
-                __R_FN_LOCALS;
-                wil::details::ReportFailure_HrMsg<FailureType::Log>(__R_INTERNAL_NOINLINE_FN_CALL E_OUTOFMEMORY, formatString, argList);
-            }
-
-            __R_INTERNAL_NOINLINE_METHOD(_Log_NtStatusMsg)(__R_INTERNAL_NOINLINE_FN_PARAMS NTSTATUS status, _Printf_format_string_ PCSTR formatString, va_list argList) WI_NOEXCEPT
-            {
-                __R_FN_LOCALS;
-                wil::details::ReportFailure_NtStatusMsg<FailureType::Log>(__R_INTERNAL_NOINLINE_FN_CALL status, formatString, argList);
-            }
-
-            _Post_satisfies_(return == hr)
-            __R_CONDITIONAL_NOINLINE_METHOD(HRESULT, Log_IfFailedMsg)(__R_CONDITIONAL_FN_PARAMS HRESULT hr, _Printf_format_string_ PCSTR formatString, ...) WI_NOEXCEPT
-            {
-                if (FAILED(hr))
-                {
-                    va_list argList;
-                    va_start(argList, formatString);
-                    __R_CALL_INTERNAL_NOINLINE_METHOD(_Log_HrMsg)(__R_CONDITIONAL_NOINLINE_FN_CALL hr, formatString, argList);
-                }
-                return hr;
-            }
-
-            _Post_satisfies_(return == ret)
-            __R_CONDITIONAL_NOINLINE_METHOD(BOOL, Log_IfWin32BoolFalseMsg)(__R_CONDITIONAL_FN_PARAMS BOOL ret, _Printf_format_string_ PCSTR formatString, ...) WI_NOEXCEPT
-            {
-                if (!ret)
-                {
-                    va_list argList;
-                    va_start(argList, formatString);
-                    __R_CALL_INTERNAL_NOINLINE_METHOD(_Log_GetLastErrorMsg)(__R_CONDITIONAL_NOINLINE_FN_CALL formatString, argList);
-                }
-                return ret;
-            }
-
-            _Post_satisfies_(return == err)
-            __R_CONDITIONAL_NOINLINE_METHOD(DWORD, Log_IfWin32ErrorMsg)(__R_CONDITIONAL_FN_PARAMS DWORD err, _Printf_format_string_ PCSTR formatString, ...) WI_NOEXCEPT
-            {
-                if (FAILED_WIN32(err))
-                {
-                    va_list argList;
-                    va_start(argList, formatString);
-                    __R_CALL_INTERNAL_NOINLINE_METHOD(_Log_Win32Msg)(__R_CONDITIONAL_NOINLINE_FN_CALL err, formatString, argList);
-                }
-                return err;
-            }
-
-            _Post_satisfies_(return == handle)
-            __R_CONDITIONAL_NOINLINE_METHOD(HANDLE, Log_IfHandleInvalidMsg)(__R_CONDITIONAL_FN_PARAMS HANDLE handle, _Printf_format_string_ PCSTR formatString, ...) WI_NOEXCEPT
-            {
-                if (handle == INVALID_HANDLE_VALUE)
-                {
-                    va_list argList;
-                    va_start(argList, formatString);
-                    __R_CALL_INTERNAL_NOINLINE_METHOD(_Log_GetLastErrorMsg)(__R_CONDITIONAL_NOINLINE_FN_CALL formatString, argList);
-                }
-                return handle;
-            }
-
-            _Post_satisfies_(return == handle)
-            __R_CONDITIONAL_NOINLINE_METHOD(HANDLE, Log_IfHandleNullMsg)(__R_CONDITIONAL_FN_PARAMS HANDLE handle, _Printf_format_string_ PCSTR formatString, ...) WI_NOEXCEPT
-            {
-                if (handle == nullptr)
-                {
-                    va_list argList;
-                    va_start(argList, formatString);
-                    __R_CALL_INTERNAL_NOINLINE_METHOD(_Log_GetLastErrorMsg)(__R_CONDITIONAL_NOINLINE_FN_CALL formatString, argList);
-                }
-                return handle;
-            }
-
-            template <__R_CONDITIONAL_PARTIAL_TEMPLATE typename PointerT, __R_ENABLE_IF_IS_NOT_CLASS(PointerT)>
-            _Post_satisfies_(return == pointer)
-            __R_CONDITIONAL_NOINLINE_TEMPLATE_METHOD(PointerT, Log_IfNullAllocMsg)(__R_CONDITIONAL_FN_PARAMS _Pre_maybenull_ PointerT pointer, _Printf_format_string_ PCSTR formatString, ...) WI_NOEXCEPT
-            {
-                if (pointer == nullptr)
-                {
-                    va_list argList;
-                    va_start(argList, formatString);
-                    __R_CALL_INTERNAL_NOINLINE_METHOD(_Log_NullAllocMsg)(__R_CONDITIONAL_NOINLINE_FN_CALL_ONLY, formatString, argList);
-                }
-                return pointer;
-            }
-
-            template <__R_CONDITIONAL_PARTIAL_TEMPLATE typename PointerT, __R_ENABLE_IF_IS_CLASS(PointerT)>
-            __R_CONDITIONAL_NOINLINE_TEMPLATE_METHOD(void, Log_IfNullAllocMsg)(__R_CONDITIONAL_FN_PARAMS const PointerT& pointer, _Printf_format_string_ PCSTR formatString, ...) WI_NOEXCEPT
-            {
-                if (pointer == nullptr)
-                {
-                    va_list argList;
-                    va_start(argList, formatString);
-                    __R_CALL_INTERNAL_NOINLINE_METHOD(_Log_NullAllocMsg)(__R_CONDITIONAL_NOINLINE_FN_CALL_ONLY, formatString, argList);
-                }
-            }
-
-            _Post_satisfies_(return == condition)
-            __R_CONDITIONAL_NOINLINE_METHOD(bool, Log_HrIfMsg)(__R_CONDITIONAL_FN_PARAMS HRESULT hr, bool condition, _Printf_format_string_ PCSTR formatString, ...) WI_NOEXCEPT
-            {
-                if (condition)
-                {
-                    va_list argList;
-                    va_start(argList, formatString);
-                    __R_CALL_INTERNAL_NOINLINE_METHOD(_Log_HrMsg)(__R_CONDITIONAL_NOINLINE_FN_CALL hr, formatString, argList);
-                }
-                return condition;
-            }
-
-            _Post_satisfies_(return == condition)
-            __R_CONDITIONAL_NOINLINE_METHOD(bool, Log_HrIfFalseMsg)(__R_CONDITIONAL_FN_PARAMS HRESULT hr, bool condition, _Printf_format_string_ PCSTR formatString, ...) WI_NOEXCEPT
-            {
-                if (!condition)
-                {
-                    va_list argList;
-                    va_start(argList, formatString);
-                    __R_CALL_INTERNAL_NOINLINE_METHOD(_Log_HrMsg)(__R_CONDITIONAL_NOINLINE_FN_CALL hr, formatString, argList);
-                }
-                return condition;
-            }
-
-            template <__R_CONDITIONAL_PARTIAL_TEMPLATE typename PointerT, __R_ENABLE_IF_IS_NOT_CLASS(PointerT)>
-            _Post_satisfies_(return == pointer)
-            __R_CONDITIONAL_NOINLINE_TEMPLATE_METHOD(PointerT, Log_HrIfNullMsg)(__R_CONDITIONAL_FN_PARAMS HRESULT hr, _Pre_maybenull_ PointerT pointer, _Printf_format_string_ PCSTR formatString, ...) WI_NOEXCEPT
-            {
-                if (pointer == nullptr)
-                {
-                    va_list argList;
-                    va_start(argList, formatString);
-                    __R_CALL_INTERNAL_NOINLINE_METHOD(_Log_HrMsg)(__R_CONDITIONAL_NOINLINE_FN_CALL hr, formatString, argList);
-                }
-                return pointer;
-            }
-
-            template <__R_CONDITIONAL_PARTIAL_TEMPLATE typename PointerT, __R_ENABLE_IF_IS_CLASS(PointerT)>
-            __R_CONDITIONAL_NOINLINE_TEMPLATE_METHOD(void, Log_HrIfNullMsg)(__R_CONDITIONAL_FN_PARAMS HRESULT hr, _In_opt_ const PointerT& pointer, _Printf_format_string_ PCSTR formatString, ...) WI_NOEXCEPT
-            {
-                if (pointer == nullptr)
-                {
-                    va_list argList;
-                    va_start(argList, formatString);
-                    __R_CALL_INTERNAL_NOINLINE_METHOD(_Log_HrMsg)(__R_CONDITIONAL_NOINLINE_FN_CALL hr, formatString, argList);
-                }
-            }
-
-            _Post_satisfies_(return == condition)
-            __R_CONDITIONAL_NOINLINE_METHOD(bool, Log_GetLastErrorIfMsg)(__R_CONDITIONAL_FN_PARAMS bool condition, _Printf_format_string_ PCSTR formatString, ...) WI_NOEXCEPT
-            {
-                if (condition)
-                {
-                    va_list argList;
-                    va_start(argList, formatString);
-                    __R_CALL_INTERNAL_NOINLINE_METHOD(_Log_GetLastErrorMsg)(__R_CONDITIONAL_NOINLINE_FN_CALL formatString, argList);
-                }
-                return condition;
-            }
-
-            _Post_satisfies_(return == condition)
-            __R_CONDITIONAL_NOINLINE_METHOD(bool, Log_GetLastErrorIfFalseMsg)(__R_CONDITIONAL_FN_PARAMS bool condition, _Printf_format_string_ PCSTR formatString, ...) WI_NOEXCEPT
-            {
-                if (!condition)
-                {
-                    va_list argList;
-                    va_start(argList, formatString);
-                    __R_CALL_INTERNAL_NOINLINE_METHOD(_Log_GetLastErrorMsg)(__R_CONDITIONAL_NOINLINE_FN_CALL formatString, argList);
-                }
-                return condition;
-            }
-
-            template <__R_CONDITIONAL_PARTIAL_TEMPLATE typename PointerT, __R_ENABLE_IF_IS_NOT_CLASS(PointerT)>
-            _Post_satisfies_(return == pointer)
-            __R_CONDITIONAL_NOINLINE_TEMPLATE_METHOD(PointerT, Log_GetLastErrorIfNullMsg)(__R_CONDITIONAL_FN_PARAMS _Pre_maybenull_ PointerT pointer, _Printf_format_string_ PCSTR formatString, ...) WI_NOEXCEPT
-            {
-                if (pointer == nullptr)
-                {
-                    va_list argList;
-                    va_start(argList, formatString);
-                    __R_CALL_INTERNAL_NOINLINE_METHOD(_Log_GetLastErrorMsg)(__R_CONDITIONAL_NOINLINE_FN_CALL formatString, argList);
-                }
-                return pointer;
-            }
-
-            template <__R_CONDITIONAL_PARTIAL_TEMPLATE typename PointerT, __R_ENABLE_IF_IS_CLASS(PointerT)>
-            __R_CONDITIONAL_NOINLINE_TEMPLATE_METHOD(void, Log_GetLastErrorIfNullMsg)(__R_CONDITIONAL_FN_PARAMS _In_opt_ const PointerT& pointer, _Printf_format_string_ PCSTR formatString, ...) WI_NOEXCEPT
-            {
-                if (pointer == nullptr)
-                {
-                    va_list argList;
-                    va_start(argList, formatString);
-                    __R_CALL_INTERNAL_NOINLINE_METHOD(_Log_GetLastErrorMsg)(__R_CONDITIONAL_NOINLINE_FN_CALL formatString, argList);
-                }
-            }
-
-            _Post_satisfies_(return == status)
-            __R_CONDITIONAL_NOINLINE_METHOD(NTSTATUS, Log_IfNtStatusFailedMsg)(__R_CONDITIONAL_FN_PARAMS NTSTATUS status, _Printf_format_string_ PCSTR formatString, ...) WI_NOEXCEPT
-            {
-                if (FAILED_NTSTATUS(status))
-                {
-                    va_list argList;
-                    va_start(argList, formatString);
-                    __R_CALL_INTERNAL_NOINLINE_METHOD(_Log_NtStatusMsg)(__R_CONDITIONAL_NOINLINE_FN_CALL status, formatString, argList);
-                }
-                return status;
-            }
-        } // namespace __R_NS_NAME
-
-        namespace __RFF_NS_NAME
-        {
-            //*****************************************************************************
-            // FailFast Macros
-            //*****************************************************************************
-
-            __RFF_DIRECT_NORET_METHOD(void, FailFast_Hr)(__RFF_DIRECT_FN_PARAMS HRESULT hr) WI_NOEXCEPT
-            {
-                __RFF_FN_LOCALS;
-                wil::details::ReportFailure_Hr<FailureType::FailFast>(__RFF_DIRECT_FN_CALL hr);
-            }
-
-            __RFF_DIRECT_NORET_METHOD(void, FailFast_Win32)(__RFF_DIRECT_FN_PARAMS DWORD err) WI_NOEXCEPT
-            {
-                __RFF_FN_LOCALS;
-                wil::details::ReportFailure_Win32<FailureType::FailFast>(__RFF_DIRECT_FN_CALL err);
-            }
-
-            __RFF_DIRECT_NORET_METHOD(void, FailFast_GetLastError)(__RFF_DIRECT_FN_PARAMS_ONLY) WI_NOEXCEPT
-            {
-                __RFF_FN_LOCALS;
-                wil::details::ReportFailure_GetLastError<FailureType::FailFast>(__RFF_DIRECT_FN_CALL_ONLY);
-            }
-
-            __RFF_DIRECT_NORET_METHOD(void, FailFast_NtStatus)(__RFF_DIRECT_FN_PARAMS NTSTATUS status) WI_NOEXCEPT
-            {
-                __RFF_FN_LOCALS;
-                wil::details::ReportFailure_NtStatus<FailureType::FailFast>(__RFF_DIRECT_FN_CALL status);
-            }
-
-#ifdef WIL_ENABLE_EXCEPTIONS
-            __RFF_DIRECT_NORET_METHOD(void, FailFast_CaughtException)(__RFF_DIRECT_FN_PARAMS_ONLY) WI_NOEXCEPT
-            {
-                __RFF_FN_LOCALS;
-                wil::details::ReportFailure_CaughtException<FailureType::FailFast>(__RFF_DIRECT_FN_CALL_ONLY);
-            }
-#endif
-
-            __RFF_INTERNAL_NORET_METHOD(_FailFast_Hr)(__RFF_INTERNAL_FN_PARAMS HRESULT hr) WI_NOEXCEPT
-            {
-                __RFF_FN_LOCALS;
-                wil::details::ReportFailure_Hr<FailureType::FailFast>(__RFF_INTERNAL_FN_CALL hr);
-            }
-
-            __RFF_INTERNAL_NORET_METHOD(_FailFast_GetLastError)(__RFF_INTERNAL_FN_PARAMS_ONLY) WI_NOEXCEPT
-            {
-                __RFF_FN_LOCALS;
-                wil::details::ReportFailure_GetLastError<FailureType::FailFast>(__RFF_INTERNAL_FN_CALL_ONLY);
-            }
-
-            __RFF_INTERNAL_NORET_METHOD(_FailFast_Win32)(__RFF_INTERNAL_FN_PARAMS DWORD err) WI_NOEXCEPT
-            {
-                __RFF_FN_LOCALS;
-                wil::details::ReportFailure_Win32<FailureType::FailFast>(__RFF_INTERNAL_FN_CALL err);
-            }
-
-            __RFF_INTERNAL_NORET_METHOD(_FailFast_NullAlloc)(__RFF_INTERNAL_FN_PARAMS_ONLY) WI_NOEXCEPT
-            {
-                __RFF_FN_LOCALS;
-                wil::details::ReportFailure_Hr<FailureType::FailFast>(__RFF_INTERNAL_FN_CALL E_OUTOFMEMORY);
-            }
-
-            __RFF_INTERNAL_NORET_METHOD(_FailFast_NtStatus)(__RFF_INTERNAL_FN_PARAMS NTSTATUS status) WI_NOEXCEPT
-            {
-                __RFF_FN_LOCALS;
-                wil::details::ReportFailure_NtStatus<FailureType::FailFast>(__RFF_INTERNAL_FN_CALL status);
-            }
-
-            _Post_satisfies_(return == hr) _When_(FAILED(hr), _Analysis_noreturn_)
-            __RFF_CONDITIONAL_METHOD(HRESULT, FailFast_IfFailed)(__RFF_CONDITIONAL_FN_PARAMS HRESULT hr) WI_NOEXCEPT
-            {
-                if (FAILED(hr))
-                {
-                    __RFF_CALL_INTERNAL_METHOD(_FailFast_Hr)(__RFF_CONDITIONAL_FN_CALL hr);
-                }
-                return hr;
-            }
-
-            _Post_satisfies_(return == ret) _When_(!ret, _Analysis_noreturn_)
-            __RFF_CONDITIONAL_METHOD(BOOL, FailFast_IfWin32BoolFalse)(__RFF_CONDITIONAL_FN_PARAMS BOOL ret) WI_NOEXCEPT
-            {
-                if (!ret)
-                {
-                    __RFF_CALL_INTERNAL_METHOD(_FailFast_GetLastError)(__RFF_CONDITIONAL_FN_CALL_ONLY);
-                }
-                return ret;
-            }
-
-            // Should be decorated WI_NOEXCEPT, but conflicts with forceinline.
-            _Post_satisfies_(return == err) _When_(FAILED_WIN32(err), _Analysis_noreturn_)
-            __RFF_CONDITIONAL_METHOD(DWORD, FailFast_IfWin32Error)(__RFF_CONDITIONAL_FN_PARAMS DWORD err)
-            {
-                if (FAILED_WIN32(err))
-                {
-                    __RFF_CALL_INTERNAL_METHOD(_FailFast_Win32)(__RFF_CONDITIONAL_FN_CALL err);
-                }
-                return err;
-            }
-
-            _Post_satisfies_(return == handle) _When_(handle == INVALID_HANDLE_VALUE, _Analysis_noreturn_)
-            __RFF_CONDITIONAL_METHOD(HANDLE, FailFast_IfHandleInvalid)(__RFF_CONDITIONAL_FN_PARAMS HANDLE handle) WI_NOEXCEPT
-            {
-                if (handle == INVALID_HANDLE_VALUE)
-                {
-                    __RFF_CALL_INTERNAL_METHOD(_FailFast_GetLastError)(__RFF_CONDITIONAL_FN_CALL_ONLY);
-                }
-                return handle;
-            }
-
-            _Post_satisfies_(return == handle) _When_(handle == nullptr, _Analysis_noreturn_)
-            __RFF_CONDITIONAL_METHOD(RESULT_NORETURN_NULL HANDLE, FailFast_IfHandleNull)(__RFF_CONDITIONAL_FN_PARAMS HANDLE handle) WI_NOEXCEPT
-            {
-                if (handle == nullptr)
-                {
-                    __RFF_CALL_INTERNAL_METHOD(_FailFast_GetLastError)(__RFF_CONDITIONAL_FN_CALL_ONLY);
-                }
-                return handle;
-            }
-
-            // Should be decorated WI_NOEXCEPT, but conflicts with forceinline.
-            template <__RFF_CONDITIONAL_PARTIAL_TEMPLATE typename PointerT, __R_ENABLE_IF_IS_NOT_CLASS(PointerT)>
-            _Post_satisfies_(return == pointer) _When_(pointer == nullptr, _Analysis_noreturn_)
-            __RFF_CONDITIONAL_TEMPLATE_METHOD(RESULT_NORETURN_NULL PointerT, FailFast_IfNullAlloc)(__RFF_CONDITIONAL_FN_PARAMS _Pre_maybenull_ PointerT pointer)
-            {
-                if (pointer == nullptr)
-                {
-                    __RFF_CALL_INTERNAL_METHOD(_FailFast_NullAlloc)(__RFF_CONDITIONAL_FN_CALL_ONLY);
-                }
-                return pointer;
-            }
-
-            // Should be decorated WI_NOEXCEPT, but conflicts with forceinline.
-            template <__RFF_CONDITIONAL_PARTIAL_TEMPLATE typename PointerT, __R_ENABLE_IF_IS_CLASS(PointerT)>
-            __RFF_CONDITIONAL_TEMPLATE_METHOD(void, FailFast_IfNullAlloc)(__RFF_CONDITIONAL_FN_PARAMS const PointerT& pointer)
-            {
-                if (pointer == nullptr)
-                {
-                    __RFF_CALL_INTERNAL_METHOD(_FailFast_NullAlloc)(__RFF_CONDITIONAL_FN_CALL_ONLY);
-                }
-            }
-
-            _Post_satisfies_(return == condition) _When_(condition, _Analysis_noreturn_)
-            __RFF_CONDITIONAL_METHOD(bool, FailFast_HrIf)(__RFF_CONDITIONAL_FN_PARAMS HRESULT hr, bool condition) WI_NOEXCEPT
-            {
-                if (condition)
-                {
-                    __RFF_CALL_INTERNAL_METHOD(_FailFast_Hr)(__RFF_CONDITIONAL_FN_CALL hr);
-                }
-                return condition;
-            }
-
-            _Post_satisfies_(return == condition) _When_(!condition, _Analysis_noreturn_)
-            __RFF_CONDITIONAL_METHOD(bool, FailFast_HrIfFalse)(__RFF_CONDITIONAL_FN_PARAMS HRESULT hr, bool condition) WI_NOEXCEPT
-            {
-                if (!condition)
-                {
-                    __RFF_CALL_INTERNAL_METHOD(_FailFast_Hr)(__RFF_CONDITIONAL_FN_CALL hr);
-                }
-                return condition;
-            }
-
-            // Should be decorated WI_NOEXCEPT, but conflicts with forceinline.
-            template <__RFF_CONDITIONAL_PARTIAL_TEMPLATE typename PointerT, __R_ENABLE_IF_IS_NOT_CLASS(PointerT)>
-            _Post_satisfies_(return == pointer) _When_(pointer == nullptr, _Analysis_noreturn_)
-            __RFF_CONDITIONAL_TEMPLATE_METHOD(RESULT_NORETURN_NULL PointerT, FailFast_HrIfNull)(__RFF_CONDITIONAL_FN_PARAMS HRESULT hr, _Pre_maybenull_ PointerT pointer)
-            {
-                if (pointer == nullptr)
-                {
-                    __RFF_CALL_INTERNAL_METHOD(_FailFast_Hr)(__RFF_CONDITIONAL_FN_CALL hr);
-                }
-                return pointer;
-            }
-
-            // Should be decorated WI_NOEXCEPT, but conflicts with forceinline.
-            template <__RFF_CONDITIONAL_PARTIAL_TEMPLATE typename PointerT, __R_ENABLE_IF_IS_CLASS(PointerT)>
-            __RFF_CONDITIONAL_TEMPLATE_METHOD(void, FailFast_HrIfNull)(__RFF_CONDITIONAL_FN_PARAMS HRESULT hr, _In_opt_ const PointerT& pointer)
-            {
-                if (pointer == nullptr)
-                {
-                    __RFF_CALL_INTERNAL_METHOD(_FailFast_Hr)(__RFF_CONDITIONAL_FN_CALL hr);
-                }
-            }
-
-            _Post_satisfies_(return == condition) _When_(condition, _Analysis_noreturn_)
-            __RFF_CONDITIONAL_METHOD(bool, FailFast_GetLastErrorIf)(__RFF_CONDITIONAL_FN_PARAMS bool condition) WI_NOEXCEPT
-            {
-                if (condition)
-                {
-                    __RFF_CALL_INTERNAL_METHOD(_FailFast_GetLastError)(__RFF_CONDITIONAL_FN_CALL_ONLY);
-                }
-                return condition;
-            }
-
-            _Post_satisfies_(return == condition) _When_(!condition, _Analysis_noreturn_)
-            __RFF_CONDITIONAL_METHOD(bool, FailFast_GetLastErrorIfFalse)(__RFF_CONDITIONAL_FN_PARAMS bool condition) WI_NOEXCEPT
-            {
-                if (!condition)
-                {
-                    __RFF_CALL_INTERNAL_METHOD(_FailFast_GetLastError)(__RFF_CONDITIONAL_FN_CALL_ONLY);
-                }
-                return condition;
-            }
-
-            // Should be decorated WI_NOEXCEPT, but conflicts with forceinline.
-            template <__RFF_CONDITIONAL_PARTIAL_TEMPLATE typename PointerT, __R_ENABLE_IF_IS_NOT_CLASS(PointerT)>
-            _Post_satisfies_(return == pointer) _When_(pointer == nullptr, _Analysis_noreturn_)
-            __RFF_CONDITIONAL_TEMPLATE_METHOD(RESULT_NORETURN_NULL PointerT, FailFast_GetLastErrorIfNull)(__RFF_CONDITIONAL_FN_PARAMS _Pre_maybenull_ PointerT pointer)
-            {
-                if (pointer == nullptr)
-                {
-                    __RFF_CALL_INTERNAL_METHOD(_FailFast_GetLastError)(__RFF_CONDITIONAL_FN_CALL_ONLY);
-                }
-                return pointer;
-            }
-
-            // Should be decorated WI_NOEXCEPT, but conflicts with forceinline.
-            template <__RFF_CONDITIONAL_PARTIAL_TEMPLATE typename PointerT, __R_ENABLE_IF_IS_CLASS(PointerT)>
-            __RFF_CONDITIONAL_TEMPLATE_METHOD(void, FailFast_GetLastErrorIfNull)(__RFF_CONDITIONAL_FN_PARAMS _In_opt_ const PointerT& pointer)
-            {
-                if (pointer == nullptr)
-                {
-                    __RFF_CALL_INTERNAL_METHOD(_FailFast_GetLastError)(__RFF_CONDITIONAL_FN_CALL_ONLY);
-                }
-            }
-
-            _Post_satisfies_(return == status) _When_(FAILED_NTSTATUS(status), _Analysis_noreturn_)
-            __RFF_CONDITIONAL_METHOD(NTSTATUS, FailFast_IfNtStatusFailed)(__RFF_CONDITIONAL_FN_PARAMS NTSTATUS status) WI_NOEXCEPT
-            {
-                if (FAILED_NTSTATUS(status))
-                {
-                    __RFF_CALL_INTERNAL_METHOD(_FailFast_NtStatus)(__RFF_CONDITIONAL_FN_CALL status);
-                }
-                return status;
-            }
-
-            __RFF_DIRECT_NORET_METHOD(void, FailFast_HrMsg)(__RFF_DIRECT_FN_PARAMS HRESULT hr, _Printf_format_string_ PCSTR formatString, ...) WI_NOEXCEPT
-            {
-                va_list argList;
-                va_start(argList, formatString);
-                __RFF_FN_LOCALS;
-                wil::details::ReportFailure_HrMsg<FailureType::FailFast>(__RFF_DIRECT_FN_CALL hr, formatString, argList);
-            }
-
-            __RFF_DIRECT_NORET_METHOD(void, FailFast_Win32Msg)(__RFF_DIRECT_FN_PARAMS DWORD err, _Printf_format_string_ PCSTR formatString, ...) WI_NOEXCEPT
-            {
-                va_list argList;
-                va_start(argList, formatString);
-                __RFF_FN_LOCALS;
-                wil::details::ReportFailure_Win32Msg<FailureType::FailFast>(__RFF_DIRECT_FN_CALL err, formatString, argList);
-            }
-
-            __RFF_DIRECT_NORET_METHOD(void, FailFast_GetLastErrorMsg)(__RFF_DIRECT_FN_PARAMS _Printf_format_string_ PCSTR formatString, ...) WI_NOEXCEPT
-            {
-                va_list argList;
-                va_start(argList, formatString);
-                __RFF_FN_LOCALS;
-                wil::details::ReportFailure_GetLastErrorMsg<FailureType::FailFast>(__RFF_DIRECT_FN_CALL formatString, argList);
-            }
-
-            __RFF_DIRECT_NORET_METHOD(void, FailFast_NtStatusMsg)(__RFF_DIRECT_FN_PARAMS NTSTATUS status, _Printf_format_string_ PCSTR formatString, ...) WI_NOEXCEPT
-            {
-                va_list argList;
-                va_start(argList, formatString);
-                __RFF_FN_LOCALS;
-                wil::details::ReportFailure_NtStatusMsg<FailureType::FailFast>(__RFF_DIRECT_FN_CALL status, formatString, argList);
-            }
-
-#ifdef WIL_ENABLE_EXCEPTIONS
-            __RFF_DIRECT_NORET_METHOD(void, FailFast_CaughtExceptionMsg)(__RFF_DIRECT_FN_PARAMS _Printf_format_string_ PCSTR formatString, ...) WI_NOEXCEPT
-            {
-                va_list argList;
-                va_start(argList, formatString);
-                __RFF_FN_LOCALS;
-                wil::details::ReportFailure_CaughtExceptionMsg<FailureType::FailFast>(__RFF_DIRECT_FN_CALL formatString, argList);
-            }
-#endif
-
-            __RFF_INTERNAL_NOINLINE_NORET_METHOD(_FailFast_HrMsg)(__RFF_INTERNAL_NOINLINE_FN_PARAMS HRESULT hr, _Printf_format_string_ PCSTR formatString, va_list argList) WI_NOEXCEPT
-            {
-                __RFF_FN_LOCALS;
-                wil::details::ReportFailure_HrMsg<FailureType::FailFast>(__RFF_INTERNAL_NOINLINE_FN_CALL hr, formatString, argList);
-            }
-
-            __RFF_INTERNAL_NOINLINE_NORET_METHOD(_FailFast_GetLastErrorMsg)(__RFF_INTERNAL_NOINLINE_FN_PARAMS _Printf_format_string_ PCSTR formatString, va_list argList) WI_NOEXCEPT
-            {
-                __RFF_FN_LOCALS;
-                wil::details::ReportFailure_GetLastErrorMsg<FailureType::FailFast>(__RFF_INTERNAL_NOINLINE_FN_CALL formatString, argList);
-            }
-
-            __RFF_INTERNAL_NOINLINE_NORET_METHOD(_FailFast_Win32Msg)(__RFF_INTERNAL_NOINLINE_FN_PARAMS DWORD err, _Printf_format_string_ PCSTR formatString, va_list argList) WI_NOEXCEPT
-            {
-                __RFF_FN_LOCALS;
-                wil::details::ReportFailure_Win32Msg<FailureType::FailFast>(__RFF_INTERNAL_NOINLINE_FN_CALL err, formatString, argList);
-            }
-
-            __RFF_INTERNAL_NOINLINE_NORET_METHOD(_FailFast_NullAllocMsg)(__RFF_INTERNAL_NOINLINE_FN_PARAMS _Printf_format_string_ PCSTR formatString, va_list argList) WI_NOEXCEPT
-            {
-                __RFF_FN_LOCALS;
-                wil::details::ReportFailure_HrMsg<FailureType::FailFast>(__RFF_INTERNAL_NOINLINE_FN_CALL E_OUTOFMEMORY, formatString, argList);
-            }
-
-            __RFF_INTERNAL_NOINLINE_NORET_METHOD(_FailFast_NtStatusMsg)(__RFF_INTERNAL_NOINLINE_FN_PARAMS NTSTATUS status, _Printf_format_string_ PCSTR formatString, va_list argList) WI_NOEXCEPT
-            {
-                __RFF_FN_LOCALS;
-                wil::details::ReportFailure_NtStatusMsg<FailureType::FailFast>(__RFF_INTERNAL_NOINLINE_FN_CALL status, formatString, argList);
-            }
-
-            _Post_satisfies_(return == hr) _When_(FAILED(hr), _Analysis_noreturn_)
-            __RFF_CONDITIONAL_NOINLINE_METHOD(HRESULT, FailFast_IfFailedMsg)(__RFF_CONDITIONAL_FN_PARAMS HRESULT hr, _Printf_format_string_ PCSTR formatString, ...) WI_NOEXCEPT
-            {
-                if (FAILED(hr))
-                {
-                    va_list argList;
-                    va_start(argList, formatString);
-                    __RFF_CALL_INTERNAL_NOINLINE_METHOD(_FailFast_HrMsg)(__RFF_CONDITIONAL_NOINLINE_FN_CALL hr, formatString, argList);
-                }
-                return hr;
-            }
-
-            _Post_satisfies_(return == ret) _When_(!ret, _Analysis_noreturn_)
-            __RFF_CONDITIONAL_NOINLINE_METHOD(BOOL, FailFast_IfWin32BoolFalseMsg)(__RFF_CONDITIONAL_FN_PARAMS BOOL ret, _Printf_format_string_ PCSTR formatString, ...) WI_NOEXCEPT
-            {
-                if (!ret)
-                {
-                    va_list argList;
-                    va_start(argList, formatString);
-                    __RFF_CALL_INTERNAL_NOINLINE_METHOD(_FailFast_GetLastErrorMsg)(__RFF_CONDITIONAL_NOINLINE_FN_CALL formatString, argList);
-                }
-                return ret;
-            }
-
-            _Post_satisfies_(return == err) _When_(FAILED_WIN32(err), _Analysis_noreturn_)
-            __RFF_CONDITIONAL_NOINLINE_METHOD(DWORD, FailFast_IfWin32ErrorMsg)(__RFF_CONDITIONAL_FN_PARAMS DWORD err, _Printf_format_string_ PCSTR formatString, ...) WI_NOEXCEPT
-            {
-                if (FAILED_WIN32(err))
-                {
-                    va_list argList;
-                    va_start(argList, formatString);
-                    __RFF_CALL_INTERNAL_NOINLINE_METHOD(_FailFast_Win32Msg)(__RFF_CONDITIONAL_NOINLINE_FN_CALL err, formatString, argList);
-                }
-                return err;
-            }
-
-            _Post_satisfies_(return == handle) _When_(handle == INVALID_HANDLE_VALUE, _Analysis_noreturn_)
-            __RFF_CONDITIONAL_NOINLINE_METHOD(HANDLE, FailFast_IfHandleInvalidMsg)(__RFF_CONDITIONAL_FN_PARAMS HANDLE handle, _Printf_format_string_ PCSTR formatString, ...) WI_NOEXCEPT
-            {
-                if (handle == INVALID_HANDLE_VALUE)
-                {
-                    va_list argList;
-                    va_start(argList, formatString);
-                    __RFF_CALL_INTERNAL_NOINLINE_METHOD(_FailFast_GetLastErrorMsg)(__RFF_CONDITIONAL_NOINLINE_FN_CALL formatString, argList);
-                }
-                return handle;
-            }
-
-            _Post_satisfies_(return == handle) _When_(handle == nullptr, _Analysis_noreturn_)
-            __RFF_CONDITIONAL_NOINLINE_METHOD(RESULT_NORETURN_NULL HANDLE, FailFast_IfHandleNullMsg)(__RFF_CONDITIONAL_FN_PARAMS HANDLE handle, _Printf_format_string_ PCSTR formatString, ...) WI_NOEXCEPT
-            {
-                if (handle == nullptr)
-                {
-                    va_list argList;
-                    va_start(argList, formatString);
-                    __RFF_CALL_INTERNAL_NOINLINE_METHOD(_FailFast_GetLastErrorMsg)(__RFF_CONDITIONAL_NOINLINE_FN_CALL formatString, argList);
-                }
-                return handle;
-            }
-
-            template <__RFF_CONDITIONAL_PARTIAL_TEMPLATE typename PointerT, __R_ENABLE_IF_IS_NOT_CLASS(PointerT)>
-            _Post_satisfies_(return == pointer) _When_(pointer == nullptr, _Analysis_noreturn_)
-            __RFF_CONDITIONAL_NOINLINE_TEMPLATE_METHOD(RESULT_NORETURN_NULL PointerT, FailFast_IfNullAllocMsg)(__RFF_CONDITIONAL_FN_PARAMS _Pre_maybenull_ PointerT pointer, _Printf_format_string_ PCSTR formatString, ...) WI_NOEXCEPT
-            {
-                if (pointer == nullptr)
-                {
-                    va_list argList;
-                    va_start(argList, formatString);
-                    __RFF_CALL_INTERNAL_NOINLINE_METHOD(_FailFast_NullAllocMsg)(__RFF_CONDITIONAL_NOINLINE_FN_CALL_ONLY, formatString, argList);
-                }
-                return pointer;
-            }
-
-            template <__RFF_CONDITIONAL_PARTIAL_TEMPLATE typename PointerT, __R_ENABLE_IF_IS_CLASS(PointerT)>
-            __RFF_CONDITIONAL_NOINLINE_TEMPLATE_METHOD(void, FailFast_IfNullAllocMsg)(__RFF_CONDITIONAL_FN_PARAMS const PointerT& pointer, _Printf_format_string_ PCSTR formatString, ...) WI_NOEXCEPT
-            {
-                if (pointer == nullptr)
-                {
-                    va_list argList;
-                    va_start(argList, formatString);
-                    __RFF_CALL_INTERNAL_NOINLINE_METHOD(_FailFast_NullAllocMsg)(__RFF_CONDITIONAL_NOINLINE_FN_CALL_ONLY, formatString, argList);
-                }
-            }
-
-            _Post_satisfies_(return == condition) _When_(condition, _Analysis_noreturn_)
-            __RFF_CONDITIONAL_NOINLINE_METHOD(bool, FailFast_HrIfMsg)(__RFF_CONDITIONAL_FN_PARAMS HRESULT hr, bool condition, _Printf_format_string_ PCSTR formatString, ...) WI_NOEXCEPT
-            {
-                if (condition)
-                {
-                    va_list argList;
-                    va_start(argList, formatString);
-                    __RFF_CALL_INTERNAL_NOINLINE_METHOD(_FailFast_HrMsg)(__RFF_CONDITIONAL_NOINLINE_FN_CALL hr, formatString, argList);
-                }
-                return condition;
-            }
-
-            _Post_satisfies_(return == condition) _When_(!condition, _Analysis_noreturn_)
-            __RFF_CONDITIONAL_NOINLINE_METHOD(bool, FailFast_HrIfFalseMsg)(__RFF_CONDITIONAL_FN_PARAMS HRESULT hr, bool condition, _Printf_format_string_ PCSTR formatString, ...) WI_NOEXCEPT
-            {
-                if (!condition)
-                {
-                    va_list argList;
-                    va_start(argList, formatString);
-                    __RFF_CALL_INTERNAL_NOINLINE_METHOD(_FailFast_HrMsg)(__RFF_CONDITIONAL_NOINLINE_FN_CALL hr, formatString, argList);
-                }
-                return condition;
-            }
-
-            template <__RFF_CONDITIONAL_PARTIAL_TEMPLATE typename PointerT, __R_ENABLE_IF_IS_NOT_CLASS(PointerT)>
-            _Post_satisfies_(return == pointer) _When_(pointer == nullptr, _Analysis_noreturn_)
-            __RFF_CONDITIONAL_NOINLINE_TEMPLATE_METHOD(RESULT_NORETURN_NULL PointerT, FailFast_HrIfNullMsg)(__RFF_CONDITIONAL_FN_PARAMS HRESULT hr, _Pre_maybenull_ PointerT pointer, _Printf_format_string_ PCSTR formatString, ...) WI_NOEXCEPT
-            {
-                if (pointer == nullptr)
-                {
-                    va_list argList;
-                    va_start(argList, formatString);
-                    __RFF_CALL_INTERNAL_NOINLINE_METHOD(_FailFast_HrMsg)(__RFF_CONDITIONAL_NOINLINE_FN_CALL hr, formatString, argList);
-                }
-                return pointer;
-            }
-
-            template <__RFF_CONDITIONAL_PARTIAL_TEMPLATE typename PointerT, __R_ENABLE_IF_IS_CLASS(PointerT)>
-            __RFF_CONDITIONAL_NOINLINE_TEMPLATE_METHOD(void, FailFast_HrIfNullMsg)(__RFF_CONDITIONAL_FN_PARAMS HRESULT hr, _In_opt_ const PointerT& pointer, _Printf_format_string_ PCSTR formatString, ...) WI_NOEXCEPT
-            {
-                if (pointer == nullptr)
-                {
-                    va_list argList;
-                    va_start(argList, formatString);
-                    __RFF_CALL_INTERNAL_NOINLINE_METHOD(_FailFast_HrMsg)(__RFF_CONDITIONAL_NOINLINE_FN_CALL hr, formatString, argList);
-                }
-            }
-
-            _Post_satisfies_(return == condition) _When_(condition, _Analysis_noreturn_)
-            __RFF_CONDITIONAL_NOINLINE_METHOD(bool, FailFast_GetLastErrorIfMsg)(__RFF_CONDITIONAL_FN_PARAMS bool condition, _Printf_format_string_ PCSTR formatString, ...) WI_NOEXCEPT
-            {
-                if (condition)
-                {
-                    va_list argList;
-                    va_start(argList, formatString);
-                    __RFF_CALL_INTERNAL_NOINLINE_METHOD(_FailFast_GetLastErrorMsg)(__RFF_CONDITIONAL_NOINLINE_FN_CALL formatString, argList);
-                }
-                return condition;
-            }
-
-            _Post_satisfies_(return == condition) _When_(!condition, _Analysis_noreturn_)
-            __RFF_CONDITIONAL_NOINLINE_METHOD(bool, FailFast_GetLastErrorIfFalseMsg)(__RFF_CONDITIONAL_FN_PARAMS bool condition, _Printf_format_string_ PCSTR formatString, ...) WI_NOEXCEPT
-            {
-                if (!condition)
-                {
-                    va_list argList;
-                    va_start(argList, formatString);
-                    __RFF_CALL_INTERNAL_NOINLINE_METHOD(_FailFast_GetLastErrorMsg)(__RFF_CONDITIONAL_NOINLINE_FN_CALL formatString, argList);
-                }
-                return condition;
-            }
-
-            template <__RFF_CONDITIONAL_PARTIAL_TEMPLATE typename PointerT, __R_ENABLE_IF_IS_NOT_CLASS(PointerT)>
-            _Post_satisfies_(return == pointer) _When_(pointer == nullptr, _Analysis_noreturn_)
-            __RFF_CONDITIONAL_NOINLINE_TEMPLATE_METHOD(RESULT_NORETURN_NULL PointerT, FailFast_GetLastErrorIfNullMsg)(__RFF_CONDITIONAL_FN_PARAMS _Pre_maybenull_ PointerT pointer, _Printf_format_string_ PCSTR formatString, ...) WI_NOEXCEPT
-            {
-                if (pointer == nullptr)
-                {
-                    va_list argList;
-                    va_start(argList, formatString);
-                    __RFF_CALL_INTERNAL_NOINLINE_METHOD(_FailFast_GetLastErrorMsg)(__RFF_CONDITIONAL_NOINLINE_FN_CALL formatString, argList);
-                }
-                return pointer;
-            }
-
-            template <__RFF_CONDITIONAL_PARTIAL_TEMPLATE typename PointerT, __R_ENABLE_IF_IS_CLASS(PointerT)>
-            __RFF_CONDITIONAL_NOINLINE_TEMPLATE_METHOD(void, FailFast_GetLastErrorIfNullMsg)(__RFF_CONDITIONAL_FN_PARAMS _In_opt_ const PointerT& pointer, _Printf_format_string_ PCSTR formatString, ...) WI_NOEXCEPT
-            {
-                if (pointer == nullptr)
-                {
-                    va_list argList;
-                    va_start(argList, formatString);
-                    __RFF_CALL_INTERNAL_NOINLINE_METHOD(_FailFast_GetLastErrorMsg)(__RFF_CONDITIONAL_NOINLINE_FN_CALL formatString, argList);
-                }
-            }
-
-            _Post_satisfies_(return == status) _When_(FAILED_NTSTATUS(status), _Analysis_noreturn_)
-            __RFF_CONDITIONAL_NOINLINE_METHOD(NTSTATUS, FailFast_IfNtStatusFailedMsg)(__RFF_CONDITIONAL_FN_PARAMS NTSTATUS status, _Printf_format_string_ PCSTR formatString, ...) WI_NOEXCEPT
-            {
-                if (FAILED_NTSTATUS(status))
-                {
-                    va_list argList;
-                    va_start(argList, formatString);
-                    __RFF_CALL_INTERNAL_NOINLINE_METHOD(_FailFast_NtStatusMsg)(__RFF_CONDITIONAL_NOINLINE_FN_CALL status, formatString, argList);
-                }
-                return status;
-            }
-
-            __RFF_DIRECT_NORET_METHOD(void, FailFast_Unexpected)(__RFF_DIRECT_FN_PARAMS_ONLY) WI_NOEXCEPT
-            {
-                __RFF_FN_LOCALS;
-                wil::details::ReportFailure_Hr<FailureType::FailFast>(__RFF_DIRECT_FN_CALL E_UNEXPECTED);
-            }
-
-            __RFF_INTERNAL_NORET_METHOD(_FailFast_Unexpected)(__RFF_INTERNAL_FN_PARAMS_ONLY) WI_NOEXCEPT
-            {
-                __RFF_FN_LOCALS;
-                wil::details::ReportFailure_Hr<FailureType::FailFast>(__RFF_INTERNAL_FN_CALL E_UNEXPECTED);
-            }
-
-            _Post_satisfies_(return == condition) _When_(condition, _Analysis_noreturn_)
-            __RFF_CONDITIONAL_METHOD(bool, FailFast_If)(__RFF_CONDITIONAL_FN_PARAMS bool condition) WI_NOEXCEPT
-            {
-                if (condition)
-                {
-                    __RFF_CALL_INTERNAL_METHOD(_FailFast_Unexpected)(__RFF_CONDITIONAL_FN_CALL_ONLY);
-                }
-                return condition;
-            }
-
-            _Post_satisfies_(return == condition) _When_(!condition, _Analysis_noreturn_)
-            __RFF_CONDITIONAL_METHOD(bool, FailFast_IfFalse)(__RFF_CONDITIONAL_FN_PARAMS bool condition) WI_NOEXCEPT
-            {
-                if (!condition)
-                {
-                    __RFF_CALL_INTERNAL_METHOD(_FailFast_Unexpected)(__RFF_CONDITIONAL_FN_CALL_ONLY);
-                }
-                return condition;
-            }
-
-            // Should be decorated WI_NOEXCEPT, but conflicts with forceinline.
-            template <__RFF_CONDITIONAL_PARTIAL_TEMPLATE typename PointerT, __R_ENABLE_IF_IS_NOT_CLASS(PointerT)>
-            __WI_SUPPRESS_NULLPTR_ANALYSIS
-            _Post_satisfies_(return == pointer) _When_(pointer == nullptr, _Analysis_noreturn_)
-            __RFF_CONDITIONAL_TEMPLATE_METHOD(RESULT_NORETURN_NULL PointerT, FailFast_IfNull)(__RFF_CONDITIONAL_FN_PARAMS _Pre_maybenull_ PointerT pointer)
-            {
-                if (pointer == nullptr)
-                {
-                    __RFF_CALL_INTERNAL_METHOD(_FailFast_Unexpected)(__RFF_CONDITIONAL_FN_CALL_ONLY);
-                }
-                return pointer;
-            }
-
-            // Should be decorated WI_NOEXCEPT, but conflicts with forceinline.
-            template <__RFF_CONDITIONAL_PARTIAL_TEMPLATE typename PointerT, __R_ENABLE_IF_IS_CLASS(PointerT)>
-            __WI_SUPPRESS_NULLPTR_ANALYSIS
-            __RFF_CONDITIONAL_TEMPLATE_METHOD(void, FailFast_IfNull)(__RFF_CONDITIONAL_FN_PARAMS _In_opt_ const PointerT& pointer)
-            {
-                if (pointer == nullptr)
-                {
-                    __RFF_CALL_INTERNAL_METHOD(_FailFast_Unexpected)(__RFF_CONDITIONAL_FN_CALL_ONLY);
-                }
-            }
-
-            __RFF_DIRECT_NORET_METHOD(void, FailFast_UnexpectedMsg)(__RFF_DIRECT_FN_PARAMS _Printf_format_string_ PCSTR formatString, ...) WI_NOEXCEPT
-            {
-                va_list argList;
-                va_start(argList, formatString);
-                __RFF_FN_LOCALS;
-                wil::details::ReportFailure_HrMsg<FailureType::FailFast>(__RFF_DIRECT_FN_CALL E_UNEXPECTED, formatString, argList);
-            }
-
-            __RFF_INTERNAL_NOINLINE_NORET_METHOD(_FailFast_UnexpectedMsg)(__RFF_INTERNAL_NOINLINE_FN_PARAMS _Printf_format_string_ PCSTR formatString, va_list argList) WI_NOEXCEPT
-            {
-                __RFF_FN_LOCALS;
-                wil::details::ReportFailure_HrMsg<FailureType::FailFast>(__RFF_INTERNAL_NOINLINE_FN_CALL E_UNEXPECTED, formatString, argList);
-            }
-
-            _Post_satisfies_(return == condition) _When_(condition, _Analysis_noreturn_)
-            __RFF_CONDITIONAL_NOINLINE_METHOD(bool, FailFast_IfMsg)(__RFF_CONDITIONAL_FN_PARAMS bool condition, _Printf_format_string_ PCSTR formatString, ...) WI_NOEXCEPT
-            {
-                if (condition)
-                {
-                    va_list argList;
-                    va_start(argList, formatString);
-                    __RFF_CALL_INTERNAL_NOINLINE_METHOD(_FailFast_UnexpectedMsg)(__RFF_CONDITIONAL_NOINLINE_FN_CALL formatString, argList);
-                }
-                return condition;
-            }
-
-            _Post_satisfies_(return == condition) _When_(!condition, _Analysis_noreturn_)
-            __RFF_CONDITIONAL_NOINLINE_METHOD(bool, FailFast_IfFalseMsg)(__RFF_CONDITIONAL_FN_PARAMS bool condition, _Printf_format_string_ PCSTR formatString, ...) WI_NOEXCEPT
-            {
-                if (!condition)
-                {
-                    va_list argList;
-                    va_start(argList, formatString);
-                    __RFF_CALL_INTERNAL_NOINLINE_METHOD(_FailFast_UnexpectedMsg)(__RFF_CONDITIONAL_NOINLINE_FN_CALL formatString, argList);
-                }
-                return condition;
-            }
-
-            template <__RFF_CONDITIONAL_PARTIAL_TEMPLATE typename PointerT, __R_ENABLE_IF_IS_NOT_CLASS(PointerT)>
-            _Post_satisfies_(return == pointer) _When_(pointer == nullptr, _Analysis_noreturn_)
-            __RFF_CONDITIONAL_NOINLINE_TEMPLATE_METHOD(RESULT_NORETURN_NULL PointerT, FailFast_IfNullMsg)(__RFF_CONDITIONAL_FN_PARAMS _Pre_maybenull_ PointerT pointer, _Printf_format_string_ PCSTR formatString, ...) WI_NOEXCEPT
-            {
-                if (pointer == nullptr)
-                {
-                    va_list argList;
-                    va_start(argList, formatString);
-                    __RFF_CALL_INTERNAL_NOINLINE_METHOD(_FailFast_UnexpectedMsg)(__RFF_CONDITIONAL_NOINLINE_FN_CALL formatString, argList);
-                }
-                return pointer;
-            }
-
-            template <__RFF_CONDITIONAL_PARTIAL_TEMPLATE typename PointerT, __R_ENABLE_IF_IS_CLASS(PointerT)>
-            __RFF_CONDITIONAL_NOINLINE_TEMPLATE_METHOD(void, FailFast_IfNullMsg)(__RFF_CONDITIONAL_FN_PARAMS _In_opt_ const PointerT& pointer, _Printf_format_string_ PCSTR formatString, ...) WI_NOEXCEPT
-            {
-                if (pointer == nullptr)
-                {
-                    va_list argList;
-                    va_start(argList, formatString);
-                    __RFF_CALL_INTERNAL_NOINLINE_METHOD(_FailFast_UnexpectedMsg)(__RFF_CONDITIONAL_NOINLINE_FN_CALL formatString, argList);
-                }
-            }
-
-            //*****************************************************************************
-            // FailFast Immediate Macros
-            //*****************************************************************************
-
-            __RFF_DIRECT_NORET_METHOD(void, FailFastImmediate_Unexpected)() WI_NOEXCEPT
-            {
-                __fastfail(FAST_FAIL_FATAL_APP_EXIT);
-            }
-
-            __RFF_INTERNAL_NORET_METHOD(_FailFastImmediate_Unexpected)() WI_NOEXCEPT
-            {
-                __fastfail(FAST_FAIL_FATAL_APP_EXIT);
-            }
-
-            _Post_satisfies_(return == hr) _When_(FAILED(hr), _Analysis_noreturn_)
-            __RFF_CONDITIONAL_METHOD(HRESULT, FailFastImmediate_IfFailed)(HRESULT hr) WI_NOEXCEPT
-            {
-                if (FAILED(hr))
-                {
-                    __RFF_CALL_INTERNAL_METHOD(_FailFastImmediate_Unexpected)();
-                }
-                return hr;
-            }
-
-            _Post_satisfies_(return == condition) _When_(condition, _Analysis_noreturn_)
-            __RFF_CONDITIONAL_METHOD(bool, FailFastImmediate_If)(bool condition) WI_NOEXCEPT
-            {
-                if (condition)
-                {
-                    __RFF_CALL_INTERNAL_METHOD(_FailFastImmediate_Unexpected)();
-                }
-                return condition;
-            }
-
-            _Post_satisfies_(return == condition) _When_(!condition, _Analysis_noreturn_)
-            __RFF_CONDITIONAL_METHOD(bool, FailFastImmediate_IfFalse)(bool condition) WI_NOEXCEPT
-            {
-                if (!condition)
-                {
-                    __RFF_CALL_INTERNAL_METHOD(_FailFastImmediate_Unexpected)();
-                }
-                return condition;
-            }
-
-            // Should be decorated WI_NOEXCEPT, but conflicts with forceinline.
-            template <__RFF_CONDITIONAL_PARTIAL_TEMPLATE typename PointerT, __R_ENABLE_IF_IS_NOT_CLASS(PointerT)>
-            _Post_satisfies_(return == pointer) _When_(pointer == nullptr, _Analysis_noreturn_)
-            __RFF_CONDITIONAL_TEMPLATE_METHOD(RESULT_NORETURN_NULL PointerT, FailFastImmediate_IfNull)(_Pre_maybenull_ PointerT pointer)
-            {
-                if (pointer == nullptr)
-                {
-                    __RFF_CALL_INTERNAL_METHOD(_FailFastImmediate_Unexpected)();
-                }
-                return pointer;
-            }
-
-            // Should be decorated WI_NOEXCEPT, but conflicts with forceinline.
-            template <__RFF_CONDITIONAL_PARTIAL_TEMPLATE typename PointerT, __R_ENABLE_IF_IS_CLASS(PointerT)>
-            __RFF_CONDITIONAL_TEMPLATE_METHOD(void, FailFastImmediate_IfNull)(_In_opt_ const PointerT& pointer)
-            {
-                if (pointer == nullptr)
-                {
-                    __RFF_CALL_INTERNAL_METHOD(_FailFastImmediate_Unexpected)();
-                }
-            }
-
-            _Post_satisfies_(return == status) _When_(FAILED_NTSTATUS(status), _Analysis_noreturn_)
-            __RFF_CONDITIONAL_METHOD(NTSTATUS, FailFastImmediate_IfNtStatusFailed)(NTSTATUS status) WI_NOEXCEPT
-            {
-                if (FAILED_NTSTATUS(status))
-                {
-                    __RFF_CALL_INTERNAL_METHOD(_FailFastImmediate_Unexpected)();
-                }
-                return status;
-            }
-        } // namespace __RFF_NS_NAME
-
-        namespace __R_NS_NAME
-        {
-            //*****************************************************************************
-            // Exception Macros
-            //*****************************************************************************
-
-#ifdef WIL_ENABLE_EXCEPTIONS
-            __R_DIRECT_NORET_METHOD(void, Throw_Hr)(__R_DIRECT_FN_PARAMS HRESULT hr)
-            {
-                __R_FN_LOCALS;
-                wil::details::ReportFailure_Hr<FailureType::Exception>(__R_DIRECT_FN_CALL hr);
-            }
-
-            __R_DIRECT_NORET_METHOD(void, Throw_Win32)(__R_DIRECT_FN_PARAMS DWORD err)
-            {
-                __R_FN_LOCALS;
-                wil::details::ReportFailure_Win32<FailureType::Exception>(__R_DIRECT_FN_CALL err);
-            }
-
-            __R_DIRECT_NORET_METHOD(void, Throw_GetLastError)(__R_DIRECT_FN_PARAMS_ONLY)
-            {
-                __R_FN_LOCALS;
-                wil::details::ReportFailure_GetLastError<FailureType::Exception>(__R_DIRECT_FN_CALL_ONLY);
-            }
-
-            __R_DIRECT_NORET_METHOD(void, Throw_NtStatus)(__R_DIRECT_FN_PARAMS NTSTATUS status)
-            {
-                __R_FN_LOCALS;
-                wil::details::ReportFailure_NtStatus<FailureType::Exception>(__R_DIRECT_FN_CALL status);
-            }
-
-            __R_DIRECT_NORET_METHOD(void, Throw_CaughtException)(__R_DIRECT_FN_PARAMS_ONLY)
-            {
-                __R_FN_LOCALS;
-                wil::details::ReportFailure_CaughtException<FailureType::Exception>(__R_DIRECT_FN_CALL_ONLY);
-            }
-
-            __R_INTERNAL_NORET_METHOD(_Throw_Hr)(__R_INTERNAL_FN_PARAMS HRESULT hr)
-            {
-                __R_FN_LOCALS;
-                wil::details::ReportFailure_Hr<FailureType::Exception>(__R_INTERNAL_FN_CALL hr);
-            }
-
-            __R_INTERNAL_NORET_METHOD(_Throw_GetLastError)(__R_INTERNAL_FN_PARAMS_ONLY)
-            {
-                __R_FN_LOCALS;
-                wil::details::ReportFailure_GetLastError<FailureType::Exception>(__R_INTERNAL_FN_CALL_ONLY);
-            }
-
-            __R_INTERNAL_NORET_METHOD(_Throw_Win32)(__R_INTERNAL_FN_PARAMS DWORD err)
-            {
-                __R_FN_LOCALS;
-                wil::details::ReportFailure_Win32<FailureType::Exception>(__R_INTERNAL_FN_CALL err);
-            }
-
-            __R_INTERNAL_NORET_METHOD(_Throw_NullAlloc)(__R_INTERNAL_FN_PARAMS_ONLY)
-            {
-                __R_FN_LOCALS;
-                wil::details::ReportFailure_Hr<FailureType::Exception>(__R_INTERNAL_FN_CALL E_OUTOFMEMORY);
-            }
-
-            __R_INTERNAL_NORET_METHOD(_Throw_NtStatus)(__R_INTERNAL_FN_PARAMS NTSTATUS status)
-            {
-                __R_FN_LOCALS;
-                wil::details::ReportFailure_NtStatus<FailureType::Exception>(__R_INTERNAL_FN_CALL status);
-            }
-
-            _Post_satisfies_(return == hr) _When_(FAILED(hr), _Analysis_noreturn_)
-            __R_CONDITIONAL_METHOD(HRESULT, Throw_IfFailed)(__R_CONDITIONAL_FN_PARAMS HRESULT hr)
-            {
-                if (FAILED(hr))
-                {
-                    __R_CALL_INTERNAL_METHOD(_Throw_Hr)(__R_CONDITIONAL_FN_CALL hr);
-                }
-                return hr;
-            }
-
-            _Post_satisfies_(return == ret) _When_(!ret, _Analysis_noreturn_)
-            __R_CONDITIONAL_METHOD(BOOL, Throw_IfWin32BoolFalse)(__R_CONDITIONAL_FN_PARAMS BOOL ret)
-            {
-                if (!ret)
-                {
-                    __R_CALL_INTERNAL_METHOD(_Throw_GetLastError)(__R_CONDITIONAL_FN_CALL_ONLY);
-                }
-                return ret;
-            }
-
-            _Post_satisfies_(return == err) _When_(FAILED_WIN32(err), _Analysis_noreturn_)
-            __R_CONDITIONAL_METHOD(DWORD, Throw_IfWin32Error)(__R_CONDITIONAL_FN_PARAMS DWORD err)
-            {
-                if (FAILED_WIN32(err))
-                {
-                    __R_CALL_INTERNAL_METHOD(_Throw_Win32)(__R_CONDITIONAL_FN_CALL err);
-                }
-                return err;
-            }
-
-            _Post_satisfies_(return == handle) _When_(handle == INVALID_HANDLE_VALUE, _Analysis_noreturn_)
-            __R_CONDITIONAL_METHOD(HANDLE, Throw_IfHandleInvalid)(__R_CONDITIONAL_FN_PARAMS HANDLE handle)
-            {
-                if (handle == INVALID_HANDLE_VALUE)
-                {
-                    __R_CALL_INTERNAL_METHOD(_Throw_GetLastError)(__R_CONDITIONAL_FN_CALL_ONLY);
-                }
-                return handle;
-            }
-
-            _Post_satisfies_(return == handle) _When_(handle == nullptr, _Analysis_noreturn_)
-            __R_CONDITIONAL_METHOD(RESULT_NORETURN_NULL HANDLE, Throw_IfHandleNull)(__R_CONDITIONAL_FN_PARAMS HANDLE handle)
-            {
-                if (handle == nullptr)
-                {
-                    __R_CALL_INTERNAL_METHOD(_Throw_GetLastError)(__R_CONDITIONAL_FN_CALL_ONLY);
-                }
-                return handle;
-            }
-
-            template <__R_CONDITIONAL_PARTIAL_TEMPLATE typename PointerT, __R_ENABLE_IF_IS_NOT_CLASS(PointerT)>
-            _Post_satisfies_(return == pointer) _When_(pointer == nullptr, _Analysis_noreturn_)
-            __R_CONDITIONAL_TEMPLATE_METHOD(RESULT_NORETURN_NULL PointerT, Throw_IfNullAlloc)(__R_CONDITIONAL_FN_PARAMS _Pre_maybenull_ PointerT pointer)
-            {
-                if (pointer == nullptr)
-                {
-                    __R_CALL_INTERNAL_METHOD(_Throw_NullAlloc)(__R_CONDITIONAL_FN_CALL_ONLY);
-                }
-                return pointer;
-            }
-
-            template <__R_CONDITIONAL_PARTIAL_TEMPLATE typename PointerT, __R_ENABLE_IF_IS_CLASS(PointerT)>
-            __R_CONDITIONAL_TEMPLATE_METHOD(void, Throw_IfNullAlloc)(__R_CONDITIONAL_FN_PARAMS const PointerT& pointer)
-            {
-                if (pointer == nullptr)
-                {
-                    __R_CALL_INTERNAL_METHOD(_Throw_NullAlloc)(__R_CONDITIONAL_FN_CALL_ONLY);
-                }
-            }
-
-            _Post_satisfies_(return == condition)
-            _When_(condition, _Analysis_noreturn_)
-            __R_CONDITIONAL_METHOD(bool, Throw_HrIf)(__R_CONDITIONAL_FN_PARAMS HRESULT hr, bool condition)
-            {
-                if (condition)
-                {
-                    __R_CALL_INTERNAL_METHOD(_Throw_Hr)(__R_CONDITIONAL_FN_CALL hr);
-                }
-                return condition;
-            }
-
-            _Post_satisfies_(return == condition)
-            _When_(!condition, _Analysis_noreturn_)
-            __R_CONDITIONAL_METHOD(bool, Throw_HrIfFalse)(__R_CONDITIONAL_FN_PARAMS HRESULT hr, bool condition)
-            {
-                if (!condition)
-                {
-                    __R_CALL_INTERNAL_METHOD(_Throw_Hr)(__R_CONDITIONAL_FN_CALL hr);
-                }
-                return condition;
-            }
-
-            template <__R_CONDITIONAL_PARTIAL_TEMPLATE typename PointerT, __R_ENABLE_IF_IS_NOT_CLASS(PointerT)>
-            _Post_satisfies_(return == pointer) _When_(pointer == nullptr, _Analysis_noreturn_)
-            __R_CONDITIONAL_TEMPLATE_METHOD(RESULT_NORETURN_NULL PointerT, Throw_HrIfNull)(__R_CONDITIONAL_FN_PARAMS HRESULT hr, _Pre_maybenull_ PointerT pointer)
-            {
-                if (pointer == nullptr)
-                {
-                    __R_CALL_INTERNAL_METHOD(_Throw_Hr)(__R_CONDITIONAL_FN_CALL hr);
-                }
-                return pointer;
-            }
-
-            template <__R_CONDITIONAL_PARTIAL_TEMPLATE typename PointerT, __R_ENABLE_IF_IS_CLASS(PointerT)>
-            __R_CONDITIONAL_TEMPLATE_METHOD(void, Throw_HrIfNull)(__R_CONDITIONAL_FN_PARAMS HRESULT hr, _In_opt_ const PointerT& pointer)
-            {
-                if (pointer == nullptr)
-                {
-                    __R_CALL_INTERNAL_METHOD(_Throw_Hr)(__R_CONDITIONAL_FN_CALL hr);
-                }
-            }
-
-            _Post_satisfies_(return == condition) _When_(condition, _Analysis_noreturn_)
-            __R_CONDITIONAL_METHOD(bool, Throw_GetLastErrorIf)(__R_CONDITIONAL_FN_PARAMS bool condition)
-            {
-                if (condition)
-                {
-                    __R_CALL_INTERNAL_METHOD(_Throw_GetLastError)(__R_CONDITIONAL_FN_CALL_ONLY);
-                }
-                return condition;
-            }
-
-            _Post_satisfies_(return == condition) _When_(!condition, _Analysis_noreturn_)
-            __R_CONDITIONAL_METHOD(bool, Throw_GetLastErrorIfFalse)(__R_CONDITIONAL_FN_PARAMS bool condition)
-            {
-                if (!condition)
-                {
-                    __R_CALL_INTERNAL_METHOD(_Throw_GetLastError)(__R_CONDITIONAL_FN_CALL_ONLY);
-                }
-                return condition;
-            }
-
-            template <__R_CONDITIONAL_PARTIAL_TEMPLATE typename PointerT, __R_ENABLE_IF_IS_NOT_CLASS(PointerT)>
-            _Post_satisfies_(return == pointer) _When_(pointer == nullptr, _Analysis_noreturn_)
-            __R_CONDITIONAL_TEMPLATE_METHOD(RESULT_NORETURN_NULL PointerT, Throw_GetLastErrorIfNull)(__R_CONDITIONAL_FN_PARAMS _Pre_maybenull_ PointerT pointer)
-            {
-                if (pointer == nullptr)
-                {
-                    __R_CALL_INTERNAL_METHOD(_Throw_GetLastError)(__R_CONDITIONAL_FN_CALL_ONLY);
-                }
-                return pointer;
-            }
-
-            template <__R_CONDITIONAL_PARTIAL_TEMPLATE typename PointerT, __R_ENABLE_IF_IS_CLASS(PointerT)>
-            __R_CONDITIONAL_TEMPLATE_METHOD(void, Throw_GetLastErrorIfNull)(__R_CONDITIONAL_FN_PARAMS _In_opt_ const PointerT& pointer)
-            {
-                if (pointer == nullptr)
-                {
-                    __R_CALL_INTERNAL_METHOD(_Throw_GetLastError)(__R_CONDITIONAL_FN_CALL_ONLY);
-                }
-            }
-
-            _Post_satisfies_(return == status)
-            _When_(FAILED_NTSTATUS(status), _Analysis_noreturn_)
-            __R_CONDITIONAL_METHOD(NTSTATUS, Throw_IfNtStatusFailed)(__R_CONDITIONAL_FN_PARAMS NTSTATUS status)
-            {
-                if (FAILED_NTSTATUS(status))
-                {
-                    __R_CALL_INTERNAL_METHOD(_Throw_NtStatus)(__R_CONDITIONAL_FN_CALL status);
-                }
-                return status;
-            }
-
-            __R_DIRECT_NORET_METHOD(void, Throw_HrMsg)(__R_DIRECT_FN_PARAMS HRESULT hr, _Printf_format_string_ PCSTR formatString, ...)
-            {
-                va_list argList;
-                va_start(argList, formatString);
-                __R_FN_LOCALS;
-                wil::details::ReportFailure_HrMsg<FailureType::Exception>(__R_DIRECT_FN_CALL hr, formatString, argList);
-            }
-
-            __R_DIRECT_NORET_METHOD(void, Throw_Win32Msg)(__R_DIRECT_FN_PARAMS DWORD err, _Printf_format_string_ PCSTR formatString, ...)
-            {
-                va_list argList;
-                va_start(argList, formatString);
-                __R_FN_LOCALS;
-                wil::details::ReportFailure_Win32Msg<FailureType::Exception>(__R_DIRECT_FN_CALL err, formatString, argList);
-            }
-
-            __R_DIRECT_NORET_METHOD(void, Throw_GetLastErrorMsg)(__R_DIRECT_FN_PARAMS _Printf_format_string_ PCSTR formatString, ...)
-            {
-                va_list argList;
-                va_start(argList, formatString);
-                __R_FN_LOCALS;
-                wil::details::ReportFailure_GetLastErrorMsg<FailureType::Exception>(__R_DIRECT_FN_CALL formatString, argList);
-            }
-
-            __R_DIRECT_NORET_METHOD(void, Throw_NtStatusMsg)(__R_DIRECT_FN_PARAMS NTSTATUS status, _Printf_format_string_ PCSTR formatString, ...)
-            {
-                va_list argList;
-                va_start(argList, formatString);
-                __R_FN_LOCALS;
-                wil::details::ReportFailure_NtStatusMsg<FailureType::Exception>(__R_DIRECT_FN_CALL status, formatString, argList);
-            }
-
-            __R_DIRECT_NORET_METHOD(void, Throw_CaughtExceptionMsg)(__R_DIRECT_FN_PARAMS _Printf_format_string_ PCSTR formatString, ...)
-            {
-                va_list argList;
-                va_start(argList, formatString);
-                __R_FN_LOCALS;
-                wil::details::ReportFailure_CaughtExceptionMsg<FailureType::Exception>(__R_DIRECT_FN_CALL formatString, argList);
-            }
-
-            __R_INTERNAL_NOINLINE_NORET_METHOD(_Throw_HrMsg)(__R_INTERNAL_NOINLINE_FN_PARAMS HRESULT hr, _Printf_format_string_ PCSTR formatString, va_list argList)
-            {
-                __R_FN_LOCALS;
-                wil::details::ReportFailure_HrMsg<FailureType::Exception>(__R_INTERNAL_NOINLINE_FN_CALL hr, formatString, argList);
-            }
-
-            __R_INTERNAL_NOINLINE_NORET_METHOD(_Throw_GetLastErrorMsg)(__R_INTERNAL_NOINLINE_FN_PARAMS _Printf_format_string_ PCSTR formatString, va_list argList)
-            {
-                __R_FN_LOCALS;
-                wil::details::ReportFailure_GetLastErrorMsg<FailureType::Exception>(__R_INTERNAL_NOINLINE_FN_CALL formatString, argList);
-            }
-
-            __R_INTERNAL_NOINLINE_NORET_METHOD(_Throw_Win32Msg)(__R_INTERNAL_NOINLINE_FN_PARAMS DWORD err, _Printf_format_string_ PCSTR formatString, va_list argList)
-            {
-                __R_FN_LOCALS;
-                wil::details::ReportFailure_Win32Msg<FailureType::Exception>(__R_INTERNAL_NOINLINE_FN_CALL err, formatString, argList);
-            }
-
-            __R_INTERNAL_NOINLINE_NORET_METHOD(_Throw_NullAllocMsg)(__R_INTERNAL_NOINLINE_FN_PARAMS _Printf_format_string_ PCSTR formatString, va_list argList)
-            {
-                __R_FN_LOCALS;
-                wil::details::ReportFailure_HrMsg<FailureType::Exception>(__R_INTERNAL_NOINLINE_FN_CALL E_OUTOFMEMORY, formatString, argList);
-            }
-
-            __R_INTERNAL_NOINLINE_NORET_METHOD(_Throw_NtStatusMsg)(__R_INTERNAL_NOINLINE_FN_PARAMS NTSTATUS status, _Printf_format_string_ PCSTR formatString, va_list argList)
-            {
-                __R_FN_LOCALS;
-                wil::details::ReportFailure_NtStatusMsg<FailureType::Exception>(__R_INTERNAL_NOINLINE_FN_CALL status, formatString, argList);
-            }
-
-            _Post_satisfies_(return == hr) _When_(FAILED(hr), _Analysis_noreturn_)
-            __R_CONDITIONAL_NOINLINE_METHOD(HRESULT, Throw_IfFailedMsg)(__R_CONDITIONAL_FN_PARAMS HRESULT hr, _Printf_format_string_ PCSTR formatString, ...)
-            {
-                if (FAILED(hr))
-                {
-                    va_list argList;
-                    va_start(argList, formatString);
-                    __R_CALL_INTERNAL_NOINLINE_METHOD(_Throw_HrMsg)(__R_CONDITIONAL_NOINLINE_FN_CALL hr, formatString, argList);
-                }
-                return hr;
-            }
-
-            _Post_satisfies_(return == ret) _When_(!ret, _Analysis_noreturn_)
-            __R_CONDITIONAL_NOINLINE_METHOD(BOOL, Throw_IfWin32BoolFalseMsg)(__R_CONDITIONAL_FN_PARAMS BOOL ret, _Printf_format_string_ PCSTR formatString, ...)
-            {
-                if (!ret)
-                {
-                    va_list argList;
-                    va_start(argList, formatString);
-                    __R_CALL_INTERNAL_NOINLINE_METHOD(_Throw_GetLastErrorMsg)(__R_CONDITIONAL_NOINLINE_FN_CALL formatString, argList);
-                }
-                return ret;
-            }
-
-            _Post_satisfies_(return == err) _When_(FAILED_WIN32(err), _Analysis_noreturn_)
-            __R_CONDITIONAL_NOINLINE_METHOD(DWORD, Throw_IfWin32ErrorMsg)(__R_CONDITIONAL_FN_PARAMS DWORD err, _Printf_format_string_ PCSTR formatString, ...)
-            {
-                if (FAILED_WIN32(err))
-                {
-                    va_list argList;
-                    va_start(argList, formatString);
-                    __R_CALL_INTERNAL_NOINLINE_METHOD(_Throw_Win32Msg)(__R_CONDITIONAL_NOINLINE_FN_CALL err, formatString, argList);
-                }
-                return err;
-            }
-
-            _Post_satisfies_(return == handle) _When_(handle == INVALID_HANDLE_VALUE, _Analysis_noreturn_)
-            __R_CONDITIONAL_NOINLINE_METHOD(HANDLE, Throw_IfHandleInvalidMsg)(__R_CONDITIONAL_FN_PARAMS HANDLE handle, _Printf_format_string_ PCSTR formatString, ...)
-            {
-                if (handle == INVALID_HANDLE_VALUE)
-                {
-                    va_list argList;
-                    va_start(argList, formatString);
-                    __R_CALL_INTERNAL_NOINLINE_METHOD(_Throw_GetLastErrorMsg)(__R_CONDITIONAL_NOINLINE_FN_CALL formatString, argList);
-                }
-                return handle;
-            }
-
-            _Post_satisfies_(return == handle) _When_(handle == 0, _Analysis_noreturn_)
-            __R_CONDITIONAL_NOINLINE_METHOD(RESULT_NORETURN_NULL HANDLE, Throw_IfHandleNullMsg)(__R_CONDITIONAL_FN_PARAMS HANDLE handle, _Printf_format_string_ PCSTR formatString, ...)
-            {
-                if (handle == nullptr)
-                {
-                    va_list argList;
-                    va_start(argList, formatString);
-                    __R_CALL_INTERNAL_NOINLINE_METHOD(_Throw_GetLastErrorMsg)(__R_CONDITIONAL_NOINLINE_FN_CALL formatString, argList);
-                }
-                return handle;
-            }
-
-            template <__R_CONDITIONAL_PARTIAL_TEMPLATE typename PointerT, __R_ENABLE_IF_IS_NOT_CLASS(PointerT)>
-            _Post_satisfies_(return == pointer) _When_(pointer == nullptr, _Analysis_noreturn_)
-            __R_CONDITIONAL_NOINLINE_TEMPLATE_METHOD(RESULT_NORETURN_NULL PointerT, Throw_IfNullAllocMsg)(__R_CONDITIONAL_FN_PARAMS _Pre_maybenull_ PointerT pointer, _Printf_format_string_ PCSTR formatString, ...)
-            {
-                if (pointer == nullptr)
-                {
-                    va_list argList;
-                    va_start(argList, formatString);
-                    __R_CALL_INTERNAL_NOINLINE_METHOD(_Throw_NullAllocMsg)(__R_CONDITIONAL_NOINLINE_FN_CALL_ONLY, formatString, argList);
-                }
-                return pointer;
-            }
-
-            template <__R_CONDITIONAL_PARTIAL_TEMPLATE typename PointerT, __R_ENABLE_IF_IS_CLASS(PointerT)>
-            __WI_SUPPRESS_NULLPTR_ANALYSIS
-            _When_(pointer == nullptr, _Analysis_noreturn_)
-            __R_CONDITIONAL_NOINLINE_TEMPLATE_METHOD(void, Throw_IfNullAllocMsg)(__R_CONDITIONAL_FN_PARAMS const PointerT& pointer, _Printf_format_string_ PCSTR formatString, ...)
-            {
-                if (pointer == nullptr)
-                {
-                    va_list argList;
-                    va_start(argList, formatString);
-                    __R_CALL_INTERNAL_NOINLINE_METHOD(_Throw_NullAllocMsg)(__R_CONDITIONAL_NOINLINE_FN_CALL_ONLY, formatString, argList);
-                }
-            }
-
-            _Post_satisfies_(return == condition) _When_(condition, _Analysis_noreturn_)
-            __R_CONDITIONAL_NOINLINE_METHOD(bool, Throw_HrIfMsg)(__R_CONDITIONAL_FN_PARAMS HRESULT hr, bool condition, _Printf_format_string_ PCSTR formatString, ...)
-            {
-                if (condition)
-                {
-                    va_list argList;
-                    va_start(argList, formatString);
-                    __R_CALL_INTERNAL_NOINLINE_METHOD(_Throw_HrMsg)(__R_CONDITIONAL_NOINLINE_FN_CALL hr, formatString, argList);
-                }
-                return condition;
-            }
-
-            _Post_satisfies_(return == condition) _When_(!condition, _Analysis_noreturn_)
-            __R_CONDITIONAL_NOINLINE_METHOD(bool, Throw_HrIfFalseMsg)(__R_CONDITIONAL_FN_PARAMS HRESULT hr, bool condition, _Printf_format_string_ PCSTR formatString, ...)
-            {
-                if (!condition)
-                {
-                    va_list argList;
-                    va_start(argList, formatString);
-                    __R_CALL_INTERNAL_NOINLINE_METHOD(_Throw_HrMsg)(__R_CONDITIONAL_NOINLINE_FN_CALL hr, formatString, argList);
-                }
-                return condition;
-            }
-
-            template <__R_CONDITIONAL_PARTIAL_TEMPLATE typename PointerT, __R_ENABLE_IF_IS_NOT_CLASS(PointerT)>
-            __WI_SUPPRESS_NULLPTR_ANALYSIS
-            _Post_satisfies_(return == pointer) _When_(pointer == nullptr, _Analysis_noreturn_)
-            __R_CONDITIONAL_NOINLINE_TEMPLATE_METHOD(RESULT_NORETURN_NULL PointerT, Throw_HrIfNullMsg)(__R_CONDITIONAL_FN_PARAMS HRESULT hr, _Pre_maybenull_ PointerT pointer, _Printf_format_string_ PCSTR formatString, ...)
-            {
-                if (pointer == nullptr)
-                {
-                    va_list argList;
-                    va_start(argList, formatString);
-                    __R_CALL_INTERNAL_NOINLINE_METHOD(_Throw_HrMsg)(__R_CONDITIONAL_NOINLINE_FN_CALL hr, formatString, argList);
-                }
-                return pointer;
-            }
-
-            template <__R_CONDITIONAL_PARTIAL_TEMPLATE typename PointerT, __R_ENABLE_IF_IS_CLASS(PointerT)>
-            __WI_SUPPRESS_NULLPTR_ANALYSIS
-            _When_(pointer == nullptr, _Analysis_noreturn_)
-            __R_CONDITIONAL_NOINLINE_TEMPLATE_METHOD(void, Throw_HrIfNullMsg)(__R_CONDITIONAL_FN_PARAMS HRESULT hr, _In_opt_ const PointerT& pointer, _Printf_format_string_ PCSTR formatString, ...)
-            {
-                if (pointer == nullptr)
-                {
-                    va_list argList;
-                    va_start(argList, formatString);
-                    __R_CALL_INTERNAL_NOINLINE_METHOD(_Throw_HrMsg)(__R_CONDITIONAL_NOINLINE_FN_CALL hr, formatString, argList);
-                }
-            }
-
-            _Post_satisfies_(return == condition) _When_(condition, _Analysis_noreturn_)
-            __R_CONDITIONAL_NOINLINE_METHOD(bool, Throw_GetLastErrorIfMsg)(__R_CONDITIONAL_FN_PARAMS bool condition, _Printf_format_string_ PCSTR formatString, ...)
-            {
-                if (condition)
-                {
-                    va_list argList;
-                    va_start(argList, formatString);
-                    __R_CALL_INTERNAL_NOINLINE_METHOD(_Throw_GetLastErrorMsg)(__R_CONDITIONAL_NOINLINE_FN_CALL formatString, argList);
-                }
-                return condition;
-            }
-
-            _Post_satisfies_(return == condition) _When_(!condition, _Analysis_noreturn_)
-            __R_CONDITIONAL_NOINLINE_METHOD(bool, Throw_GetLastErrorIfFalseMsg)(__R_CONDITIONAL_FN_PARAMS bool condition, _Printf_format_string_ PCSTR formatString, ...)
-            {
-                if (!condition)
-                {
-                    va_list argList;
-                    va_start(argList, formatString);
-                    __R_CALL_INTERNAL_NOINLINE_METHOD(_Throw_GetLastErrorMsg)(__R_CONDITIONAL_NOINLINE_FN_CALL formatString, argList);
-                }
-                return condition;
-            }
-
-            template <__R_CONDITIONAL_PARTIAL_TEMPLATE typename PointerT, __R_ENABLE_IF_IS_NOT_CLASS(PointerT)>
-            _Post_satisfies_(return == pointer) _When_(pointer == nullptr, _Analysis_noreturn_)
-            __R_CONDITIONAL_NOINLINE_TEMPLATE_METHOD(RESULT_NORETURN_NULL PointerT, Throw_GetLastErrorIfNullMsg)(__R_CONDITIONAL_FN_PARAMS _Pre_maybenull_ PointerT pointer, _Printf_format_string_ PCSTR formatString, ...)
-            {
-                if (pointer == nullptr)
-                {
-                    va_list argList;
-                    va_start(argList, formatString);
-                    __R_CALL_INTERNAL_NOINLINE_METHOD(_Throw_GetLastErrorMsg)(__R_CONDITIONAL_NOINLINE_FN_CALL formatString, argList);
-                }
-                return pointer;
-            }
-
-            template <__R_CONDITIONAL_PARTIAL_TEMPLATE typename PointerT, __R_ENABLE_IF_IS_CLASS(PointerT)>
-            __WI_SUPPRESS_NULLPTR_ANALYSIS
-            _When_(pointer == nullptr, _Analysis_noreturn_)
-            __R_CONDITIONAL_NOINLINE_TEMPLATE_METHOD(void, Throw_GetLastErrorIfNullMsg)(__R_CONDITIONAL_FN_PARAMS _In_opt_ const PointerT& pointer, _Printf_format_string_ PCSTR formatString, ...)
-            {
-                if (pointer == nullptr)
-                {
-                    va_list argList;
-                    va_start(argList, formatString);
-                    __R_CALL_INTERNAL_NOINLINE_METHOD(_Throw_GetLastErrorMsg)(__R_CONDITIONAL_NOINLINE_FN_CALL formatString, argList);
-                }
-            }
-
-            _Post_satisfies_(return == status) _When_(FAILED_NTSTATUS(status), _Analysis_noreturn_)
-            __R_CONDITIONAL_NOINLINE_METHOD(NTSTATUS, Throw_IfNtStatusFailedMsg)(__R_CONDITIONAL_FN_PARAMS NTSTATUS status, _Printf_format_string_ PCSTR formatString, ...)
-            {
-                if (FAILED_NTSTATUS(status))
-                {
-                    va_list argList;
-                    va_start(argList, formatString);
-                    __R_CALL_INTERNAL_NOINLINE_METHOD(_Throw_NtStatusMsg)(__R_CONDITIONAL_NOINLINE_FN_CALL status, formatString, argList);
-                }
-                return status;
-            }
-#endif // WIL_ENABLE_EXCEPTIONS
-
-        }   // __R_NS_NAME namespace
-    }   // details namespace
-    /// @endcond
-
-
-    //*****************************************************************************
-    // Error Handling Policies to switch between error-handling style
-    //*****************************************************************************
-    // The following policies are used as template policies for components that can support exception, fail-fast, and
-    // error-code based modes.
-
-    // Use for classes which should return HRESULTs as their error-handling policy
-    // Intentionally removed logging from this policy as logging is more useful at the caller.
-    struct err_returncode_policy
-    {
-        using result = HRESULT;
-
-        __forceinline static HRESULT Win32BOOL(BOOL fReturn) { RETURN_IF_WIN32_BOOL_FALSE_EXPECTED(fReturn); return S_OK; }
-        __forceinline static HRESULT Win32Handle(HANDLE h, _Out_ HANDLE *ph) { *ph = h; RETURN_LAST_ERROR_IF_NULL_EXPECTED(h); return S_OK; }
-        _Post_satisfies_(return == hr)
-        __forceinline static HRESULT HResult(HRESULT hr) { return hr; }
-        __forceinline static HRESULT LastError() { return wil::details::GetLastErrorFailHr(); }
-        __forceinline static HRESULT LastErrorIfFalse(bool condition) { RETURN_LAST_ERROR_IF_EXPECTED(!condition); return S_OK; }
-        _Post_satisfies_(return == S_OK)
-        __forceinline static HRESULT OK() { return S_OK; }
-    };
-
-    // Use for classes which fail-fast on errors
-    struct err_failfast_policy
-    {
-        typedef _Return_type_success_(true) void result;
-        __forceinline static result Win32BOOL(BOOL fReturn) { FAIL_FAST_IF_WIN32_BOOL_FALSE(fReturn); }
-        __forceinline static result Win32Handle(HANDLE h, _Out_ HANDLE *ph) { *ph = h; FAIL_FAST_LAST_ERROR_IF_NULL(h); }
-        _When_(FAILED(hr), _Analysis_noreturn_)
-        __forceinline static result HResult(HRESULT hr) { FAIL_FAST_IF_FAILED(hr); }
-        __forceinline static result LastError() { FAIL_FAST_LAST_ERROR(); }
-        __forceinline static result LastErrorIfFalse(bool condition) { if (!condition) { FAIL_FAST_LAST_ERROR(); } }
-        __forceinline static result OK() {}
-    };
-
-#ifdef WIL_ENABLE_EXCEPTIONS
-    // Use for classes which should return through exceptions as their error-handling policy
-    struct err_exception_policy
-    {
-        typedef _Return_type_success_(true) void result;
-        __forceinline static result Win32BOOL(BOOL fReturn) { THROW_IF_WIN32_BOOL_FALSE(fReturn); }
-        __forceinline static result Win32Handle(HANDLE h, _Out_ HANDLE *ph) { *ph = h; THROW_LAST_ERROR_IF_NULL(h); }
-        _When_(FAILED(hr), _Analysis_noreturn_)
-        __forceinline static result HResult(HRESULT hr) { THROW_IF_FAILED(hr); }
-        __forceinline static result LastError() { THROW_LAST_ERROR(); }
-        __forceinline static result LastErrorIfFalse(bool condition) { if (!condition) { THROW_LAST_ERROR(); } }
-        __forceinline static result OK() {}
-    };
-#else
-    // NOTE: A lot of types use 'err_exception_policy' as a default template argument and therefore it must be defined
-    // (MSVC is permissive about this, but other compilers are not). This will still cause compilation errors at
-    // template instantiation time since this type lacks required member functions. An alternative would be to have some
-    // 'default_err_policy' alias that would be something like 'err_failfast_policy' when exceptions are not available,
-    // but that may have unexpected side effects when compiling code that expects to be using exceptions
-    struct err_exception_policy
-    {
-    };
-#endif
-
-} // namespace wil
-
-#pragma warning(pop)
-
-#endif // defined(__cplusplus) && !defined(__WIL_MIN_KERNEL) && !defined(WIL_KERNEL_MODE)
-#endif // __WIL_RESULTMACROS_INCLUDED
+//*********************************************************
+//
+//    Copyright (c) Microsoft. All rights reserved.
+//    This code is licensed under the MIT License.
+//    THE SOFTWARE IS PROVIDED "AS IS", WITHOUT WARRANTY OF
+//    ANY KIND, EXPRESS OR IMPLIED, INCLUDING BUT NOT LIMITED
+//    TO THE WARRANTIES OF MERCHANTABILITY, FITNESS FOR A
+//    PARTICULAR PURPOSE AND NONINFRINGEMENT.
+//
+//*********************************************************
+#ifndef __WIL_RESULTMACROS_INCLUDED
+#define __WIL_RESULTMACROS_INCLUDED
+
+// WARNING:
+// Code within this scope must satisfy both C99 and C++
+
+#include "common.h"
+
+#if !defined(__WIL_MIN_KERNEL) && !defined(WIL_KERNEL_MODE)
+#include <Windows.h>
+#endif
+
+// Setup the debug behavior. For kernel-mode, we ignore NDEBUG because that gets set automatically
+// for driver projects. We mimic the behavior of NT_ASSERT which checks only for DBG.
+// RESULT_NO_DEBUG is provided as an opt-out mechanism.
+#ifndef RESULT_DEBUG
+#if (DBG || defined(DEBUG) || defined(_DEBUG)) && !defined(RESULT_NO_DEBUG) && (defined(WIL_KERNEL_MODE) || !defined(NDEBUG))
+#define RESULT_DEBUG
+#endif
+#endif
+
+/// @cond
+#if defined(_PREFAST_)
+#define __WI_ANALYSIS_ASSUME(_exp)                          _Analysis_assume_(_exp)
+#else
+#ifdef RESULT_DEBUG
+#define __WI_ANALYSIS_ASSUME(_exp)                          ((void) 0)
+#else
+// NOTE: Clang does not currently handle __noop correctly and will fail to compile if the argument is not copy
+//       constructible. Therefore, use 'sizeof' for syntax validation. We don't do this universally for all compilers
+//       since lambdas are not allowed in unevaluated contexts prior to C++20, which does not appear to affect __noop
+#if !defined(_MSC_VER) || defined(__clang__)
+#define __WI_ANALYSIS_ASSUME(_exp)                          ((void)sizeof(!(_exp))) // Validate syntax on non-debug builds
+#else
+#define __WI_ANALYSIS_ASSUME(_exp)                          __noop(_exp)
+#endif
+#endif
+#endif // _PREFAST_
+
+//*****************************************************************************
+// Assert Macros
+//*****************************************************************************
+
+#ifdef RESULT_DEBUG
+#if defined(__clang__) && defined(_WIN32)
+// Clang currently mis-handles '__annotation' for 32-bit - https://bugs.llvm.org/show_bug.cgi?id=41890
+#define __WI_ASSERT_FAIL_ANNOTATION(msg) (void)0
+#else
+#define __WI_ASSERT_FAIL_ANNOTATION(msg) __annotation(L"Debug", L"AssertFail", msg)
+#endif
+
+#define WI_ASSERT(condition)                                (__WI_ANALYSIS_ASSUME(condition), ((!(condition)) ? (__WI_ASSERT_FAIL_ANNOTATION(L"" #condition), DbgRaiseAssertionFailure(), FALSE) : TRUE))
+#define WI_ASSERT_MSG(condition, msg)                       (__WI_ANALYSIS_ASSUME(condition), ((!(condition)) ? (__WI_ASSERT_FAIL_ANNOTATION(L##msg), DbgRaiseAssertionFailure(), FALSE) : TRUE))
+#define WI_ASSERT_NOASSUME                                  WI_ASSERT
+#define WI_ASSERT_MSG_NOASSUME                              WI_ASSERT_MSG
+#define WI_VERIFY                                           WI_ASSERT
+#define WI_VERIFY_MSG                                       WI_ASSERT_MSG
+#define WI_VERIFY_SUCCEEDED(condition)                      WI_ASSERT(SUCCEEDED(condition))
+#else
+#define WI_ASSERT(condition)                                (__WI_ANALYSIS_ASSUME(condition), 0)
+#define WI_ASSERT_MSG(condition, msg)                       (__WI_ANALYSIS_ASSUME(condition), 0)
+#define WI_ASSERT_NOASSUME(condition)                       ((void) 0)
+#define WI_ASSERT_MSG_NOASSUME(condition, msg)              ((void) 0)
+#define WI_VERIFY(condition)                                (__WI_ANALYSIS_ASSUME(condition), ((condition) ? TRUE : FALSE))
+#define WI_VERIFY_MSG(condition, msg)                       (__WI_ANALYSIS_ASSUME(condition), ((condition) ? TRUE : FALSE))
+#define WI_VERIFY_SUCCEEDED(condition)                      (__WI_ANALYSIS_ASSUME(SUCCEEDED(condition)), ((SUCCEEDED(condition)) ? TRUE : FALSE))
+#endif // RESULT_DEBUG
+
+#if !defined(_NTDEF_)
+typedef _Return_type_success_(return >= 0) LONG NTSTATUS;
+#endif
+#ifndef STATUS_SUCCESS
+#define STATUS_SUCCESS              ((NTSTATUS)0x00000000L)
+#endif
+#ifndef STATUS_UNSUCCESSFUL
+#define STATUS_UNSUCCESSFUL         ((NTSTATUS)0xC0000001L)
+#endif
+#ifndef __NTSTATUS_FROM_WIN32
+#define __NTSTATUS_FROM_WIN32(x) ((NTSTATUS)(x) <= 0 ? ((NTSTATUS)(x)) : ((NTSTATUS) (((x) & 0x0000FFFF) | (FACILITY_WIN32 << 16) | ERROR_SEVERITY_ERROR)))
+#endif
+
+#ifndef WIL_AllocateMemory
+#ifdef _KERNEL_MODE
+#define WIL_AllocateMemory(SIZE)    ExAllocatePoolWithTag(NonPagedPoolNx, SIZE, 'LIW')
+WI_ODR_PRAGMA("WIL_AllocateMemory", "2")
+#else
+#define WIL_AllocateMemory(SIZE)    HeapAlloc(GetProcessHeap(), 0, SIZE)
+WI_ODR_PRAGMA("WIL_AllocateMemory", "1")
+#endif
+#else
+WI_ODR_PRAGMA("WIL_AllocateMemory", "0")
+#endif
+
+#ifndef WIL_FreeMemory
+#ifdef _KERNEL_MODE
+#define WIL_FreeMemory(MEM)         ExFreePoolWithTag(MEM, 'LIW')
+WI_ODR_PRAGMA("WIL_FreeMemory", "2")
+#else
+#define WIL_FreeMemory(MEM)         HeapFree(GetProcessHeap(), 0, MEM)
+WI_ODR_PRAGMA("WIL_FreeMemory", "1")
+#endif
+#else
+WI_ODR_PRAGMA("WIL_FreeMemory", "0")
+#endif
+
+// It would appear as though the C++17 "noexcept is part of the type system" update in MSVC has "infected" the behavior
+// when compiling with C++14 (the default...), however the updated behavior for decltype understanding noexcept is _not_
+// present... So, work around it
+#if __WI_LIBCPP_STD_VER >= 17
+#define WI_PFN_NOEXCEPT WI_NOEXCEPT
+#else
+#define WI_PFN_NOEXCEPT
+#endif
+/// @endcond
+
+#if defined(__cplusplus) && !defined(__WIL_MIN_KERNEL) && !defined(WIL_KERNEL_MODE)
+
+#include <strsafe.h>
+#include <intrin.h>     // provides the _ReturnAddress() intrinsic
+#include <new.h>        // provides 'operator new', 'std::nothrow', etc.
+#if defined(WIL_ENABLE_EXCEPTIONS) && !defined(WIL_SUPPRESS_NEW)
+#include <new>          // provides std::bad_alloc in the windows and public CRT headers
+#endif
+
+#pragma warning(push)
+#pragma warning(disable:4714 6262)    // __forceinline not honored, stack size
+
+//*****************************************************************************
+// Behavioral setup (error handling macro configuration)
+//*****************************************************************************
+// Set any of the following macros to the values given below before including Result.h to
+// control the error handling macro's trade-offs between diagnostics and performance
+
+// RESULT_DIAGNOSTICS_LEVEL
+// This define controls the level of diagnostic instrumentation that is built into the binary as a
+// byproduct of using the macros.  The amount of diagnostic instrumentation that is supplied is
+// a trade-off between diagnosibility of issues and code size and performance.  The modes are:
+//      0   - No diagnostics, smallest & fastest (subject to tail-merge)
+//      1   - No diagnostics, unique call sites for each macro (defeat's tail-merge)
+//      2   - Line number
+//      3   - Line number + source filename
+//      4   - Line number + source filename + function name
+//      5   - Line number + source filename + function name + code within the macro
+// By default, mode 3 is used in free builds and mode 5 is used in checked builds.  Note that the
+// _ReturnAddress() will always be available through all modes when possible.
+
+// RESULT_INCLUDE_CALLER_RETURNADDRESS
+// This controls whether or not the _ReturnAddress() of the function that includes the macro will
+// be reported to telemetry.  Note that this is in addition to the _ReturnAddress() of the actual
+// macro position (which is always reported).  The values are:
+//      0   - The address is not included
+//      1   - The address is included
+// The default value is '1'.
+
+// RESULT_INLINE_ERROR_TESTS
+// For conditional macros (other than RETURN_XXX), this controls whether branches will be evaluated
+// within the call containing the macro or will be forced into the function called by the macros.
+// Pushing branching into the called function reduces code size and the number of unique branches
+// evaluated, but increases the instruction count executed per macro.
+//      0   - Branching will not happen inline to the macros
+//      1   - Branching is pushed into the calling function via __forceinline
+// The default value is '1'.  Note that XXX_MSG functions are always effectively mode '0' due to the
+// compiler's unwillingness to inline var-arg functions.
+
+// RESULT_DIAGNOSTICS_LEVEL_FAIL_FAST
+// RESULT_INCLUDE_CALLER_RETURNADDRESS_FAIL_FAST
+// RESULT_INLINE_ERROR_TESTS_FAIL_FAST
+// These defines are identical to those above in form/function, but only applicable to fail fast error
+// handling allowing a process to have different diagnostic information and performance characteristics
+// for fail fast than for other error handling given the different reporting infrastructure (Watson
+// vs Telemetry).
+
+// Set the default diagnostic mode
+// Note that RESULT_DEBUG_INFO and RESULT_SUPPRESS_DEBUG_INFO are older deprecated models of controlling mode
+#ifndef RESULT_DIAGNOSTICS_LEVEL
+#if (defined(RESULT_DEBUG) || defined(RESULT_DEBUG_INFO)) && !defined(RESULT_SUPPRESS_DEBUG_INFO)
+#define RESULT_DIAGNOSTICS_LEVEL 5
+#else
+#define RESULT_DIAGNOSTICS_LEVEL 3
+#endif
+#endif
+#ifndef RESULT_INCLUDE_CALLER_RETURNADDRESS
+#define RESULT_INCLUDE_CALLER_RETURNADDRESS 1
+#endif
+#ifndef RESULT_INLINE_ERROR_TESTS
+#define RESULT_INLINE_ERROR_TESTS 1
+#endif
+#ifndef RESULT_DIAGNOSTICS_LEVEL_FAIL_FAST
+#define RESULT_DIAGNOSTICS_LEVEL_FAIL_FAST RESULT_DIAGNOSTICS_LEVEL
+#endif
+#ifndef RESULT_INCLUDE_CALLER_RETURNADDRESS_FAIL_FAST
+#define RESULT_INCLUDE_CALLER_RETURNADDRESS_FAIL_FAST RESULT_INCLUDE_CALLER_RETURNADDRESS
+#endif
+#ifndef RESULT_INLINE_ERROR_TESTS_FAIL_FAST
+#define RESULT_INLINE_ERROR_TESTS_FAIL_FAST RESULT_INLINE_ERROR_TESTS
+#endif
+
+
+//*****************************************************************************
+// Win32 specific error macros
+//*****************************************************************************
+
+#define FAILED_WIN32(win32err)                              ((win32err) != 0)
+#define SUCCEEDED_WIN32(win32err)                           ((win32err) == 0)
+
+
+//*****************************************************************************
+// NT_STATUS specific error macros
+//*****************************************************************************
+
+#define FAILED_NTSTATUS(status)                             (((NTSTATUS)(status)) < 0)
+#define SUCCEEDED_NTSTATUS(status)                          (((NTSTATUS)(status)) >= 0)
+
+
+//*****************************************************************************
+// Testing helpers - redefine to run unit tests against fail fast
+//*****************************************************************************
+
+#ifndef RESULT_NORETURN
+#define RESULT_NORETURN                                     __declspec(noreturn)
+#endif
+#ifndef RESULT_NORETURN_NULL
+#define RESULT_NORETURN_NULL                                _Ret_notnull_
+#endif
+#ifndef RESULT_NORETURN_RESULT
+#define RESULT_NORETURN_RESULT(expr)                        (void)(expr);
+#endif
+
+//*****************************************************************************
+// Helpers to setup the macros and functions used below... do not directly use.
+//*****************************************************************************
+
+/// @cond
+#define __R_DIAGNOSTICS(diagnostics)                        diagnostics.returnAddress, diagnostics.line, diagnostics.file, nullptr, nullptr
+#define __R_DIAGNOSTICS_RA(diagnostics, address)            diagnostics.returnAddress, diagnostics.line, diagnostics.file, nullptr, nullptr, address
+#define __R_FN_PARAMS_FULL                                  _In_opt_ void* callerReturnAddress, unsigned int lineNumber, _In_opt_ PCSTR fileName, _In_opt_ PCSTR functionName, _In_opt_ PCSTR code, void* returnAddress
+#define __R_FN_LOCALS_FULL_RA                               void* callerReturnAddress = nullptr; unsigned int lineNumber = 0; PCSTR fileName = nullptr; PCSTR functionName = nullptr; PCSTR code = nullptr; void* returnAddress = _ReturnAddress();
+// NOTE: This BEGINs the common macro handling (__R_ prefix) for non-fail fast handled cases
+//       This entire section will be repeated below for fail fast (__RFF_ prefix).
+#define __R_COMMA ,
+#define __R_FN_CALL_FULL                                    callerReturnAddress, lineNumber, fileName, functionName, code, returnAddress
+#define __R_FN_CALL_FULL_RA                                 callerReturnAddress, lineNumber, fileName, functionName, code, _ReturnAddress()
+// The following macros assemble the varying amount of data we want to collect from the macros, treating it uniformly
+#if (RESULT_DIAGNOSTICS_LEVEL >= 2)  // line number
+#define __R_IF_LINE(term) term
+#define __R_IF_NOT_LINE(term)
+#define __R_IF_COMMA ,
+#define __R_LINE_VALUE static_cast<unsigned short>(__LINE__)
+#else
+#define __R_IF_LINE(term)
+#define __R_IF_NOT_LINE(term) term
+#define __R_IF_COMMA
+#define __R_LINE_VALUE static_cast<unsigned short>(0)
+#endif
+#if (RESULT_DIAGNOSTICS_LEVEL >= 3) // line number + file name
+#define __R_IF_FILE(term) term
+#define __R_IF_NOT_FILE(term)
+#define __R_FILE_VALUE __FILE__
+#else
+#define __R_IF_FILE(term)
+#define __R_IF_NOT_FILE(term) term
+#define __R_FILE_VALUE nullptr
+#endif
+#if (RESULT_DIAGNOSTICS_LEVEL >= 4) // line number + file name + function name
+#define __R_IF_FUNCTION(term) term
+#define __R_IF_NOT_FUNCTION(term)
+#else
+#define __R_IF_FUNCTION(term)
+#define __R_IF_NOT_FUNCTION(term) term
+#endif
+#if (RESULT_DIAGNOSTICS_LEVEL >= 5) // line number + file name + function name + macro code
+#define __R_IF_CODE(term) term
+#define __R_IF_NOT_CODE(term)
+#else
+#define __R_IF_CODE(term)
+#define __R_IF_NOT_CODE(term) term
+#endif
+#if (RESULT_INCLUDE_CALLER_RETURNADDRESS == 1)
+#define __R_IF_CALLERADDRESS(term) term
+#define __R_IF_NOT_CALLERADDRESS(term)
+#define __R_CALLERADDRESS_VALUE _ReturnAddress()
+#else
+#define __R_IF_CALLERADDRESS(term)
+#define __R_IF_NOT_CALLERADDRESS(term) term
+#define __R_CALLERADDRESS_VALUE nullptr
+#endif
+#if (RESULT_INCLUDE_CALLER_RETURNADDRESS == 1) || (RESULT_DIAGNOSTICS_LEVEL >= 2)
+#define __R_IF_TRAIL_COMMA ,
+#else
+#define __R_IF_TRAIL_COMMA
+#endif
+// Assemble the varying amounts of data into a single macro
+#define __R_INFO_ONLY(CODE)                                 __R_IF_CALLERADDRESS(_ReturnAddress() __R_IF_COMMA) __R_IF_LINE(__R_LINE_VALUE) __R_IF_FILE(__R_COMMA __R_FILE_VALUE) __R_IF_FUNCTION(__R_COMMA __FUNCTION__) __R_IF_CODE(__R_COMMA CODE)
+#define __R_INFO(CODE)                                      __R_INFO_ONLY(CODE) __R_IF_TRAIL_COMMA
+#define __R_INFO_NOFILE_ONLY(CODE)                          __R_IF_CALLERADDRESS(_ReturnAddress() __R_IF_COMMA) __R_IF_LINE(__R_LINE_VALUE) __R_IF_FILE(__R_COMMA "wil") __R_IF_FUNCTION(__R_COMMA __FUNCTION__) __R_IF_CODE(__R_COMMA CODE)
+#define __R_INFO_NOFILE(CODE)                               __R_INFO_NOFILE_ONLY(CODE) __R_IF_TRAIL_COMMA
+#define __R_FN_PARAMS_ONLY                                  __R_IF_CALLERADDRESS(void* callerReturnAddress __R_IF_COMMA) __R_IF_LINE(unsigned int lineNumber) __R_IF_FILE(__R_COMMA _In_opt_ PCSTR fileName) __R_IF_FUNCTION(__R_COMMA _In_opt_ PCSTR functionName) __R_IF_CODE(__R_COMMA _In_opt_ PCSTR code)
+#define __R_FN_PARAMS                                       __R_FN_PARAMS_ONLY __R_IF_TRAIL_COMMA
+#define __R_FN_CALL_ONLY                                    __R_IF_CALLERADDRESS(callerReturnAddress __R_IF_COMMA) __R_IF_LINE(lineNumber) __R_IF_FILE(__R_COMMA fileName) __R_IF_FUNCTION(__R_COMMA functionName) __R_IF_CODE(__R_COMMA code)
+#define __R_FN_CALL                                         __R_FN_CALL_ONLY __R_IF_TRAIL_COMMA
+#define __R_FN_LOCALS                                       __R_IF_NOT_CALLERADDRESS(void* callerReturnAddress = nullptr;) __R_IF_NOT_LINE(unsigned int lineNumber = 0;) __R_IF_NOT_FILE(PCSTR fileName = nullptr;) __R_IF_NOT_FUNCTION(PCSTR functionName = nullptr;) __R_IF_NOT_CODE(PCSTR code = nullptr;)
+#define __R_FN_LOCALS_RA                                    __R_IF_NOT_CALLERADDRESS(void* callerReturnAddress = nullptr;) __R_IF_NOT_LINE(unsigned int lineNumber = 0;) __R_IF_NOT_FILE(PCSTR fileName = nullptr;) __R_IF_NOT_FUNCTION(PCSTR functionName = nullptr;) __R_IF_NOT_CODE(PCSTR code = nullptr;) void* returnAddress = _ReturnAddress();
+#define __R_FN_UNREFERENCED                                 __R_IF_CALLERADDRESS((void)callerReturnAddress;) __R_IF_LINE((void)lineNumber;) __R_IF_FILE((void)fileName;) __R_IF_FUNCTION((void)functionName;) __R_IF_CODE((void)code;)
+// 1) Direct Methods
+//      * Called Directly by Macros
+//      * Always noinline
+//      * May be template-driven to create unique call sites if (RESULT_DIAGNOSTICS_LEVEL == 1)
+#if (RESULT_DIAGNOSTICS_LEVEL == 1)
+#define __R_DIRECT_METHOD(RetType, MethodName)              template <unsigned int optimizerCounter> inline __declspec(noinline) RetType MethodName
+#define __R_DIRECT_NORET_METHOD(RetType, MethodName)        template <unsigned int optimizerCounter> inline __declspec(noinline) RESULT_NORETURN RetType MethodName
+#else
+#define __R_DIRECT_METHOD(RetType, MethodName)              inline __declspec(noinline) RetType MethodName
+#define __R_DIRECT_NORET_METHOD(RetType, MethodName)        inline __declspec(noinline) RESULT_NORETURN RetType MethodName
+#endif
+#define __R_DIRECT_FN_PARAMS                                __R_FN_PARAMS
+#define __R_DIRECT_FN_PARAMS_ONLY                           __R_FN_PARAMS_ONLY
+#define __R_DIRECT_FN_CALL                                  __R_FN_CALL_FULL_RA __R_COMMA
+#define __R_DIRECT_FN_CALL_ONLY                             __R_FN_CALL_FULL_RA
+// 2) Internal Methods
+//      * Only called by Conditional routines
+//      * 'inline' when (RESULT_INLINE_ERROR_TESTS = 0 and RESULT_DIAGNOSTICS_LEVEL != 1), otherwise noinline (directly called by code when branching is forceinlined)
+//      * May be template-driven to create unique call sites if (RESULT_DIAGNOSTICS_LEVEL == 1 and RESULT_INLINE_ERROR_TESTS = 1)
+#if (RESULT_DIAGNOSTICS_LEVEL == 1)
+#define __R_INTERNAL_NOINLINE_METHOD(MethodName)            inline __declspec(noinline) void MethodName
+#define __R_INTERNAL_NOINLINE_NORET_METHOD(MethodName)      inline __declspec(noinline) RESULT_NORETURN void MethodName
+#define __R_INTERNAL_INLINE_METHOD(MethodName)              template <unsigned int optimizerCounter> inline __declspec(noinline) void MethodName
+#define __R_INTERNAL_INLINE_NORET_METHOD(MethodName)        template <unsigned int optimizerCounter> inline __declspec(noinline) RESULT_NORETURN void MethodName
+#define __R_CALL_INTERNAL_INLINE_METHOD(MethodName)         MethodName <optimizerCounter>
+#else
+#define __R_INTERNAL_NOINLINE_METHOD(MethodName)            inline void MethodName
+#define __R_INTERNAL_NOINLINE_NORET_METHOD(MethodName)      inline RESULT_NORETURN void MethodName
+#define __R_INTERNAL_INLINE_METHOD(MethodName)              inline __declspec(noinline) void MethodName
+#define __R_INTERNAL_INLINE_NORET_METHOD(MethodName)        inline __declspec(noinline) RESULT_NORETURN void MethodName
+#define __R_CALL_INTERNAL_INLINE_METHOD(MethodName)         MethodName
+#endif
+#define __R_CALL_INTERNAL_NOINLINE_METHOD(MethodName)       MethodName
+#define __R_INTERNAL_NOINLINE_FN_PARAMS                     __R_FN_PARAMS void* returnAddress __R_COMMA
+#define __R_INTERNAL_NOINLINE_FN_PARAMS_ONLY                __R_FN_PARAMS void* returnAddress
+#define __R_INTERNAL_NOINLINE_FN_CALL                       __R_FN_CALL_FULL __R_COMMA
+#define __R_INTERNAL_NOINLINE_FN_CALL_ONLY                  __R_FN_CALL_FULL
+#define __R_INTERNAL_INLINE_FN_PARAMS                       __R_FN_PARAMS
+#define __R_INTERNAL_INLINE_FN_PARAMS_ONLY                  __R_FN_PARAMS_ONLY
+#define __R_INTERNAL_INLINE_FN_CALL                         __R_FN_CALL_FULL_RA __R_COMMA
+#define __R_INTERNAL_INLINE_FN_CALL_ONLY                    __R_FN_CALL_FULL_RA
+#if (RESULT_INLINE_ERROR_TESTS == 0)
+#define __R_INTERNAL_METHOD                                 __R_INTERNAL_NOINLINE_METHOD
+#define __R_INTERNAL_NORET_METHOD                           __R_INTERNAL_NOINLINE_NORET_METHOD
+#define __R_CALL_INTERNAL_METHOD                            __R_CALL_INTERNAL_NOINLINE_METHOD
+#define __R_INTERNAL_FN_PARAMS                              __R_INTERNAL_NOINLINE_FN_PARAMS
+#define __R_INTERNAL_FN_PARAMS_ONLY                         __R_INTERNAL_NOINLINE_FN_PARAMS_ONLY
+#define __R_INTERNAL_FN_CALL                                __R_INTERNAL_NOINLINE_FN_CALL
+#define __R_INTERNAL_FN_CALL_ONLY                           __R_INTERNAL_NOINLINE_FN_CALL_ONLY
+#else
+#define __R_INTERNAL_METHOD                                 __R_INTERNAL_INLINE_METHOD
+#define __R_INTERNAL_NORET_METHOD                           __R_INTERNAL_INLINE_NORET_METHOD
+#define __R_CALL_INTERNAL_METHOD                            __R_CALL_INTERNAL_INLINE_METHOD
+#define __R_INTERNAL_FN_PARAMS                              __R_INTERNAL_INLINE_FN_PARAMS
+#define __R_INTERNAL_FN_PARAMS_ONLY                         __R_INTERNAL_INLINE_FN_PARAMS_ONLY
+#define __R_INTERNAL_FN_CALL                                __R_INTERNAL_INLINE_FN_CALL
+#define __R_INTERNAL_FN_CALL_ONLY                           __R_INTERNAL_INLINE_FN_CALL_ONLY
+#endif
+// 3) Conditional Methods
+//      * Called Directly by Macros
+//      * May be noinline or __forceinline depending upon (RESULT_INLINE_ERROR_TESTS)
+//      * May be template-driven to create unique call sites if (RESULT_DIAGNOSTICS_LEVEL == 1)
+#if (RESULT_DIAGNOSTICS_LEVEL == 1)
+#define __R_CONDITIONAL_NOINLINE_METHOD(RetType, MethodName)            template <unsigned int optimizerCounter> inline __declspec(noinline) RetType MethodName
+#define __R_CONDITIONAL_NOINLINE_TEMPLATE_METHOD(RetType, MethodName)   inline __declspec(noinline) RetType MethodName
+#define __R_CONDITIONAL_INLINE_METHOD(RetType, MethodName)              template <unsigned int optimizerCounter> __forceinline RetType MethodName
+#define __R_CONDITIONAL_INLINE_TEMPLATE_METHOD(RetType, MethodName)     __forceinline RetType MethodName
+#define __R_CONDITIONAL_PARTIAL_TEMPLATE                                unsigned int optimizerCounter __R_COMMA
+#else
+#define __R_CONDITIONAL_NOINLINE_METHOD(RetType, MethodName)            inline __declspec(noinline) RetType MethodName
+#define __R_CONDITIONAL_NOINLINE_TEMPLATE_METHOD(RetType, MethodName)   inline __declspec(noinline) RetType MethodName
+#define __R_CONDITIONAL_INLINE_METHOD(RetType, MethodName)              __forceinline RetType MethodName
+#define __R_CONDITIONAL_INLINE_TEMPLATE_METHOD(RetType, MethodName)     __forceinline RetType MethodName
+#define __R_CONDITIONAL_PARTIAL_TEMPLATE
+#endif
+#define __R_CONDITIONAL_NOINLINE_FN_CALL                    __R_FN_CALL _ReturnAddress() __R_COMMA
+#define __R_CONDITIONAL_NOINLINE_FN_CALL_ONLY               __R_FN_CALL _ReturnAddress()
+#define __R_CONDITIONAL_INLINE_FN_CALL                      __R_FN_CALL
+#define __R_CONDITIONAL_INLINE_FN_CALL_ONLY                 __R_FN_CALL_ONLY
+#if (RESULT_INLINE_ERROR_TESTS == 0)
+#define __R_CONDITIONAL_METHOD                              __R_CONDITIONAL_NOINLINE_METHOD
+#define __R_CONDITIONAL_TEMPLATE_METHOD                     __R_CONDITIONAL_NOINLINE_TEMPLATE_METHOD
+#define __R_CONDITIONAL_FN_CALL                             __R_CONDITIONAL_NOINLINE_FN_CALL
+#define __R_CONDITIONAL_FN_CALL_ONLY                        __R_CONDITIONAL_NOINLINE_FN_CALL_ONLY
+#else
+#define __R_CONDITIONAL_METHOD                              __R_CONDITIONAL_INLINE_METHOD
+#define __R_CONDITIONAL_TEMPLATE_METHOD                     __R_CONDITIONAL_INLINE_TEMPLATE_METHOD
+#define __R_CONDITIONAL_FN_CALL                             __R_CONDITIONAL_INLINE_FN_CALL
+#define __R_CONDITIONAL_FN_CALL_ONLY                        __R_CONDITIONAL_INLINE_FN_CALL_ONLY
+#endif
+#define __R_CONDITIONAL_FN_PARAMS                           __R_FN_PARAMS
+#define __R_CONDITIONAL_FN_PARAMS_ONLY                      __R_FN_PARAMS_ONLY
+// Macro call-site helpers
+#define __R_NS_ASSEMBLE2(ri, rd)                            in##ri##diag##rd                // Differing internal namespaces eliminate ODR violations between modes
+#define __R_NS_ASSEMBLE(ri, rd)                             __R_NS_ASSEMBLE2(ri, rd)
+#define __R_NS_NAME                                         __R_NS_ASSEMBLE(RESULT_INLINE_ERROR_TESTS, RESULT_DIAGNOSTICS_LEVEL)
+#define __R_NS wil::details::__R_NS_NAME
+#if (RESULT_DIAGNOSTICS_LEVEL == 1)
+#define __R_FN(MethodName)                                  __R_NS:: MethodName <__COUNTER__>
+#else
+#define __R_FN(MethodName)                                  __R_NS:: MethodName
+#endif
+// NOTE: This ENDs the common macro handling (__R_ prefix) for non-fail fast handled cases
+//       This entire section is repeated below for fail fast (__RFF_ prefix).  For ease of editing this section, the
+//       process is to copy/paste, and search and replace (__R_ -> __RFF_), (RESULT_DIAGNOSTICS_LEVEL -> RESULT_DIAGNOSTICS_LEVEL_FAIL_FAST),
+//       (RESULT_INLINE_ERROR_TESTS -> RESULT_INLINE_ERROR_TESTS_FAIL_FAST) and (RESULT_INCLUDE_CALLER_RETURNADDRESS -> RESULT_INCLUDE_CALLER_RETURNADDRESS_FAIL_FAST)
+#define __RFF_COMMA ,
+#define __RFF_FN_CALL_FULL                                    callerReturnAddress, lineNumber, fileName, functionName, code, returnAddress
+#define __RFF_FN_CALL_FULL_RA                                 callerReturnAddress, lineNumber, fileName, functionName, code, _ReturnAddress()
+// The following macros assemble the varying amount of data we want to collect from the macros, treating it uniformly
+#if (RESULT_DIAGNOSTICS_LEVEL_FAIL_FAST >= 2)  // line number
+#define __RFF_IF_LINE(term) term
+#define __RFF_IF_NOT_LINE(term)
+#define __RFF_IF_COMMA ,
+#else
+#define __RFF_IF_LINE(term)
+#define __RFF_IF_NOT_LINE(term) term
+#define __RFF_IF_COMMA
+#endif
+#if (RESULT_DIAGNOSTICS_LEVEL_FAIL_FAST >= 3) // line number + file name
+#define __RFF_IF_FILE(term) term
+#define __RFF_IF_NOT_FILE(term)
+#else
+#define __RFF_IF_FILE(term)
+#define __RFF_IF_NOT_FILE(term) term
+#endif
+#if (RESULT_DIAGNOSTICS_LEVEL_FAIL_FAST >= 4) // line number + file name + function name
+#define __RFF_IF_FUNCTION(term) term
+#define __RFF_IF_NOT_FUNCTION(term)
+#else
+#define __RFF_IF_FUNCTION(term)
+#define __RFF_IF_NOT_FUNCTION(term) term
+#endif
+#if (RESULT_DIAGNOSTICS_LEVEL_FAIL_FAST >= 5) // line number + file name + function name + macro code
+#define __RFF_IF_CODE(term) term
+#define __RFF_IF_NOT_CODE(term)
+#else
+#define __RFF_IF_CODE(term)
+#define __RFF_IF_NOT_CODE(term) term
+#endif
+#if (RESULT_INCLUDE_CALLER_RETURNADDRESS_FAIL_FAST == 1)
+#define __RFF_IF_CALLERADDRESS(term) term
+#define __RFF_IF_NOT_CALLERADDRESS(term)
+#else
+#define __RFF_IF_CALLERADDRESS(term)
+#define __RFF_IF_NOT_CALLERADDRESS(term) term
+#endif
+#if (RESULT_INCLUDE_CALLER_RETURNADDRESS_FAIL_FAST == 1) || (RESULT_DIAGNOSTICS_LEVEL_FAIL_FAST >= 2)
+#define __RFF_IF_TRAIL_COMMA ,
+#else
+#define __RFF_IF_TRAIL_COMMA
+#endif
+// Assemble the varying amounts of data into a single macro
+#define __RFF_INFO_ONLY(CODE)                                 __RFF_IF_CALLERADDRESS(_ReturnAddress() __RFF_IF_COMMA) __RFF_IF_LINE(__R_LINE_VALUE) __RFF_IF_FILE(__RFF_COMMA __R_FILE_VALUE) __RFF_IF_FUNCTION(__RFF_COMMA __FUNCTION__) __RFF_IF_CODE(__RFF_COMMA CODE)
+#define __RFF_INFO(CODE)                                      __RFF_INFO_ONLY(CODE) __RFF_IF_TRAIL_COMMA
+#define __RFF_INFO_NOFILE_ONLY(CODE)                          __RFF_IF_CALLERADDRESS(_ReturnAddress() __RFF_IF_COMMA) __RFF_IF_LINE(__R_LINE_VALUE) __RFF_IF_FILE(__RFF_COMMA "wil") __RFF_IF_FUNCTION(__RFF_COMMA __FUNCTION__) __RFF_IF_CODE(__RFF_COMMA CODE)
+#define __RFF_INFO_NOFILE(CODE)                               __RFF_INFO_NOFILE_ONLY(CODE) __RFF_IF_TRAIL_COMMA
+#define __RFF_FN_PARAMS_ONLY                                  __RFF_IF_CALLERADDRESS(void* callerReturnAddress __RFF_IF_COMMA) __RFF_IF_LINE(unsigned int lineNumber) __RFF_IF_FILE(__RFF_COMMA _In_opt_ PCSTR fileName) __RFF_IF_FUNCTION(__RFF_COMMA _In_opt_ PCSTR functionName) __RFF_IF_CODE(__RFF_COMMA _In_opt_ PCSTR code)
+#define __RFF_FN_PARAMS                                       __RFF_FN_PARAMS_ONLY __RFF_IF_TRAIL_COMMA
+#define __RFF_FN_CALL_ONLY                                    __RFF_IF_CALLERADDRESS(callerReturnAddress __RFF_IF_COMMA) __RFF_IF_LINE(lineNumber) __RFF_IF_FILE(__RFF_COMMA fileName) __RFF_IF_FUNCTION(__RFF_COMMA functionName) __RFF_IF_CODE(__RFF_COMMA code)
+#define __RFF_FN_CALL                                         __RFF_FN_CALL_ONLY __RFF_IF_TRAIL_COMMA
+#define __RFF_FN_LOCALS                                       __RFF_IF_NOT_CALLERADDRESS(void* callerReturnAddress = nullptr;) __RFF_IF_NOT_LINE(unsigned int lineNumber = 0;) __RFF_IF_NOT_FILE(PCSTR fileName = nullptr;) __RFF_IF_NOT_FUNCTION(PCSTR functionName = nullptr;) __RFF_IF_NOT_CODE(PCSTR code = nullptr;)
+#define __RFF_FN_UNREFERENCED                                 __RFF_IF_CALLERADDRESS(callerReturnAddress;) __RFF_IF_LINE(lineNumber;) __RFF_IF_FILE(fileName;) __RFF_IF_FUNCTION(functionName;) __RFF_IF_CODE(code;)
+// 1) Direct Methods
+//      * Called Directly by Macros
+//      * Always noinline
+//      * May be template-driven to create unique call sites if (RESULT_DIAGNOSTICS_LEVEL_FAIL_FAST == 1)
+#if (RESULT_DIAGNOSTICS_LEVEL_FAIL_FAST == 1)
+#define __RFF_DIRECT_METHOD(RetType, MethodName)              template <unsigned int optimizerCounter> inline __declspec(noinline) RetType MethodName
+#define __RFF_DIRECT_NORET_METHOD(RetType, MethodName)        template <unsigned int optimizerCounter> inline __declspec(noinline) RESULT_NORETURN RetType MethodName
+#else
+#define __RFF_DIRECT_METHOD(RetType, MethodName)              inline __declspec(noinline) RetType MethodName
+#define __RFF_DIRECT_NORET_METHOD(RetType, MethodName)        inline __declspec(noinline) RESULT_NORETURN RetType MethodName
+#endif
+#define __RFF_DIRECT_FN_PARAMS                                __RFF_FN_PARAMS
+#define __RFF_DIRECT_FN_PARAMS_ONLY                           __RFF_FN_PARAMS_ONLY
+#define __RFF_DIRECT_FN_CALL                                  __RFF_FN_CALL_FULL_RA __RFF_COMMA
+#define __RFF_DIRECT_FN_CALL_ONLY                             __RFF_FN_CALL_FULL_RA
+// 2) Internal Methods
+//      * Only called by Conditional routines
+//      * 'inline' when (RESULT_INLINE_ERROR_TESTS_FAIL_FAST = 0 and RESULT_DIAGNOSTICS_LEVEL_FAIL_FAST != 1), otherwise noinline (directly called by code when branching is forceinlined)
+//      * May be template-driven to create unique call sites if (RESULT_DIAGNOSTICS_LEVEL_FAIL_FAST == 1 and RESULT_INLINE_ERROR_TESTS_FAIL_FAST = 1)
+#if (RESULT_DIAGNOSTICS_LEVEL_FAIL_FAST == 1)
+#define __RFF_INTERNAL_NOINLINE_METHOD(MethodName)            inline __declspec(noinline) void MethodName
+#define __RFF_INTERNAL_NOINLINE_NORET_METHOD(MethodName)      inline __declspec(noinline) RESULT_NORETURN void MethodName
+#define __RFF_INTERNAL_INLINE_METHOD(MethodName)              template <unsigned int optimizerCounter> inline __declspec(noinline) void MethodName
+#define __RFF_INTERNAL_INLINE_NORET_METHOD(MethodName)        template <unsigned int optimizerCounter> inline __declspec(noinline) RESULT_NORETURN void MethodName
+#define __RFF_CALL_INTERNAL_INLINE_METHOD(MethodName)         MethodName <optimizerCounter>
+#else
+#define __RFF_INTERNAL_NOINLINE_METHOD(MethodName)            inline void MethodName
+#define __RFF_INTERNAL_NOINLINE_NORET_METHOD(MethodName)      inline RESULT_NORETURN void MethodName
+#define __RFF_INTERNAL_INLINE_METHOD(MethodName)              inline __declspec(noinline) void MethodName
+#define __RFF_INTERNAL_INLINE_NORET_METHOD(MethodName)        inline __declspec(noinline) RESULT_NORETURN void MethodName
+#define __RFF_CALL_INTERNAL_INLINE_METHOD(MethodName)         MethodName
+#endif
+#define __RFF_CALL_INTERNAL_NOINLINE_METHOD(MethodName)       MethodName
+#define __RFF_INTERNAL_NOINLINE_FN_PARAMS                     __RFF_FN_PARAMS void* returnAddress __RFF_COMMA
+#define __RFF_INTERNAL_NOINLINE_FN_PARAMS_ONLY                __RFF_FN_PARAMS void* returnAddress
+#define __RFF_INTERNAL_NOINLINE_FN_CALL                       __RFF_FN_CALL_FULL __RFF_COMMA
+#define __RFF_INTERNAL_NOINLINE_FN_CALL_ONLY                  __RFF_FN_CALL_FULL
+#define __RFF_INTERNAL_INLINE_FN_PARAMS                       __RFF_FN_PARAMS
+#define __RFF_INTERNAL_INLINE_FN_PARAMS_ONLY                  __RFF_FN_PARAMS_ONLY
+#define __RFF_INTERNAL_INLINE_FN_CALL                         __RFF_FN_CALL_FULL_RA __RFF_COMMA
+#define __RFF_INTERNAL_INLINE_FN_CALL_ONLY                    __RFF_FN_CALL_FULL_RA
+#if (RESULT_INLINE_ERROR_TESTS_FAIL_FAST == 0)
+#define __RFF_INTERNAL_METHOD                                 __RFF_INTERNAL_NOINLINE_METHOD
+#define __RFF_INTERNAL_NORET_METHOD                           __RFF_INTERNAL_NOINLINE_NORET_METHOD
+#define __RFF_CALL_INTERNAL_METHOD                            __RFF_CALL_INTERNAL_NOINLINE_METHOD
+#define __RFF_INTERNAL_FN_PARAMS                              __RFF_INTERNAL_NOINLINE_FN_PARAMS
+#define __RFF_INTERNAL_FN_PARAMS_ONLY                         __RFF_INTERNAL_NOINLINE_FN_PARAMS_ONLY
+#define __RFF_INTERNAL_FN_CALL                                __RFF_INTERNAL_NOINLINE_FN_CALL
+#define __RFF_INTERNAL_FN_CALL_ONLY                           __RFF_INTERNAL_NOINLINE_FN_CALL_ONLY
+#else
+#define __RFF_INTERNAL_METHOD                                 __RFF_INTERNAL_INLINE_METHOD
+#define __RFF_INTERNAL_NORET_METHOD                           __RFF_INTERNAL_INLINE_NORET_METHOD
+#define __RFF_CALL_INTERNAL_METHOD                            __RFF_CALL_INTERNAL_INLINE_METHOD
+#define __RFF_INTERNAL_FN_PARAMS                              __RFF_INTERNAL_INLINE_FN_PARAMS
+#define __RFF_INTERNAL_FN_PARAMS_ONLY                         __RFF_INTERNAL_INLINE_FN_PARAMS_ONLY
+#define __RFF_INTERNAL_FN_CALL                                __RFF_INTERNAL_INLINE_FN_CALL
+#define __RFF_INTERNAL_FN_CALL_ONLY                           __RFF_INTERNAL_INLINE_FN_CALL_ONLY
+#endif
+// 3) Conditional Methods
+//      * Called Directly by Macros
+//      * May be noinline or __forceinline depending upon (RESULT_INLINE_ERROR_TESTS_FAIL_FAST)
+//      * May be template-driven to create unique call sites if (RESULT_DIAGNOSTICS_LEVEL_FAIL_FAST == 1)
+#if (RESULT_DIAGNOSTICS_LEVEL_FAIL_FAST == 1)
+#define __RFF_CONDITIONAL_NOINLINE_METHOD(RetType, MethodName)            template <unsigned int optimizerCounter> inline __declspec(noinline) RetType MethodName
+#define __RFF_CONDITIONAL_NOINLINE_TEMPLATE_METHOD(RetType, MethodName)   inline __declspec(noinline) RetType MethodName
+#define __RFF_CONDITIONAL_INLINE_METHOD(RetType, MethodName)              template <unsigned int optimizerCounter> __forceinline RetType MethodName
+#define __RFF_CONDITIONAL_INLINE_TEMPLATE_METHOD(RetType, MethodName)     __forceinline RetType MethodName
+#define __RFF_CONDITIONAL_PARTIAL_TEMPLATE                                unsigned int optimizerCounter __RFF_COMMA
+#else
+#define __RFF_CONDITIONAL_NOINLINE_METHOD(RetType, MethodName)            inline __declspec(noinline) RetType MethodName
+#define __RFF_CONDITIONAL_NOINLINE_TEMPLATE_METHOD(RetType, MethodName)   inline __declspec(noinline) RetType MethodName
+#define __RFF_CONDITIONAL_INLINE_METHOD(RetType, MethodName)              __forceinline RetType MethodName
+#define __RFF_CONDITIONAL_INLINE_TEMPLATE_METHOD(RetType, MethodName)     __forceinline RetType MethodName
+#define __RFF_CONDITIONAL_PARTIAL_TEMPLATE
+#endif
+#define __RFF_CONDITIONAL_NOINLINE_FN_CALL                    __RFF_FN_CALL _ReturnAddress() __RFF_COMMA
+#define __RFF_CONDITIONAL_NOINLINE_FN_CALL_ONLY               __RFF_FN_CALL _ReturnAddress()
+#define __RFF_CONDITIONAL_INLINE_FN_CALL                      __RFF_FN_CALL
+#define __RFF_CONDITIONAL_INLINE_FN_CALL_ONLY                 __RFF_FN_CALL_ONLY
+#if (RESULT_INLINE_ERROR_TESTS_FAIL_FAST == 0)
+#define __RFF_CONDITIONAL_METHOD                              __RFF_CONDITIONAL_NOINLINE_METHOD
+#define __RFF_CONDITIONAL_TEMPLATE_METHOD                     __RFF_CONDITIONAL_NOINLINE_TEMPLATE_METHOD
+#define __RFF_CONDITIONAL_FN_CALL                             __RFF_CONDITIONAL_NOINLINE_FN_CALL
+#define __RFF_CONDITIONAL_FN_CALL_ONLY                        __RFF_CONDITIONAL_NOINLINE_FN_CALL_ONLY
+#else
+#define __RFF_CONDITIONAL_METHOD                              __RFF_CONDITIONAL_INLINE_METHOD
+#define __RFF_CONDITIONAL_TEMPLATE_METHOD                     __RFF_CONDITIONAL_INLINE_TEMPLATE_METHOD
+#define __RFF_CONDITIONAL_FN_CALL                             __RFF_CONDITIONAL_INLINE_FN_CALL
+#define __RFF_CONDITIONAL_FN_CALL_ONLY                        __RFF_CONDITIONAL_INLINE_FN_CALL_ONLY
+#endif
+#define __RFF_CONDITIONAL_FN_PARAMS                           __RFF_FN_PARAMS
+#define __RFF_CONDITIONAL_FN_PARAMS_ONLY                      __RFF_FN_PARAMS_ONLY
+// Macro call-site helpers
+#define __RFF_NS_ASSEMBLE2(ri, rd)                            in##ri##diag##rd                // Differing internal namespaces eliminate ODR violations between modes
+#define __RFF_NS_ASSEMBLE(ri, rd)                             __RFF_NS_ASSEMBLE2(ri, rd)
+#define __RFF_NS_NAME                                         __RFF_NS_ASSEMBLE(RESULT_INLINE_ERROR_TESTS_FAIL_FAST, RESULT_DIAGNOSTICS_LEVEL_FAIL_FAST)
+#define __RFF_NS wil::details::__RFF_NS_NAME
+#if (RESULT_DIAGNOSTICS_LEVEL_FAIL_FAST == 1)
+#define __RFF_FN(MethodName)                                  __RFF_NS:: MethodName <__COUNTER__>
+#else
+#define __RFF_FN(MethodName)                                  __RFF_NS:: MethodName
+#endif
+// end-of-repeated fail-fast handling macros
+
+// Helpers for return macros
+#define __RETURN_HR_MSG(hr, str, fmt, ...)                   __WI_SUPPRESS_4127_S do { const HRESULT __hr = (hr); if (FAILED(__hr)) { __R_FN(Return_HrMsg)(__R_INFO(str) __hr, fmt, ##__VA_ARGS__); } return __hr; } __WI_SUPPRESS_4127_E while ((void)0, 0)
+#define __RETURN_HR_MSG_FAIL(hr, str, fmt, ...)              __WI_SUPPRESS_4127_S do { const HRESULT __hr = (hr); __R_FN(Return_HrMsg)(__R_INFO(str) __hr, fmt, ##__VA_ARGS__); return __hr; } __WI_SUPPRESS_4127_E while ((void)0, 0)
+#define __RETURN_WIN32_MSG(err, str, fmt, ...)               __WI_SUPPRESS_4127_S do { const DWORD __err = (err); if (FAILED_WIN32(__err)) { return __R_FN(Return_Win32Msg)(__R_INFO(str) __err, fmt, ##__VA_ARGS__); } return S_OK; } __WI_SUPPRESS_4127_E while ((void)0, 0)
+#define __RETURN_WIN32_MSG_FAIL(err, str, fmt, ...)          __WI_SUPPRESS_4127_S do { const DWORD __err = (err); return __R_FN(Return_Win32Msg)(__R_INFO(str) __err, fmt, ##__VA_ARGS__); } __WI_SUPPRESS_4127_E while ((void)0, 0)
+#define __RETURN_GLE_MSG_FAIL(str, fmt, ...)                 return __R_FN(Return_GetLastErrorMsg)(__R_INFO(str) fmt, ##__VA_ARGS__)
+#define __RETURN_NTSTATUS_MSG(status, str, fmt, ...)         __WI_SUPPRESS_4127_S do { const NTSTATUS __status = (status); if  (FAILED_NTSTATUS(__status)) { return __R_FN(Return_NtStatusMsg)(__R_INFO(str) __status, fmt, ##__VA_ARGS__); } return S_OK; } __WI_SUPPRESS_4127_E while ((void)0, 0)
+#define __RETURN_NTSTATUS_MSG_FAIL(status, str, fmt, ...)    __WI_SUPPRESS_4127_S do { const NTSTATUS __status = (status); return __R_FN(Return_NtStatusMsg)(__R_INFO(str) __status, fmt, ##__VA_ARGS__); } __WI_SUPPRESS_4127_E while ((void)0, 0)
+#define __RETURN_HR(hr, str)                                 __WI_SUPPRESS_4127_S do { const HRESULT __hr = (hr); if (FAILED(__hr)) { __R_FN(Return_Hr)(__R_INFO(str) __hr); } return __hr; } __WI_SUPPRESS_4127_E while ((void)0, 0)
+#define __RETURN_HR_NOFILE(hr, str)                          __WI_SUPPRESS_4127_S do { const HRESULT __hr = (hr); if (FAILED(__hr)) { __R_FN(Return_Hr)(__R_INFO_NOFILE(str) __hr); } return __hr; } __WI_SUPPRESS_4127_E while ((void)0, 0)
+#define __RETURN_HR_FAIL(hr, str)                            __WI_SUPPRESS_4127_S do { const HRESULT __hr = (hr); __R_FN(Return_Hr)(__R_INFO(str) __hr); return __hr; } __WI_SUPPRESS_4127_E while ((void)0, 0)
+#define __RETURN_HR_FAIL_NOFILE(hr, str)                     __WI_SUPPRESS_4127_S do { const HRESULT __hr = (hr); __R_FN(Return_Hr)(__R_INFO_NOFILE(str) __hr); return __hr; } __WI_SUPPRESS_4127_E while ((void)0, 0)
+#define __RETURN_WIN32(err, str)                             __WI_SUPPRESS_4127_S do { const DWORD __err = (err); if (FAILED_WIN32(__err)) { return __R_FN(Return_Win32)(__R_INFO(str) __err); } return S_OK; } __WI_SUPPRESS_4127_E while ((void)0, 0)
+#define __RETURN_WIN32_FAIL(err, str)                        __WI_SUPPRESS_4127_S do { const DWORD __err = (err); return __R_FN(Return_Win32)(__R_INFO(str) __err); } __WI_SUPPRESS_4127_E while ((void)0, 0)
+#define __RETURN_GLE_FAIL(str)                               return __R_FN(Return_GetLastError)(__R_INFO_ONLY(str))
+#define __RETURN_GLE_FAIL_NOFILE(str)                        return __R_FN(Return_GetLastError)(__R_INFO_NOFILE_ONLY(str))
+#define __RETURN_NTSTATUS(status, str)                       __WI_SUPPRESS_4127_S do { const NTSTATUS __status = (status); if (FAILED_NTSTATUS(__status)) { return __R_FN(Return_NtStatus)(__R_INFO(str) __status); } return S_OK; } __WI_SUPPRESS_4127_E while ((void)0, 0)
+#define __RETURN_NTSTATUS_FAIL(status, str)                  __WI_SUPPRESS_4127_S do { const NTSTATUS __status = (status); return __R_FN(Return_NtStatus)(__R_INFO(str) __status); } __WI_SUPPRESS_4127_E while ((void)0, 0)
+/// @endcond
+
+//*****************************************************************************
+// Macros for returning failures as HRESULTs
+//*****************************************************************************
+
+// Always returns a known result (HRESULT) - always logs failures
+#define RETURN_HR(hr)                                           __RETURN_HR(wil::verify_hresult(hr), #hr)
+#define RETURN_LAST_ERROR()                                     __RETURN_GLE_FAIL(nullptr)
+#define RETURN_WIN32(win32err)                                  __RETURN_WIN32(win32err, #win32err)
+#define RETURN_NTSTATUS(status)                                 __RETURN_NTSTATUS(status, #status)
+
+// Conditionally returns failures (HRESULT) - always logs failures
+#define RETURN_IF_FAILED(hr)                                    __WI_SUPPRESS_4127_S do { const auto __hrRet = wil::verify_hresult(hr); if (FAILED(__hrRet)) { __RETURN_HR_FAIL(__hrRet, #hr); }} __WI_SUPPRESS_4127_E while ((void)0, 0)
+#define RETURN_IF_WIN32_BOOL_FALSE(win32BOOL)                   __WI_SUPPRESS_4127_S do { const auto __boolRet = wil::verify_BOOL(win32BOOL); if (!__boolRet) { __RETURN_GLE_FAIL(#win32BOOL); }} __WI_SUPPRESS_4127_E while ((void)0, 0)
+#define RETURN_IF_WIN32_ERROR(win32err)                         __WI_SUPPRESS_4127_S do { const DWORD __errRet = (win32err); if (FAILED_WIN32(__errRet)) { __RETURN_WIN32_FAIL(__errRet, #win32err); }} __WI_SUPPRESS_4127_E while ((void)0, 0)
+#define RETURN_IF_NULL_ALLOC(ptr)                               __WI_SUPPRESS_4127_S do { if ((ptr) == nullptr) { __RETURN_HR_FAIL(E_OUTOFMEMORY, #ptr); }} __WI_SUPPRESS_4127_E while ((void)0, 0)
+#define RETURN_HR_IF(hr, condition)                             __WI_SUPPRESS_4127_S do { if (wil::verify_bool(condition)) { __RETURN_HR(wil::verify_hresult(hr), #condition); }} __WI_SUPPRESS_4127_E while ((void)0, 0)
+#define RETURN_HR_IF_NULL(hr, ptr)                              __WI_SUPPRESS_4127_S do { if ((ptr) == nullptr) { __RETURN_HR(wil::verify_hresult(hr), #ptr); }} __WI_SUPPRESS_4127_E while ((void)0, 0)
+#define RETURN_LAST_ERROR_IF(condition)                         __WI_SUPPRESS_4127_S do { if (wil::verify_bool(condition)) { __RETURN_GLE_FAIL(#condition); }} __WI_SUPPRESS_4127_E while ((void)0, 0)
+#define RETURN_LAST_ERROR_IF_NULL(ptr)                          __WI_SUPPRESS_4127_S do { if ((ptr) == nullptr) { __RETURN_GLE_FAIL(#ptr); }} __WI_SUPPRESS_4127_E while ((void)0, 0)
+#define RETURN_IF_NTSTATUS_FAILED(status)                       __WI_SUPPRESS_4127_S do { const NTSTATUS __statusRet = (status); if (FAILED_NTSTATUS(__statusRet)) { __RETURN_NTSTATUS_FAIL(__statusRet, #status); }} __WI_SUPPRESS_4127_E while ((void)0, 0)
+
+// Always returns a known failure (HRESULT) - always logs a var-arg message on failure
+#define RETURN_HR_MSG(hr, fmt, ...)                             __RETURN_HR_MSG(wil::verify_hresult(hr), #hr, fmt, ##__VA_ARGS__)
+#define RETURN_LAST_ERROR_MSG(fmt, ...)                         __RETURN_GLE_MSG_FAIL(nullptr, fmt, ##__VA_ARGS__)
+#define RETURN_WIN32_MSG(win32err, fmt, ...)                    __RETURN_WIN32_MSG(win32err, #win32err, fmt, ##__VA_ARGS__)
+#define RETURN_NTSTATUS_MSG(status, fmt, ...)                   __RETURN_NTSTATUS_MSG(status, #status, fmt, ##__VA_ARGS__)
+
+// Conditionally returns failures (HRESULT) - always logs a var-arg message on failure
+#define RETURN_IF_FAILED_MSG(hr, fmt, ...)                      __WI_SUPPRESS_4127_S do { const auto __hrRet = wil::verify_hresult(hr); if (FAILED(__hrRet)) { __RETURN_HR_MSG_FAIL(__hrRet, #hr, fmt, ##__VA_ARGS__); }} __WI_SUPPRESS_4127_E while((void)0, 0)
+#define RETURN_IF_WIN32_BOOL_FALSE_MSG(win32BOOL, fmt, ...)     __WI_SUPPRESS_4127_S do { if (!wil::verify_BOOL(win32BOOL)) { __RETURN_GLE_MSG_FAIL(#win32BOOL, fmt, ##__VA_ARGS__); }} __WI_SUPPRESS_4127_E while((void)0, 0)
+#define RETURN_IF_WIN32_ERROR_MSG(win32err, fmt, ...)           __WI_SUPPRESS_4127_S do { const DWORD __errRet = (win32err); if (FAILED_WIN32(__errRet)) { __RETURN_WIN32_MSG_FAIL(__errRet, #win32err, fmt, ##__VA_ARGS__); }} __WI_SUPPRESS_4127_E while((void)0, 0)
+#define RETURN_IF_NULL_ALLOC_MSG(ptr, fmt, ...)                 __WI_SUPPRESS_4127_S do { if ((ptr) == nullptr) { __RETURN_HR_MSG_FAIL(E_OUTOFMEMORY, #ptr, fmt, ##__VA_ARGS__); }} __WI_SUPPRESS_4127_E while((void)0, 0)
+#define RETURN_HR_IF_MSG(hr, condition, fmt, ...)               __WI_SUPPRESS_4127_S do { if (wil::verify_bool(condition)) { __RETURN_HR_MSG(wil::verify_hresult(hr), #condition, fmt, ##__VA_ARGS__); }} __WI_SUPPRESS_4127_E while((void)0, 0)
+#define RETURN_HR_IF_NULL_MSG(hr, ptr, fmt, ...)                __WI_SUPPRESS_4127_S do { if ((ptr) == nullptr) { __RETURN_HR_MSG(wil::verify_hresult(hr), #ptr, fmt, ##__VA_ARGS__); }} __WI_SUPPRESS_4127_E while((void)0, 0)
+#define RETURN_LAST_ERROR_IF_MSG(condition, fmt, ...)           __WI_SUPPRESS_4127_S do { if (wil::verify_bool(condition)) { __RETURN_GLE_MSG_FAIL(#condition, fmt, ##__VA_ARGS__); }} __WI_SUPPRESS_4127_E while((void)0, 0)
+#define RETURN_LAST_ERROR_IF_NULL_MSG(ptr, fmt, ...)            __WI_SUPPRESS_4127_S do { if ((ptr) == nullptr) { __RETURN_GLE_MSG_FAIL(#ptr, fmt, ##__VA_ARGS__); }} __WI_SUPPRESS_4127_E while((void)0, 0)
+#define RETURN_IF_NTSTATUS_FAILED_MSG(status, fmt, ...)         __WI_SUPPRESS_4127_S do { const NTSTATUS __statusRet = (status); if (FAILED_NTSTATUS(__statusRet)) { __RETURN_NTSTATUS_MSG_FAIL(__statusRet, #status, fmt, ##__VA_ARGS__); }} __WI_SUPPRESS_4127_E while((void)0, 0)
+
+// Conditionally returns failures (HRESULT) - use for failures that are expected in common use - failures are not logged - macros are only for control flow pattern
+#define RETURN_IF_FAILED_EXPECTED(hr)                           __WI_SUPPRESS_4127_S do { const auto __hrRet = wil::verify_hresult(hr); if (FAILED(__hrRet)) { return __hrRet; }} __WI_SUPPRESS_4127_E while ((void)0, 0)
+#define RETURN_IF_WIN32_BOOL_FALSE_EXPECTED(win32BOOL)          __WI_SUPPRESS_4127_S do { if (!wil::verify_BOOL(win32BOOL)) { return wil::details::GetLastErrorFailHr(); }} __WI_SUPPRESS_4127_E while((void)0, 0)
+#define RETURN_IF_WIN32_ERROR_EXPECTED(win32err)                __WI_SUPPRESS_4127_S do { const DWORD __errRet = (win32err); if (FAILED_WIN32(__errRet)) { return __HRESULT_FROM_WIN32(__errRet); }} __WI_SUPPRESS_4127_E while((void)0, 0)
+#define RETURN_IF_NULL_ALLOC_EXPECTED(ptr)                      __WI_SUPPRESS_4127_S do { if ((ptr) == nullptr) { return E_OUTOFMEMORY; }} __WI_SUPPRESS_4127_E while((void)0, 0)
+#define RETURN_HR_IF_EXPECTED(hr, condition)                    __WI_SUPPRESS_4127_S do { if (wil::verify_bool(condition)) { return wil::verify_hresult(hr); }} __WI_SUPPRESS_4127_E while((void)0, 0)
+#define RETURN_HR_IF_NULL_EXPECTED(hr, ptr)                     __WI_SUPPRESS_4127_S do { if ((ptr) == nullptr) { return wil::verify_hresult(hr); }} __WI_SUPPRESS_4127_E while((void)0, 0)
+#define RETURN_LAST_ERROR_IF_EXPECTED(condition)                __WI_SUPPRESS_4127_S do { if (wil::verify_bool(condition)) { return wil::details::GetLastErrorFailHr(); }} __WI_SUPPRESS_4127_E while((void)0, 0)
+#define RETURN_LAST_ERROR_IF_NULL_EXPECTED(ptr)                 __WI_SUPPRESS_4127_S do { if ((ptr) == nullptr) { return wil::details::GetLastErrorFailHr(); }} __WI_SUPPRESS_4127_E while((void)0, 0)
+#define RETURN_IF_NTSTATUS_FAILED_EXPECTED(status)              __WI_SUPPRESS_4127_S do { const NTSTATUS __statusRet = (status); if (FAILED_NTSTATUS(__statusRet)) { return wil::details::NtStatusToHr(__statusRet); }} __WI_SUPPRESS_4127_E while((void)0, 0)
+
+#define __WI_OR_IS_EXPECTED_HRESULT(e) || (__hrRet == wil::verify_hresult(e))
+#define RETURN_IF_FAILED_WITH_EXPECTED(hr, hrExpected, ...) \
+    do \
+    { \
+        const auto __hrRet = wil::verify_hresult(hr); \
+        if (FAILED(__hrRet)) \
+        { \
+            if ((__hrRet == wil::verify_hresult(hrExpected)) WI_FOREACH(__WI_OR_IS_EXPECTED_HRESULT, ##__VA_ARGS__)) \
+            { \
+                return __hrRet; \
+            } \
+            __RETURN_HR_FAIL(__hrRet, #hr); \
+        } \
+    } \
+    while ((void)0, 0)
+
+//*****************************************************************************
+// Macros for logging failures (ignore or pass-through)
+//*****************************************************************************
+
+// Always logs a known failure
+#define LOG_HR(hr)                                              __R_FN(Log_Hr)(__R_INFO(#hr) wil::verify_hresult(hr))
+#define LOG_LAST_ERROR()                                        __R_FN(Log_GetLastError)(__R_INFO_ONLY(nullptr))
+#define LOG_WIN32(win32err)                                     __R_FN(Log_Win32)(__R_INFO(#win32err) win32err)
+#define LOG_NTSTATUS(status)                                    __R_FN(Log_NtStatus)(__R_INFO(#status) status)
+
+// Conditionally logs failures - returns parameter value
+#define LOG_IF_FAILED(hr)                                       __R_FN(Log_IfFailed)(__R_INFO(#hr) wil::verify_hresult(hr))
+#define LOG_IF_WIN32_BOOL_FALSE(win32BOOL)                      __R_FN(Log_IfWin32BoolFalse)(__R_INFO(#win32BOOL) wil::verify_BOOL(win32BOOL))
+#define LOG_IF_WIN32_ERROR(win32err)                            __R_FN(Log_IfWin32Error)(__R_INFO(#win32err) win32err)
+#define LOG_IF_NULL_ALLOC(ptr)                                  __R_FN(Log_IfNullAlloc)(__R_INFO(#ptr) ptr)
+#define LOG_HR_IF(hr, condition)                                __R_FN(Log_HrIf)(__R_INFO(#condition) wil::verify_hresult(hr), wil::verify_bool(condition))
+#define LOG_HR_IF_NULL(hr, ptr)                                 __R_FN(Log_HrIfNull)(__R_INFO(#ptr) wil::verify_hresult(hr), ptr)
+#define LOG_LAST_ERROR_IF(condition)                            __R_FN(Log_GetLastErrorIf)(__R_INFO(#condition) wil::verify_bool(condition))
+#define LOG_LAST_ERROR_IF_NULL(ptr)                             __R_FN(Log_GetLastErrorIfNull)(__R_INFO(#ptr) ptr)
+#define LOG_IF_NTSTATUS_FAILED(status)                          __R_FN(Log_IfNtStatusFailed)(__R_INFO(#status) status)
+
+// Alternatives for SUCCEEDED(hr) and FAILED(hr) that conditionally log failures
+#define SUCCEEDED_LOG(hr)                                       SUCCEEDED(LOG_IF_FAILED(hr))
+#define FAILED_LOG(hr)                                          FAILED(LOG_IF_FAILED(hr))
+#define SUCCEEDED_WIN32_LOG(win32err)                           SUCCEEDED_WIN32(LOG_IF_WIN32_ERROR(win32err))
+#define FAILED_WIN32_LOG(win32err)                              FAILED_WIN32(LOG_IF_WIN32_ERROR(win32err))
+#define SUCCEEDED_NTSTATUS_LOG(status)                          SUCCEEDED_NTSTATUS(LOG_IF_NTSTATUS_FAILED(status))
+#define FAILED_NTSTATUS_LOG(status)                             FAILED_NTSTATUS(LOG_IF_NTSTATUS_FAILED(status))
+
+// Alternatives for NT_SUCCESS(x) that conditionally logs failures
+#define NT_SUCCESS_LOG(status)                                  NT_SUCCESS(LOG_IF_NTSTATUS_FAILED(status))
+
+// Always logs a known failure - logs a var-arg message on failure
+#define LOG_HR_MSG(hr, fmt, ...)                                __R_FN(Log_HrMsg)(__R_INFO(#hr) wil::verify_hresult(hr), fmt, ##__VA_ARGS__)
+#define LOG_LAST_ERROR_MSG(fmt, ...)                            __R_FN(Log_GetLastErrorMsg)(__R_INFO(nullptr) fmt, ##__VA_ARGS__)
+#define LOG_WIN32_MSG(win32err, fmt, ...)                       __R_FN(Log_Win32Msg)(__R_INFO(#win32err) win32err, fmt, ##__VA_ARGS__)
+#define LOG_NTSTATUS_MSG(status, fmt, ...)                      __R_FN(Log_NtStatusMsg)(__R_INFO(#status) status, fmt, ##__VA_ARGS__)
+
+// Conditionally logs failures - returns parameter value - logs a var-arg message on failure
+#define LOG_IF_FAILED_MSG(hr, fmt, ...)                         __R_FN(Log_IfFailedMsg)(__R_INFO(#hr) wil::verify_hresult(hr), fmt, ##__VA_ARGS__)
+#define LOG_IF_WIN32_BOOL_FALSE_MSG(win32BOOL, fmt, ...)        __R_FN(Log_IfWin32BoolFalseMsg)(__R_INFO(#win32BOOL) wil::verify_BOOL(win32BOOL), fmt, ##__VA_ARGS__)
+#define LOG_IF_WIN32_ERROR_MSG(win32err, fmt, ...)              __R_FN(Log_IfWin32ErrorMsg)(__R_INFO(#win32err) win32err, fmt, ##__VA_ARGS__)
+#define LOG_IF_NULL_ALLOC_MSG(ptr, fmt, ...)                    __R_FN(Log_IfNullAllocMsg)(__R_INFO(#ptr) ptr, fmt, ##__VA_ARGS__)
+#define LOG_HR_IF_MSG(hr, condition, fmt, ...)                  __R_FN(Log_HrIfMsg)(__R_INFO(#condition) wil::verify_hresult(hr), wil::verify_bool(condition), fmt, ##__VA_ARGS__)
+#define LOG_HR_IF_NULL_MSG(hr, ptr, fmt, ...)                   __R_FN(Log_HrIfNullMsg)(__R_INFO(#ptr) wil::verify_hresult(hr), ptr, fmt, ##__VA_ARGS__)
+#define LOG_LAST_ERROR_IF_MSG(condition, fmt, ...)              __R_FN(Log_GetLastErrorIfMsg)(__R_INFO(#condition) wil::verify_bool(condition), fmt, ##__VA_ARGS__)
+#define LOG_LAST_ERROR_IF_NULL_MSG(ptr, fmt, ...)               __R_FN(Log_GetLastErrorIfNullMsg)(__R_INFO(#ptr) ptr, fmt, ##__VA_ARGS__)
+#define LOG_IF_NTSTATUS_FAILED_MSG(status, fmt, ...)            __R_FN(Log_IfNtStatusFailedMsg)(__R_INFO(#status) status, fmt, ##__VA_ARGS__)
+
+#define __WI_COMMA_EXPECTED_HRESULT(e) , wil::verify_hresult(e)
+#define LOG_IF_FAILED_WITH_EXPECTED(hr, hrExpected, ...)        __R_FN(Log_IfFailedWithExpected)(__R_INFO(#hr) wil::verify_hresult(hr), WI_ARGS_COUNT(__VA_ARGS__) + 1, wil::verify_hresult(hrExpected) WI_FOREACH(__WI_COMMA_EXPECTED_HRESULT, ##__VA_ARGS__))
+
+//*****************************************************************************
+// Macros to fail fast the process on failures
+//*****************************************************************************
+
+// Always fail fast a known failure
+#define FAIL_FAST_HR(hr)                                        __RFF_FN(FailFast_Hr)(__RFF_INFO(#hr) wil::verify_hresult(hr))
+#define FAIL_FAST_LAST_ERROR()                                  __RFF_FN(FailFast_GetLastError)(__RFF_INFO_ONLY(nullptr))
+#define FAIL_FAST_WIN32(win32err)                               __RFF_FN(FailFast_Win32)(__RFF_INFO(#win32err) win32err)
+#define FAIL_FAST_NTSTATUS(status)                              __RFF_FN(FailFast_NtStatus)(__RFF_INFO(#status) status)
+
+// Conditionally fail fast failures - returns parameter value
+#define FAIL_FAST_IF_FAILED(hr)                                 __RFF_FN(FailFast_IfFailed)(__RFF_INFO(#hr) wil::verify_hresult(hr))
+#define FAIL_FAST_IF_WIN32_BOOL_FALSE(win32BOOL)                __RFF_FN(FailFast_IfWin32BoolFalse)(__RFF_INFO(#win32BOOL) wil::verify_BOOL(win32BOOL))
+#define FAIL_FAST_IF_WIN32_ERROR(win32err)                      __RFF_FN(FailFast_IfWin32Error)(__RFF_INFO(#win32err) win32err)
+#define FAIL_FAST_IF_NULL_ALLOC(ptr)                            __RFF_FN(FailFast_IfNullAlloc)(__RFF_INFO(#ptr) ptr)
+#define FAIL_FAST_HR_IF(hr, condition)                          __RFF_FN(FailFast_HrIf)(__RFF_INFO(#condition) wil::verify_hresult(hr), wil::verify_bool(condition))
+#define FAIL_FAST_HR_IF_NULL(hr, ptr)                           __RFF_FN(FailFast_HrIfNull)(__RFF_INFO(#ptr) wil::verify_hresult(hr), ptr)
+#define FAIL_FAST_LAST_ERROR_IF(condition)                      __RFF_FN(FailFast_GetLastErrorIf)(__RFF_INFO(#condition) wil::verify_bool(condition))
+#define FAIL_FAST_LAST_ERROR_IF_NULL(ptr)                       __RFF_FN(FailFast_GetLastErrorIfNull)(__RFF_INFO(#ptr) ptr)
+#define FAIL_FAST_IF_NTSTATUS_FAILED(status)                    __RFF_FN(FailFast_IfNtStatusFailed)(__RFF_INFO(#status) status)
+
+// Always fail fast a known failure - fail fast a var-arg message on failure
+#define FAIL_FAST_HR_MSG(hr, fmt, ...)                          __RFF_FN(FailFast_HrMsg)(__RFF_INFO(#hr) wil::verify_hresult(hr), fmt, ##__VA_ARGS__)
+#define FAIL_FAST_LAST_ERROR_MSG(fmt, ...)                      __RFF_FN(FailFast_GetLastErrorMsg)(__RFF_INFO(nullptr) fmt, ##__VA_ARGS__)
+#define FAIL_FAST_WIN32_MSG(win32err, fmt, ...)                 __RFF_FN(FailFast_Win32Msg)(__RFF_INFO(#win32err) win32err, fmt, ##__VA_ARGS__)
+#define FAIL_FAST_NTSTATUS_MSG(status, fmt, ...)                __RFF_FN(FailFast_NtStatusMsg)(__RFF_INFO(#status) status, fmt, ##__VA_ARGS__)
+
+// Conditionally fail fast failures - returns parameter value - fail fast a var-arg message on failure
+#define FAIL_FAST_IF_FAILED_MSG(hr, fmt, ...)                   __RFF_FN(FailFast_IfFailedMsg)(__RFF_INFO(#hr) wil::verify_hresult(hr), fmt, ##__VA_ARGS__)
+#define FAIL_FAST_IF_WIN32_BOOL_FALSE_MSG(win32BOOL, fmt, ...)  __RFF_FN(FailFast_IfWin32BoolFalseMsg)(__RFF_INFO(#win32BOOL) wil::verify_BOOL(win32BOOL), fmt, ##__VA_ARGS__)
+#define FAIL_FAST_IF_WIN32_ERROR_MSG(win32err, fmt, ...)        __RFF_FN(FailFast_IfWin32ErrorMsg)(__RFF_INFO(#win32err) win32err, fmt, ##__VA_ARGS__)
+#define FAIL_FAST_IF_NULL_ALLOC_MSG(ptr, fmt, ...)              __RFF_FN(FailFast_IfNullAllocMsg)(__RFF_INFO(#ptr) ptr, fmt, ##__VA_ARGS__)
+#define FAIL_FAST_HR_IF_MSG(hr, condition, fmt, ...)            __RFF_FN(FailFast_HrIfMsg)(__RFF_INFO(#condition) wil::verify_hresult(hr), wil::verify_bool(condition), fmt, ##__VA_ARGS__)
+#define FAIL_FAST_HR_IF_NULL_MSG(hr, ptr, fmt, ...)             __RFF_FN(FailFast_HrIfNullMsg)(__RFF_INFO(#ptr) wil::verify_hresult(hr), ptr, fmt, ##__VA_ARGS__)
+#define FAIL_FAST_LAST_ERROR_IF_MSG(condition, fmt, ...)        __RFF_FN(FailFast_GetLastErrorIfMsg)(__RFF_INFO(#condition) wil::verify_bool(condition), fmt, ##__VA_ARGS__)
+#define FAIL_FAST_LAST_ERROR_IF_NULL_MSG(ptr, fmt, ...)         __RFF_FN(FailFast_GetLastErrorIfNullMsg)(__RFF_INFO(#ptr) ptr, fmt, ##__VA_ARGS__)
+#define FAIL_FAST_IF_NTSTATUS_FAILED_MSG(status, fmt, ...)      __RFF_FN(FailFast_IfNtStatusFailedMsg)(__RFF_INFO(#status) status, fmt, ##__VA_ARGS__)
+
+// Always fail fast a known failure
+#ifndef FAIL_FAST
+#define FAIL_FAST()                                             __RFF_FN(FailFast_Unexpected)(__RFF_INFO_ONLY(nullptr))
+#endif
+
+// Conditionally fail fast failures - returns parameter value
+#define FAIL_FAST_IF(condition)                                 __RFF_FN(FailFast_If)(__RFF_INFO(#condition) wil::verify_bool(condition))
+#define FAIL_FAST_IF_NULL(ptr)                                  __RFF_FN(FailFast_IfNull)(__RFF_INFO(#ptr) ptr)
+
+// Always fail fast a known failure - fail fast a var-arg message on failure
+#define FAIL_FAST_MSG(fmt, ...)                                 __RFF_FN(FailFast_UnexpectedMsg)(__RFF_INFO(nullptr) fmt, ##__VA_ARGS__)
+
+// Conditionally fail fast failures - returns parameter value - fail fast a var-arg message on failure
+#define FAIL_FAST_IF_MSG(condition, fmt, ...)                   __RFF_FN(FailFast_IfMsg)(__RFF_INFO(#condition) wil::verify_bool(condition), fmt, ##__VA_ARGS__)
+#define FAIL_FAST_IF_NULL_MSG(ptr, fmt, ...)                    __RFF_FN(FailFast_IfNullMsg)(__RFF_INFO(#ptr) ptr, fmt, ##__VA_ARGS__)
+
+// Immediate fail fast (no telemetry - use rarely / only when *already* in an undefined state)
+#define FAIL_FAST_IMMEDIATE()                                   __RFF_FN(FailFastImmediate_Unexpected)()
+
+// Conditional immediate fail fast (no telemetry - use rarely / only when *already* in an undefined state)
+#define FAIL_FAST_IMMEDIATE_IF_FAILED(hr)                       __RFF_FN(FailFastImmediate_IfFailed)(wil::verify_hresult(hr))
+#define FAIL_FAST_IMMEDIATE_IF(condition)                       __RFF_FN(FailFastImmediate_If)(wil::verify_bool(condition))
+#define FAIL_FAST_IMMEDIATE_IF_NULL(ptr)                        __RFF_FN(FailFastImmediate_IfNull)(ptr)
+#define FAIL_FAST_IMMEDIATE_IF_NTSTATUS_FAILED(status)          __RFF_FN(FailFastImmediate_IfNtStatusFailed)(status)
+
+// Specializations
+#define FAIL_FAST_IMMEDIATE_IF_IN_LOADER_CALLOUT()              do { if (wil::details::g_pfnFailFastInLoaderCallout != nullptr) { wil::details::g_pfnFailFastInLoaderCallout(); } } while ((void)0, 0)
+
+
+//*****************************************************************************
+// Macros to throw exceptions on failure
+//*****************************************************************************
+
+#ifdef WIL_ENABLE_EXCEPTIONS
+
+// Always throw a known failure
+#define THROW_HR(hr)                                            __R_FN(Throw_Hr)(__R_INFO(#hr) wil::verify_hresult(hr))
+#define THROW_LAST_ERROR()                                      __R_FN(Throw_GetLastError)(__R_INFO_ONLY(nullptr))
+#define THROW_WIN32(win32err)                                   __R_FN(Throw_Win32)(__R_INFO(#win32err) win32err)
+#define THROW_EXCEPTION(exception)                              wil::details::ReportFailure_CustomException(__R_INFO(#exception) exception)
+#define THROW_NTSTATUS(status)                                  __R_FN(Throw_NtStatus)(__R_INFO(#status) status)
+
+// Conditionally throw failures - returns parameter value
+#define THROW_IF_FAILED(hr)                                     __R_FN(Throw_IfFailed)(__R_INFO(#hr) wil::verify_hresult(hr))
+#define THROW_IF_WIN32_BOOL_FALSE(win32BOOL)                    __R_FN(Throw_IfWin32BoolFalse)(__R_INFO(#win32BOOL) wil::verify_BOOL(win32BOOL))
+#define THROW_IF_WIN32_ERROR(win32err)                          __R_FN(Throw_IfWin32Error)(__R_INFO(#win32err) win32err)
+#define THROW_IF_NULL_ALLOC(ptr)                                __R_FN(Throw_IfNullAlloc)(__R_INFO(#ptr) ptr)
+#define THROW_HR_IF(hr, condition)                              __R_FN(Throw_HrIf)(__R_INFO(#condition) wil::verify_hresult(hr), wil::verify_bool(condition))
+#define THROW_HR_IF_NULL(hr, ptr)                               __R_FN(Throw_HrIfNull)(__R_INFO(#ptr) wil::verify_hresult(hr), ptr)
+#define THROW_LAST_ERROR_IF(condition)                          __R_FN(Throw_GetLastErrorIf)(__R_INFO(#condition) wil::verify_bool(condition))
+#define THROW_LAST_ERROR_IF_NULL(ptr)                           __R_FN(Throw_GetLastErrorIfNull)(__R_INFO(#ptr) ptr)
+#define THROW_IF_NTSTATUS_FAILED(status)                        __R_FN(Throw_IfNtStatusFailed)(__R_INFO(#status) status)
+
+// Always throw a known failure - throw a var-arg message on failure
+#define THROW_HR_MSG(hr, fmt, ...)                              __R_FN(Throw_HrMsg)(__R_INFO(#hr) wil::verify_hresult(hr), fmt, ##__VA_ARGS__)
+#define THROW_LAST_ERROR_MSG(fmt, ...)                          __R_FN(Throw_GetLastErrorMsg)(__R_INFO(nullptr) fmt, ##__VA_ARGS__)
+#define THROW_WIN32_MSG(win32err, fmt, ...)                     __R_FN(Throw_Win32Msg)(__R_INFO(#win32err) win32err, fmt, ##__VA_ARGS__)
+#define THROW_EXCEPTION_MSG(exception, fmt, ...)                wil::details::ReportFailure_CustomExceptionMsg(__R_INFO(#exception) exception, fmt, ##__VA_ARGS__)
+#define THROW_NTSTATUS_MSG(status, fmt, ...)                    __R_FN(Throw_NtStatusMsg)(__R_INFO(#status) status, fmt, ##__VA_ARGS__)
+
+// Conditionally throw failures - returns parameter value - throw a var-arg message on failure
+#define THROW_IF_FAILED_MSG(hr, fmt, ...)                       __R_FN(Throw_IfFailedMsg)(__R_INFO(#hr) wil::verify_hresult(hr), fmt, ##__VA_ARGS__)
+#define THROW_IF_WIN32_BOOL_FALSE_MSG(win32BOOL, fmt, ...)      __R_FN(Throw_IfWin32BoolFalseMsg)(__R_INFO(#win32BOOL) wil::verify_BOOL(win32BOOL), fmt, ##__VA_ARGS__)
+#define THROW_IF_WIN32_ERROR_MSG(win32err, fmt, ...)            __R_FN(Throw_IfWin32ErrorMsg)(__R_INFO(#win32err) win32err, fmt, ##__VA_ARGS__)
+#define THROW_IF_NULL_ALLOC_MSG(ptr, fmt, ...)                  __R_FN(Throw_IfNullAllocMsg)(__R_INFO(#ptr) ptr, fmt, ##__VA_ARGS__)
+#define THROW_HR_IF_MSG(hr, condition, fmt, ...)                __R_FN(Throw_HrIfMsg)(__R_INFO(#condition) wil::verify_hresult(hr), wil::verify_bool(condition), fmt, ##__VA_ARGS__)
+#define THROW_HR_IF_NULL_MSG(hr, ptr, fmt, ...)                 __R_FN(Throw_HrIfNullMsg)(__R_INFO(#ptr) wil::verify_hresult(hr), ptr, fmt, ##__VA_ARGS__)
+#define THROW_LAST_ERROR_IF_MSG(condition, fmt, ...)            __R_FN(Throw_GetLastErrorIfMsg)(__R_INFO(#condition) wil::verify_bool(condition), fmt, ##__VA_ARGS__)
+#define THROW_LAST_ERROR_IF_NULL_MSG(ptr, fmt, ...)             __R_FN(Throw_GetLastErrorIfNullMsg)(__R_INFO(#ptr) ptr, fmt, ##__VA_ARGS__)
+#define THROW_IF_NTSTATUS_FAILED_MSG(status, fmt, ...)          __R_FN(Throw_IfNtStatusFailedMsg)(__R_INFO(#status) status, fmt, ##__VA_ARGS__)
+
+
+//*****************************************************************************
+// Macros to catch and convert exceptions on failure
+//*****************************************************************************
+
+// Use these macros *within* a catch (...) block to handle exceptions
+#define RETURN_CAUGHT_EXCEPTION()                               return __R_FN(Return_CaughtException)(__R_INFO_ONLY(nullptr))
+#define RETURN_CAUGHT_EXCEPTION_MSG(fmt, ...)                   return __R_FN(Return_CaughtExceptionMsg)(__R_INFO(nullptr) fmt, ##__VA_ARGS__)
+#define RETURN_CAUGHT_EXCEPTION_EXPECTED()                      return wil::ResultFromCaughtException()
+#define LOG_CAUGHT_EXCEPTION()                                  __R_FN(Log_CaughtException)(__R_INFO_ONLY(nullptr))
+#define LOG_CAUGHT_EXCEPTION_MSG(fmt, ...)                      __R_FN(Log_CaughtExceptionMsg)(__R_INFO(nullptr) fmt, ##__VA_ARGS__)
+#define FAIL_FAST_CAUGHT_EXCEPTION()                            __R_FN(FailFast_CaughtException)(__R_INFO_ONLY(nullptr))
+#define FAIL_FAST_CAUGHT_EXCEPTION_MSG(fmt, ...)                __R_FN(FailFast_CaughtExceptionMsg)(__R_INFO(nullptr) fmt, ##__VA_ARGS__)
+#define THROW_NORMALIZED_CAUGHT_EXCEPTION()                     __R_FN(Throw_CaughtException)(__R_INFO_ONLY(nullptr))
+#define THROW_NORMALIZED_CAUGHT_EXCEPTION_MSG(fmt, ...)         __R_FN(Throw_CaughtExceptionMsg)(__R_INFO(nullptr) fmt, ##__VA_ARGS__)
+
+// Use these macros in place of a catch block to handle exceptions
+#define CATCH_RETURN()                                          catch (...) { RETURN_CAUGHT_EXCEPTION(); }
+#define CATCH_RETURN_MSG(fmt, ...)                              catch (...) { RETURN_CAUGHT_EXCEPTION_MSG(fmt, ##__VA_ARGS__); }
+#define CATCH_RETURN_EXPECTED()                                 catch (...) { RETURN_CAUGHT_EXCEPTION_EXPECTED(); }
+#define CATCH_LOG()                                             catch (...) { LOG_CAUGHT_EXCEPTION(); }
+// Use CATCH_LOG_RETURN instead of CATCH_LOG in a function-try block around a destructor.  CATCH_LOG in this specific case has an implicit throw at the end of scope.
+// Due to a bug (DevDiv 441931), Warning 4297 (function marked noexcept throws exception) is detected even when the throwing code is unreachable, such as the end of scope after a return, in function-level catch.
+#define CATCH_LOG_RETURN()                                      catch (...) { __pragma(warning(suppress : 4297)); LOG_CAUGHT_EXCEPTION(); return; }
+#define CATCH_LOG_MSG(fmt, ...)                                 catch (...) { LOG_CAUGHT_EXCEPTION_MSG(fmt, ##__VA_ARGS__); }
+// Likewise use CATCH_LOG_RETURN_MSG instead of CATCH_LOG_MSG in function-try blocks around destructors.
+#define CATCH_LOG_RETURN_MSG(fmt, ...)                          catch (...) { __pragma(warning(suppress : 4297)); LOG_CAUGHT_EXCEPTION_MSG(fmt, ##__VA_ARGS__); return; }
+#define CATCH_FAIL_FAST()                                       catch (...) { FAIL_FAST_CAUGHT_EXCEPTION(); }
+#define CATCH_FAIL_FAST_MSG(fmt, ...)                           catch (...) { FAIL_FAST_CAUGHT_EXCEPTION_MSG(fmt, ##__VA_ARGS__); }
+#define CATCH_THROW_NORMALIZED()                                catch (...) { THROW_NORMALIZED_CAUGHT_EXCEPTION(); }
+#define CATCH_THROW_NORMALIZED_MSG(fmt, ...)                    catch (...) { THROW_NORMALIZED_CAUGHT_EXCEPTION_MSG(fmt, ##__VA_ARGS__); }
+#define CATCH_LOG_RETURN_HR(hr)                                 catch (...) { LOG_CAUGHT_EXCEPTION(); return hr; }
+
+#endif  // WIL_ENABLE_EXCEPTIONS
+
+// Use this macro to supply diagnostics information to wil::ResultFromException
+#define WI_DIAGNOSTICS_INFO                                     wil::DiagnosticsInfo(__R_CALLERADDRESS_VALUE, __R_LINE_VALUE, __R_FILE_VALUE)
+#define WI_DIAGNOSTICS_NAME(name)                               wil::DiagnosticsInfo(__R_CALLERADDRESS_VALUE, __R_LINE_VALUE, __R_FILE_VALUE, name)
+
+
+
+//*****************************************************************************
+// Usage Error Macros
+//*****************************************************************************
+
+#ifndef WI_USAGE_ASSERT_STOP
+#define WI_USAGE_ASSERT_STOP(condition)                     WI_ASSERT(condition)
+#endif
+#ifdef RESULT_DEBUG
+#define WI_USAGE_ERROR(msg, ...)                            do { LOG_HR_MSG(HRESULT_FROM_WIN32(ERROR_ASSERTION_FAILURE), msg, ##__VA_ARGS__); WI_USAGE_ASSERT_STOP(false); } while ((void)0, 0)
+#define WI_USAGE_ERROR_FORWARD(msg, ...)                    do { ReportFailure_ReplaceMsg<FailureType::Log>(__R_FN_CALL_FULL, HRESULT_FROM_WIN32(ERROR_ASSERTION_FAILURE), msg, ##__VA_ARGS__); WI_USAGE_ASSERT_STOP(false); } while ((void)0, 0)
+#else
+#define WI_USAGE_ERROR(msg, ...)                            do { LOG_HR(HRESULT_FROM_WIN32(ERROR_ASSERTION_FAILURE)); WI_USAGE_ASSERT_STOP(false); } while ((void)0, 0)
+#define WI_USAGE_ERROR_FORWARD(msg, ...)                    do { ReportFailure_Hr<FailureType::Log>(__R_FN_CALL_FULL, HRESULT_FROM_WIN32(ERROR_ASSERTION_FAILURE)); WI_USAGE_ASSERT_STOP(false); } while ((void)0, 0)
+#endif
+#define WI_USAGE_VERIFY(condition, msg, ...)                do { const auto __passed = wil::verify_bool(condition); if (!__passed) { WI_USAGE_ERROR(msg, ##__VA_ARGS__); }} while ((void)0, 0)
+#define WI_USAGE_VERIFY_FORWARD(condition, msg, ...)        do { const auto __passed = wil::verify_bool(condition); if (!__passed) { WI_USAGE_ERROR_FORWARD(msg, ##__VA_ARGS__); }} while ((void)0, 0)
+#ifdef RESULT_DEBUG
+#define WI_USAGE_ASSERT(condition, msg, ...)                WI_USAGE_VERIFY(condition, msg, ##__VA_ARGS__)
+#else
+#define WI_USAGE_ASSERT(condition, msg, ...)
+#endif
+
+//*****************************************************************************
+// Internal Error Macros - DO NOT USE - these are for internal WIL use only to reduce sizes of binaries that use WIL
+//*****************************************************************************
+#ifdef RESULT_DEBUG
+#define __WIL_PRIVATE_RETURN_IF_FAILED(hr)                   RETURN_IF_FAILED(hr)
+#define __WIL_PRIVATE_RETURN_HR_IF(hr, cond)                 RETURN_HR_IF(hr, cond)
+#define __WIL_PRIVATE_RETURN_LAST_ERROR_IF(cond)             RETURN_LAST_ERROR_IF(cond)
+#define __WIL_PRIVATE_RETURN_IF_WIN32_BOOL_FALSE(win32BOOL)  RETURN_IF_WIN32_BOOL_FALSE(win32BOOL)
+#define __WIL_PRIVATE_RETURN_LAST_ERROR_IF_NULL(ptr)         RETURN_LAST_ERROR_IF_NULL(ptr)
+#define __WIL_PRIVATE_RETURN_IF_NULL_ALLOC(ptr)              RETURN_IF_NULL_ALLOC(ptr)
+#define __WIL_PRIVATE_RETURN_LAST_ERROR()                    RETURN_LAST_ERROR()
+#define __WIL_PRIVATE_FAIL_FAST_HR_IF(hr, condition)         FAIL_FAST_HR_IF(hr, condition)
+#define __WIL_PRIVATE_FAIL_FAST_HR(hr)                       FAIL_FAST_HR(hr)
+#define __WIL_PRIVATE_LOG_HR(hr)                             LOG_HR(hr)
+#else
+#define __WIL_PRIVATE_RETURN_IF_FAILED(hr)                   do { const auto __hrRet = wil::verify_hresult(hr); if (FAILED(__hrRet)) { __RETURN_HR_FAIL_NOFILE(__hrRet, #hr); }} while ((void)0, 0)
+#define __WIL_PRIVATE_RETURN_HR_IF(hr, cond)                 do { if (wil::verify_bool(cond)) { __RETURN_HR_NOFILE(wil::verify_hresult(hr), #cond); }} while ((void)0, 0)
+#define __WIL_PRIVATE_RETURN_LAST_ERROR_IF(cond)             do { if (wil::verify_bool(cond)) { __RETURN_GLE_FAIL_NOFILE(#cond); }} while ((void)0, 0)
+#define __WIL_PRIVATE_RETURN_IF_WIN32_BOOL_FALSE(win32BOOL)  do { const BOOL __boolRet = wil::verify_BOOL(win32BOOL); if (!__boolRet) { __RETURN_GLE_FAIL_NOFILE(#win32BOOL); }} while ((void)0, 0)
+#define __WIL_PRIVATE_RETURN_LAST_ERROR_IF_NULL(ptr)         do { if ((ptr) == nullptr) { __RETURN_GLE_FAIL_NOFILE(#ptr); }} while ((void)0, 0)
+#define __WIL_PRIVATE_RETURN_IF_NULL_ALLOC(ptr)              do { if ((ptr) == nullptr) { __RETURN_HR_FAIL_NOFILE(E_OUTOFMEMORY, #ptr); }} while ((void)0, 0)
+#define __WIL_PRIVATE_RETURN_LAST_ERROR()                    __RETURN_GLE_FAIL_NOFILE(nullptr)
+#define __WIL_PRIVATE_FAIL_FAST_HR_IF(hr, condition)         __RFF_FN(FailFast_HrIf)(__RFF_INFO_NOFILE(#condition) wil::verify_hresult(hr), wil::verify_bool(condition))
+#define __WIL_PRIVATE_FAIL_FAST_HR(hr)                       __RFF_FN(FailFast_Hr)(__RFF_INFO_NOFILE(#hr) wil::verify_hresult(hr))
+#define __WIL_PRIVATE_LOG_HR(hr)                             __R_FN(Log_Hr)(__R_INFO_NOFILE(#hr) wil::verify_hresult(hr))
+#endif
+
+namespace wil
+{
+    // Indicates the kind of message / failure type that was used to produce a given error
+    enum class FailureType
+    {
+        Exception,          // THROW_...
+        Return,             // RETURN_..._LOG or RETURN_..._MSG
+        Log,                // LOG_...
+        FailFast            // FAIL_FAST_...
+    };
+
+    enum class FailureFlags
+    {
+        None                     = 0x00,
+        RequestFailFast          = 0x01,
+        RequestSuppressTelemetry = 0x02,
+        RequestDebugBreak        = 0x04,
+        NtStatus                 = 0x08,
+    };
+    DEFINE_ENUM_FLAG_OPERATORS(FailureFlags);
+
+    /** Use with functions and macros that allow customizing which kinds of exceptions are handled.
+    This is used with methods like wil::ResultFromException and wil::ResultFromExceptionDebug. */
+    enum class SupportedExceptions
+    {
+        Default,        //!< [Default] all well known exceptions (honors g_fResultFailFastUnknownExceptions).
+        Known,          //!< [Known] all well known exceptions (including std::exception).
+        All,            //!< [All] all exceptions, known or otherwise.
+        None,           //!< [None] no exceptions at all, an exception will fail-fast where thrown.
+        Thrown,         //!< [Thrown] exceptions thrown by wil only (Platform::Exception^ or ResultException).
+        ThrownOrAlloc   //!< [ThrownOrAlloc] exceptions thrown by wil (Platform::Exception^ or ResultException) or std::bad_alloc.
+    };
+
+    // Represents the call context information about a given failure
+    // No constructors, destructors or virtual members should be contained within
+    struct CallContextInfo
+    {
+        long contextId;                         // incrementing ID for this call context (unique across an individual module load within process)
+        PCSTR contextName;                      // the explicit name given to this context
+        PCWSTR contextMessage;                  // [optional] Message that can be associated with the call context
+    };
+
+    // Represents all context information about a given failure
+    // No constructors, destructors or virtual members should be contained within
+    struct FailureInfo
+    {
+        FailureType type;
+        FailureFlags flags;
+        HRESULT hr;
+        NTSTATUS status;
+        long failureId;                         // incrementing ID for this specific failure (unique across an individual module load within process)
+        PCWSTR pszMessage;                      // Message is only present for _MSG logging (it's the Sprintf message)
+        DWORD threadId;                         // the thread this failure was originally encountered on
+        PCSTR pszCode;                          // [debug only] Capture code from the macro
+        PCSTR pszFunction;                      // [debug only] The function name
+        PCSTR pszFile;
+        unsigned int uLineNumber;
+        int cFailureCount;                      // How many failures of 'type' have been reported in this module so far
+        PCSTR pszCallContext;                   // General breakdown of the call context stack that generated this failure
+        CallContextInfo callContextOriginating; // The outermost (first seen) call context
+        CallContextInfo callContextCurrent;     // The most recently seen call context
+        PCSTR pszModule;                        // The module where the failure originated
+        void* returnAddress;                    // The return address to the point that called the macro
+        void* callerReturnAddress;              // The return address of the function that includes the macro
+    };
+
+    //! Created automatically from using WI_DIAGNOSTICS_INFO to provide diagnostics to functions.
+    //! Note that typically wil hides diagnostics from users under the covers by passing them automatically to functions as
+    //! parameters hidden behind a macro.  In some cases, the user needs to directly supply these, so this class provides
+    //! the mechanism for that.  We only use this for user-passed content as it can't be directly controlled by RESULT_DIAGNOSTICS_LEVEL
+    //! to ensure there are no ODR violations (though that variable still controls what parameters within this structure would be available).
+    struct DiagnosticsInfo
+    {
+        void* returnAddress = nullptr;
+        PCSTR file = nullptr;
+        PCSTR name = nullptr;
+        unsigned short line = 0;
+
+        DiagnosticsInfo() = default;
+
+        __forceinline DiagnosticsInfo(void* returnAddress_, unsigned short line_, PCSTR file_) :
+            returnAddress(returnAddress_),
+            file(file_),
+            line(line_)
+        {
+        }
+
+        __forceinline DiagnosticsInfo(void* returnAddress_, unsigned short line_, PCSTR file_, PCSTR name_) :
+            returnAddress(returnAddress_),
+            file(file_),
+            name(name_),
+            line(line_)
+        {
+        }
+    };
+
+    enum class ErrorReturn
+    {
+        Auto,
+        None
+    };
+
+    // [optionally] Plug in error logging
+    // Note:  This callback is deprecated.  Please use SetResultTelemetryFallback for telemetry or
+    // SetResultLoggingCallback for observation.
+    extern "C" __declspec(selectany) void(__stdcall *g_pfnResultLoggingCallback)(_Inout_ wil::FailureInfo *pFailure, _Inout_updates_opt_z_(cchDebugMessage) PWSTR pszDebugMessage, _Pre_satisfies_(cchDebugMessage > 0) size_t cchDebugMessage) WI_PFN_NOEXCEPT = nullptr;
+
+    // [optional]
+    // This can be explicitly set to control whether or not error messages will be output to OutputDebugString.  It can also
+    // be set directly from within the debugger to force console logging for debugging purposes.
+    __declspec(selectany) bool g_fResultOutputDebugString = true;
+
+    // [optionally] Allows application to specify a debugger to detect whether a debugger is present.
+    // Useful for processes that can only be debugged under kernel debuggers where IsDebuggerPresent returns
+    // false.
+    __declspec(selectany) bool(__stdcall *g_pfnIsDebuggerPresent)() WI_PFN_NOEXCEPT = nullptr;
+
+    // [optionally] Allows forcing WIL to believe a debugger is present. Useful for when a kernel debugger is attached and ::IsDebuggerPresent returns false
+    __declspec(selectany) bool g_fIsDebuggerPresent = false;
+
+    // [optionally] Plug in additional exception-type support (return S_OK when *unable* to remap the exception)
+    __declspec(selectany) HRESULT(__stdcall *g_pfnResultFromCaughtException)() WI_PFN_NOEXCEPT = nullptr;
+
+    // [optionally] Use to configure fast fail of unknown exceptions (turn them off).
+    __declspec(selectany) bool g_fResultFailFastUnknownExceptions = true;
+
+    // [optionally] Set to false to a configure all THROW_XXX macros in C++/CX to throw ResultException rather than Platform::Exception^
+    __declspec(selectany) bool g_fResultThrowPlatformException = true;
+
+    // [optionally] Set to false to a configure all CATCH_ and CAUGHT_ macros to NOT support (fail-fast) std::exception based exceptions (other than std::bad_alloc and wil::ResultException)
+    __declspec(selectany) bool g_fResultSupportStdException = true;
+
+    // [optionally] Set to true to cause a debug break to occur on a result failure
+    __declspec(selectany) bool g_fBreakOnFailure = false;
+
+    // [optionally] customize failfast behavior
+    __declspec(selectany) bool(__stdcall *g_pfnWilFailFast)(const wil::FailureInfo& info) WI_PFN_NOEXCEPT = nullptr;
+
+    /// @cond
+    namespace details
+    {
+        // True if g_pfnResultLoggingCallback is set (allows cutting off backwards compat calls to the function)
+        __declspec(selectany) bool g_resultMessageCallbackSet = false;
+
+        // On Desktop/System WINAPI family: convert NTSTATUS error codes to friendly name strings.
+        __declspec(selectany) void(__stdcall *g_pfnFormatNtStatusMsg)(NTSTATUS, PWSTR, DWORD) = nullptr;
+
+        _Success_(true) _Ret_range_(dest, destEnd)
+        inline PWSTR LogStringPrintf(_Out_writes_to_ptr_(destEnd) _Always_(_Post_z_) PWSTR dest, _Pre_satisfies_(destEnd >= dest) PCWSTR destEnd, _In_ _Printf_format_string_ PCWSTR format, ...)
+        {
+            va_list argList;
+            va_start(argList, format);
+            StringCchVPrintfW(dest, (destEnd - dest), format, argList);
+            return (destEnd == dest) ? dest : (dest + wcslen(dest));
+        }
+    }
+    /// @endcond
+
+    // This call generates the default logging string that makes its way to OutputDebugString for
+    // any particular failure.  This string is also used to associate a failure with a PlatformException^ which
+    // only allows a single string to be associated with the exception.
+    inline HRESULT GetFailureLogString(_Out_writes_(cchDest) _Always_(_Post_z_) PWSTR pszDest, _Pre_satisfies_(cchDest > 0) _In_ size_t cchDest, _In_ FailureInfo const &failure) WI_NOEXCEPT
+    {
+        // This function was lenient to empty strings at one point and some callers became dependent on this beahvior
+        if ((cchDest == 0) || (pszDest == nullptr))
+        {
+            return S_OK;
+        }
+
+        pszDest[0] = L'\0';
+
+        // Call the logging callback (if present) to allow them to generate the debug string that will be pushed to the console
+        // or the platform exception object if the caller desires it.
+        if ((g_pfnResultLoggingCallback != nullptr) && details::g_resultMessageCallbackSet)
+        {
+            // older-form callback was a non-const FailureInfo*; conceptually this is const as callers should not be modifying
+            g_pfnResultLoggingCallback(const_cast<FailureInfo*>(&failure), pszDest, cchDest);
+        }
+
+        // The callback only optionally needs to supply the debug string -- if the callback didn't populate it, yet we still want
+        // it for OutputDebugString or exception message, then generate the default string.
+        if (pszDest[0] == L'\0')
+        {
+            PCSTR pszType = "";
+            switch (failure.type)
+            {
+            case FailureType::Exception:
+                pszType = "Exception";
+                break;
+            case FailureType::Return:
+                if (WI_IsFlagSet(failure.flags, FailureFlags::NtStatus))
+                {
+                    pszType = "ReturnNt";
+                }
+                else
+                {
+                    pszType = "ReturnHr";
+                }
+                break;
+            case FailureType::Log:
+                if (WI_IsFlagSet(failure.flags, FailureFlags::NtStatus))
+                {
+                    pszType = "LogNt";
+                }
+                else
+                {
+                    pszType = "LogHr";
+                }
+                break;
+            case FailureType::FailFast:
+                pszType = "FailFast";
+                break;
+            }
+
+            wchar_t szErrorText[256];
+            szErrorText[0] = L'\0';
+            LONG errorCode = 0;
+
+            if (WI_IsFlagSet(failure.flags, FailureFlags::NtStatus))
+            {
+                errorCode = failure.status;
+                if (wil::details::g_pfnFormatNtStatusMsg)
+                {
+                    wil::details::g_pfnFormatNtStatusMsg(failure.status, szErrorText, ARRAYSIZE(szErrorText));
+                }
+            }
+            else
+            {
+                errorCode = failure.hr;
+                FormatMessageW(FORMAT_MESSAGE_FROM_SYSTEM | FORMAT_MESSAGE_IGNORE_INSERTS, nullptr, failure.hr, MAKELANGID(LANG_NEUTRAL, SUBLANG_DEFAULT), szErrorText, ARRAYSIZE(szErrorText), nullptr);
+            }
+
+            // %FILENAME(%LINE): %TYPE(%count) tid(%threadid) %HRESULT %SystemMessage
+            //     %Caller_MSG [%CODE(%FUNCTION)]
+
+            PWSTR dest = pszDest;
+            PCWSTR destEnd = (pszDest + cchDest);
+
+            if (failure.pszFile != nullptr)
+            {
+                dest = details::LogStringPrintf(dest, destEnd, L"%hs(%u)\\%hs!%p: ", failure.pszFile, failure.uLineNumber, failure.pszModule, failure.returnAddress);
+            }
+            else
+            {
+                dest = details::LogStringPrintf(dest, destEnd, L"%hs!%p: ", failure.pszModule, failure.returnAddress);
+            }
+
+            if (failure.callerReturnAddress != nullptr)
+            {
+                dest = details::LogStringPrintf(dest, destEnd, L"(caller: %p) ", failure.callerReturnAddress);
+            }
+
+            dest = details::LogStringPrintf(dest, destEnd, L"%hs(%d) tid(%x) %08X %ws", pszType, failure.cFailureCount, ::GetCurrentThreadId(), errorCode, szErrorText);
+
+            if ((failure.pszMessage != nullptr) || (failure.pszCallContext != nullptr) || (failure.pszFunction != nullptr))
+            {
+                dest = details::LogStringPrintf(dest, destEnd, L"    ");
+                if (failure.pszMessage != nullptr)
+                {
+                    dest = details::LogStringPrintf(dest, destEnd, L"Msg:[%ws] ", failure.pszMessage);
+                }
+                if (failure.pszCallContext != nullptr)
+                {
+                    dest = details::LogStringPrintf(dest, destEnd, L"CallContext:[%hs] ", failure.pszCallContext);
+                }
+
+                if (failure.pszCode != nullptr)
+                {
+                    dest = details::LogStringPrintf(dest, destEnd, L"[%hs(%hs)]\n", failure.pszFunction, failure.pszCode);
+                }
+                else if (failure.pszFunction != nullptr)
+                {
+                    dest = details::LogStringPrintf(dest, destEnd, L"[%hs]\n", failure.pszFunction);
+                }
+                else
+                {
+                    dest = details::LogStringPrintf(dest, destEnd, L"\n");
+                }
+            }
+        }
+
+        // Explicitly choosing to return success in the event of truncation... Current callers
+        // depend upon it or it would be eliminated.
+        return S_OK;
+    }
+
+    /// @cond
+    namespace details
+    {
+        //! Interface used to wrap up code (generally a lambda or other functor) to run in an exception-managed context where
+        //! exceptions or errors can be observed and logged.
+        struct IFunctor
+        {
+            virtual HRESULT Run() = 0;
+        };
+
+        //! Used to provide custom behavior when an exception is encountered while executing IFunctor
+        struct IFunctorHost
+        {
+            virtual HRESULT Run(IFunctor& functor) = 0;
+            virtual HRESULT ExceptionThrown(void* returnAddress) = 0;
+        };
+
+        __declspec(noinline) inline HRESULT NtStatusToHr(NTSTATUS status) WI_NOEXCEPT;
+        __declspec(noinline) inline NTSTATUS HrToNtStatus(HRESULT) WI_NOEXCEPT;
+
+        struct ResultStatus
+        {
+            enum Kind : unsigned int { HResult, NtStatus };
+
+            static ResultStatus FromResult(const HRESULT _hr)
+            {
+                return { _hr, wil::details::HrToNtStatus(_hr), Kind::HResult };
+            }
+            static ResultStatus FromStatus(const NTSTATUS _status)
+            {
+                return { wil::details::NtStatusToHr(_status), _status, Kind::NtStatus };
+            }
+            static ResultStatus FromFailureInfo(const FailureInfo& _failure)
+            {
+                return { _failure.hr, _failure.status, WI_IsFlagSet(_failure.flags, FailureFlags::NtStatus) ? Kind::NtStatus : Kind::HResult };
+            }
+            HRESULT hr = S_OK;
+            NTSTATUS status = STATUS_SUCCESS;
+            Kind kind = Kind::NtStatus;
+        };
+
+        // Fallback telemetry provider callback (set with wil::SetResultTelemetryFallback)
+        __declspec(selectany) void(__stdcall *g_pfnTelemetryCallback)(bool alreadyReported, wil::FailureInfo const &failure) WI_PFN_NOEXCEPT = nullptr;
+
+        // Result.h plug-in (WIL use only)
+        __declspec(selectany) void(__stdcall* g_pfnNotifyFailure)(_Inout_ FailureInfo* pFailure) WI_PFN_NOEXCEPT = nullptr;
+        __declspec(selectany) void(__stdcall *g_pfnGetContextAndNotifyFailure)(_Inout_ FailureInfo *pFailure, _Out_writes_(callContextStringLength) _Post_z_ PSTR callContextString, _Pre_satisfies_(callContextStringLength > 0) size_t callContextStringLength) WI_PFN_NOEXCEPT = nullptr;
+
+        // Observe all errors flowing through the system with this callback (set with wil::SetResultLoggingCallback); use with custom logging
+        __declspec(selectany) void(__stdcall *g_pfnLoggingCallback)(wil::FailureInfo const &failure) WI_PFN_NOEXCEPT = nullptr;
+
+        // Desktop/System Only:  Module fetch function (automatically setup)
+        __declspec(selectany) PCSTR(__stdcall *g_pfnGetModuleName)() WI_PFN_NOEXCEPT = nullptr;
+
+        // Desktop/System Only:  Retrieve address offset and modulename
+        __declspec(selectany) bool(__stdcall *g_pfnGetModuleInformation)(void* address, _Out_opt_ unsigned int* addressOffset, _Out_writes_bytes_opt_(size) char* name, size_t size) WI_PFN_NOEXCEPT = nullptr;
+
+        // Called with the expectation that the program will terminate when called inside of a loader callout.
+        // Desktop/System Only: Automatically setup when building Windows (BUILD_WINDOWS defined)
+        __declspec(selectany) void(__stdcall *g_pfnFailFastInLoaderCallout)() WI_PFN_NOEXCEPT = nullptr;
+
+        // Called to translate an NTSTATUS value to a Win32 error code
+        // Desktop/System Only: Automatically setup when building Windows (BUILD_WINDOWS defined)
+        __declspec(selectany) ULONG(__stdcall *g_pfnRtlNtStatusToDosErrorNoTeb)(NTSTATUS) WI_PFN_NOEXCEPT = nullptr;
+
+        // Desktop/System Only: Call to DebugBreak
+        __declspec(selectany) void(__stdcall *g_pfnDebugBreak)() WI_PFN_NOEXCEPT = nullptr;
+
+        // Called to determine whether or not termination is happening
+        // Desktop/System Only: Automatically setup when building Windows (BUILD_WINDOWS defined)
+        __declspec(selectany) BOOLEAN(__stdcall *g_pfnDllShutdownInProgress)() WI_PFN_NOEXCEPT = nullptr;
+        __declspec(selectany) bool g_processShutdownInProgress = false;
+
+        // On Desktop/System WINAPI family: dynalink RaiseFailFastException because we may encounter modules
+        // that do not have RaiseFailFastException in kernelbase.  UWP apps will directly link.
+        __declspec(selectany) void (__stdcall *g_pfnRaiseFailFastException)(PEXCEPTION_RECORD,PCONTEXT,DWORD) = nullptr;
+
+        // Exception-based compiled additions
+        __declspec(selectany) HRESULT(__stdcall *g_pfnRunFunctorWithExceptionFilter)(IFunctor& functor, IFunctorHost& host, void* returnAddress) = nullptr;
+        __declspec(selectany) void(__stdcall *g_pfnRethrow)() = nullptr;
+        __declspec(selectany) void(__stdcall *g_pfnThrowResultException)(const FailureInfo& failure) = nullptr;
+        extern "C" __declspec(selectany) ResultStatus(__stdcall *g_pfnResultFromCaughtExceptionInternal)(_Out_writes_opt_(debugStringChars) PWSTR debugString, _When_(debugString != nullptr, _Pre_satisfies_(debugStringChars > 0)) size_t debugStringChars, _Out_ bool* isNormalized) WI_PFN_NOEXCEPT = nullptr;
+
+        // C++/WinRT additions
+        extern "C" __declspec(selectany) HRESULT(__stdcall *g_pfnResultFromCaughtException_CppWinRt)(_Out_writes_opt_(debugStringChars) PWSTR debugString, _When_(debugString != nullptr, _Pre_satisfies_(debugStringChars > 0)) size_t debugStringChars, _Out_ bool* isNormalized) WI_PFN_NOEXCEPT = nullptr;
+
+        // C++/cx compiled additions
+        extern "C" __declspec(selectany) void(__stdcall *g_pfnThrowPlatformException)(FailureInfo const &failure, PCWSTR debugString) = nullptr;
+        extern "C" __declspec(selectany) _Always_(_Post_satisfies_(return < 0)) HRESULT(__stdcall *g_pfnResultFromCaughtException_WinRt)(_Inout_updates_opt_(debugStringChars) PWSTR debugString, _When_(debugString != nullptr, _Pre_satisfies_(debugStringChars > 0)) size_t debugStringChars, _Out_ bool* isNormalized) WI_PFN_NOEXCEPT = nullptr;
+        __declspec(selectany) _Always_(_Post_satisfies_(return < 0)) HRESULT(__stdcall *g_pfnResultFromKnownExceptions_WinRt)(const DiagnosticsInfo& diagnostics, void* returnAddress, SupportedExceptions supported, IFunctor& functor) = nullptr;
+
+        // Plugin to call RoOriginateError (WIL use only)
+        __declspec(selectany) void(__stdcall *g_pfnOriginateCallback)(wil::FailureInfo const& failure) WI_PFN_NOEXCEPT = nullptr;
+
+        // Plugin to call RoFailFastWithErrorContext (WIL use only)
+        __declspec(selectany) void(__stdcall* g_pfnFailfastWithContextCallback)(wil::FailureInfo const& failure) WI_PFN_NOEXCEPT = nullptr;
+
+
+        // Allocate and disown the allocation so that Appverifier does not complain about a false leak
+        inline PVOID ProcessHeapAlloc(_In_ DWORD flags, _In_ size_t size) WI_NOEXCEPT
+        {
+            const HANDLE processHeap = ::GetProcessHeap();
+            const PVOID allocation = ::HeapAlloc(processHeap, flags, size);
+
+            static bool fetchedRtlDisownModuleHeapAllocation = false;
+            static NTSTATUS (__stdcall *pfnRtlDisownModuleHeapAllocation)(HANDLE, PVOID) WI_PFN_NOEXCEPT = nullptr;
+
+            if (pfnRtlDisownModuleHeapAllocation)
+            {
+                (void)pfnRtlDisownModuleHeapAllocation(processHeap, allocation);
+            }
+            else if (!fetchedRtlDisownModuleHeapAllocation)
+            {
+                if (auto ntdllModule = ::GetModuleHandleW(L"ntdll.dll"))
+                {
+                    pfnRtlDisownModuleHeapAllocation = reinterpret_cast<decltype(pfnRtlDisownModuleHeapAllocation)>(::GetProcAddress(ntdllModule, "RtlDisownModuleHeapAllocation"));
+                }
+                fetchedRtlDisownModuleHeapAllocation = true;
+
+                if (pfnRtlDisownModuleHeapAllocation)
+                {
+                    (void)pfnRtlDisownModuleHeapAllocation(processHeap, allocation);
+                }
+            }
+
+            return allocation;
+        }
+
+        enum class ReportFailureOptions
+        {
+            None                    = 0x00,
+            ForcePlatformException  = 0x01,
+            MayRethrow              = 0x02,
+        };
+        DEFINE_ENUM_FLAG_OPERATORS(ReportFailureOptions);
+
+        template <typename TFunctor>
+        using functor_return_type = decltype((*static_cast<TFunctor*>(nullptr))());
+
+        template <typename TFunctor>
+        struct functor_wrapper_void : public IFunctor
+        {
+            TFunctor&& functor;
+            functor_wrapper_void(TFunctor&& functor_) : functor(wistd::forward<TFunctor>(functor_)) { }
+            #pragma warning(push)
+            #pragma warning(disable:4702) // https://github.com/Microsoft/wil/issues/2
+            HRESULT Run() override
+            {
+                functor();
+                return S_OK;
+            }
+            #pragma warning(pop)
+        };
+
+        template <typename TFunctor>
+        struct functor_wrapper_HRESULT : public IFunctor
+        {
+            TFunctor&& functor;
+            functor_wrapper_HRESULT(TFunctor& functor_) : functor(wistd::forward<TFunctor>(functor_)) { }
+            HRESULT Run() override
+            {
+                return functor();
+            }
+        };
+
+        template <typename TFunctor, typename TReturn>
+        struct functor_wrapper_other : public IFunctor
+        {
+            TFunctor&& functor;
+            TReturn& retVal;
+            functor_wrapper_other(TFunctor& functor_, TReturn& retval_) : functor(wistd::forward<TFunctor>(functor_)), retVal(retval_) { }
+            #pragma warning(push)
+            #pragma warning(disable:4702) // https://github.com/Microsoft/wil/issues/2
+            HRESULT Run() override
+            {
+                retVal = functor();
+                return S_OK;
+            }
+            #pragma warning(pop)
+        };
+
+        struct tag_return_void : public wistd::integral_constant<size_t, 0>
+        {
+            template <typename TFunctor>
+            using functor_wrapper = functor_wrapper_void<TFunctor>;
+        };
+
+        struct tag_return_HRESULT : public wistd::integral_constant<size_t, 1>
+        {
+            template <typename TFunctor>
+            using functor_wrapper = functor_wrapper_HRESULT<TFunctor>;
+        };
+
+        struct tag_return_other : public wistd::integral_constant<size_t, 2>
+        {
+            template <typename TFunctor, typename TReturn>
+            using functor_wrapper = functor_wrapper_other<TFunctor, TReturn>;
+        };
+
+        // type-trait to help discover the return type of a functor for tag/dispatch.
+
+        template <ErrorReturn errorReturn, typename T>
+        struct return_type
+        {
+            using type = tag_return_other;
+        };
+
+        template <>
+        struct return_type<ErrorReturn::Auto, HRESULT>
+        {
+            using type = tag_return_HRESULT;
+        };
+
+        template <>
+        struct return_type<ErrorReturn::Auto, void>
+        {
+            using type = tag_return_void;
+        };
+
+        template <>
+        struct return_type<ErrorReturn::None, void>
+        {
+            using type = tag_return_void;
+        };
+
+        template <ErrorReturn errorReturn, typename Functor>
+        using functor_tag = typename return_type<errorReturn, functor_return_type<Functor>>::type;
+
+        // Forward declarations to enable use of fail fast and reporting internally...
+        namespace __R_NS_NAME
+        {
+            _Post_satisfies_(return == hr) __R_DIRECT_METHOD(HRESULT, Log_Hr)(__R_DIRECT_FN_PARAMS HRESULT hr) WI_NOEXCEPT;
+            _Post_satisfies_(return == hr) __R_DIRECT_METHOD(HRESULT, Log_HrMsg)(__R_DIRECT_FN_PARAMS HRESULT hr, _Printf_format_string_ PCSTR formatString, ...) WI_NOEXCEPT;
+            _Post_satisfies_(return == err) __R_DIRECT_METHOD(DWORD, Log_Win32Msg)(__R_DIRECT_FN_PARAMS DWORD err, _Printf_format_string_ PCSTR formatString, ...) WI_NOEXCEPT;
+        }
+        namespace __RFF_NS_NAME
+        {
+            __RFF_DIRECT_NORET_METHOD(void, FailFast_Unexpected)(__RFF_DIRECT_FN_PARAMS_ONLY) WI_NOEXCEPT;
+            _Post_satisfies_(return == condition) _When_(condition, _Analysis_noreturn_) __RFF_CONDITIONAL_METHOD(bool, FailFast_If)(__RFF_CONDITIONAL_FN_PARAMS bool condition) WI_NOEXCEPT;
+            _Post_satisfies_(return == condition) _When_(condition, _Analysis_noreturn_) __RFF_CONDITIONAL_METHOD(bool, FailFast_HrIf)(__RFF_CONDITIONAL_FN_PARAMS HRESULT hr, bool condition) WI_NOEXCEPT;
+            _Post_satisfies_(return == condition) _When_(!condition, _Analysis_noreturn_) __RFF_CONDITIONAL_METHOD(bool, FailFast_IfFalse)(__RFF_CONDITIONAL_FN_PARAMS bool condition) WI_NOEXCEPT;
+            _Post_satisfies_(return == condition) _When_(condition, _Analysis_noreturn_) __RFF_CONDITIONAL_METHOD(bool, FailFastImmediate_If)(bool condition) WI_NOEXCEPT;
+        }
+
+        RESULT_NORETURN inline void __stdcall WilFailFast(const FailureInfo& info);
+        inline void LogFailure(__R_FN_PARAMS_FULL, FailureType type, const ResultStatus& resultPair, _In_opt_ PCWSTR message,
+                               bool fWantDebugString, _Out_writes_(debugStringSizeChars) _Post_z_ PWSTR debugString, _Pre_satisfies_(debugStringSizeChars > 0) size_t debugStringSizeChars,
+                               _Out_writes_(callContextStringSizeChars) _Post_z_ PSTR callContextString, _Pre_satisfies_(callContextStringSizeChars > 0) size_t callContextStringSizeChars,
+                               _Out_ FailureInfo *failure) WI_NOEXCEPT;
+
+        __declspec(noinline) inline void ReportFailure(__R_FN_PARAMS_FULL, FailureType type, const ResultStatus& resultPair, _In_opt_ PCWSTR message = nullptr, ReportFailureOptions options = ReportFailureOptions::None);
+        template<FailureType, bool = false>
+        __declspec(noinline) inline void ReportFailure_Base(__R_FN_PARAMS_FULL, const ResultStatus& resultPair, _In_opt_ PCWSTR message = nullptr, ReportFailureOptions options = ReportFailureOptions::None);
+        template<FailureType>
+        inline void ReportFailure_ReplaceMsg(__R_FN_PARAMS_FULL, HRESULT hr, _Printf_format_string_ PCSTR formatString, ...);
+        __declspec(noinline) inline void ReportFailure_Hr(__R_FN_PARAMS_FULL, FailureType type, HRESULT hr);
+        template<FailureType>
+        __declspec(noinline) inline void ReportFailure_Hr(__R_FN_PARAMS_FULL, HRESULT hr);
+        template<FailureType>
+        __declspec(noinline) inline HRESULT ReportFailure_CaughtException(__R_FN_PARAMS_FULL, SupportedExceptions supported = SupportedExceptions::Default);
+
+        //*****************************************************************************
+        // Fail fast helpers (for use only internally to WIL)
+        //*****************************************************************************
+
+        /// @cond
+        #define __FAIL_FAST_ASSERT__(condition)                         do { if (!(condition)) { __RFF_FN(FailFast_Unexpected)(__RFF_INFO_ONLY(#condition)); } } while ((void)0, 0)
+        #define __FAIL_FAST_IMMEDIATE_ASSERT__(condition)               do { if (!(condition)) { wil::FailureInfo failure {}; wil::details::WilFailFast(failure); } } while ((void)0, 0)
+        #define __FAIL_FAST_ASSERT_WIN32_BOOL_FALSE__(condition)        __RFF_FN(FailFast_IfWin32BoolFalse)(__RFF_INFO(#condition) wil::verify_BOOL(condition))
+
+        // A simple ref-counted buffer class.  The interface is very similar to shared_ptr<>, only it manages
+        // an allocated buffer and maintains the size.
+
+        class shared_buffer
+        {
+        public:
+            shared_buffer() WI_NOEXCEPT : m_pCopy(nullptr), m_size(0)
+            {
+            }
+
+            shared_buffer(shared_buffer const &other) WI_NOEXCEPT : m_pCopy(nullptr), m_size(0)
+            {
+                assign(other.m_pCopy, other.m_size);
+            }
+
+            shared_buffer(shared_buffer &&other) WI_NOEXCEPT :
+                m_pCopy(other.m_pCopy),
+                m_size(other.m_size)
+            {
+                other.m_pCopy = nullptr;
+                other.m_size = 0;
+            }
+
+            ~shared_buffer() WI_NOEXCEPT
+            {
+                reset();
+            }
+
+            shared_buffer& operator=(shared_buffer const &other) WI_NOEXCEPT
+            {
+                if (this != wistd::addressof(other))
+                {
+                    assign(other.m_pCopy, other.m_size);
+                }
+                return *this;
+            }
+
+            shared_buffer& operator=(shared_buffer &&other) WI_NOEXCEPT
+            {
+                if (this != wistd::addressof(other))
+                {
+                    reset();
+                    m_pCopy = other.m_pCopy;
+                    m_size = other.m_size;
+                    other.m_pCopy = nullptr;
+                    other.m_size = 0;
+                }
+                return *this;
+            }
+
+            void reset() WI_NOEXCEPT
+            {
+                if (m_pCopy != nullptr)
+                {
+                    if (0 == ::InterlockedDecrementRelease(m_pCopy))
+                    {
+                        WIL_FreeMemory(m_pCopy);
+                    }
+                    m_pCopy = nullptr;
+                    m_size = 0;
+                }
+            }
+
+            bool create(_In_reads_bytes_opt_(cbData) void const *pData, size_t cbData) WI_NOEXCEPT
+            {
+                if (cbData == 0)
+                {
+                    reset();
+                    return true;
+                }
+
+                long *pCopyRefCount = reinterpret_cast<long *>(WIL_AllocateMemory(sizeof(long)+cbData));
+                if (pCopyRefCount == nullptr)
+                {
+                    return false;
+                }
+
+                *pCopyRefCount = 0;
+                if (pData != nullptr)
+                {
+                    memcpy_s(pCopyRefCount + 1, cbData, pData, cbData); // +1 to advance past sizeof(long) counter
+                }
+                assign(pCopyRefCount, cbData);
+                return true;
+            }
+
+            bool create(size_t cbData) WI_NOEXCEPT
+            {
+                return create(nullptr, cbData);
+            }
+
+            WI_NODISCARD void* get(_Out_opt_ size_t *pSize = nullptr) const WI_NOEXCEPT
+            {
+                if (pSize != nullptr)
+                {
+                    *pSize = m_size;
+                }
+                return (m_pCopy == nullptr) ? nullptr : (m_pCopy + 1);
+            }
+
+            WI_NODISCARD size_t size() const WI_NOEXCEPT
+            {
+                return m_size;
+            }
+
+            WI_NODISCARD explicit operator bool() const WI_NOEXCEPT
+            {
+                return (m_pCopy != nullptr);
+            }
+
+            WI_NODISCARD bool unique() const WI_NOEXCEPT
+            {
+                return ((m_pCopy != nullptr) && (*m_pCopy == 1));
+            }
+
+        private:
+            long *m_pCopy;      // pointer to allocation: refcount + data
+            size_t m_size;      // size of the data from m_pCopy
+
+            void assign(_In_opt_ long *pCopy, size_t cbSize) WI_NOEXCEPT
+            {
+                reset();
+                if (pCopy != nullptr)
+                {
+                    m_pCopy = pCopy;
+                    m_size = cbSize;
+                    ::InterlockedIncrementNoFence(m_pCopy);
+                }
+            }
+        };
+
+        inline shared_buffer make_shared_buffer_nothrow(_In_reads_bytes_opt_(countBytes) void *pData, size_t countBytes) WI_NOEXCEPT
+        {
+            shared_buffer buffer;
+            buffer.create(pData, countBytes);
+            return buffer;
+        }
+
+        inline shared_buffer make_shared_buffer_nothrow(size_t countBytes) WI_NOEXCEPT
+        {
+            shared_buffer buffer;
+            buffer.create(countBytes);
+            return buffer;
+        }
+
+        // A small mimic of the STL shared_ptr class, but unlike shared_ptr, a pointer is not attached to the class, but is
+        // always simply contained within (it cannot be attached or detached).
+
+        template <typename object_t>
+        class shared_object
+        {
+        public:
+            shared_object() WI_NOEXCEPT : m_pCopy(nullptr)
+            {
+            }
+
+            shared_object(shared_object const &other) WI_NOEXCEPT :
+                m_pCopy(other.m_pCopy)
+            {
+                    if (m_pCopy != nullptr)
+                    {
+                        ::InterlockedIncrementNoFence(&m_pCopy->m_refCount);
+                    }
+                }
+
+            shared_object(shared_object &&other) WI_NOEXCEPT :
+            m_pCopy(other.m_pCopy)
+            {
+                other.m_pCopy = nullptr;
+            }
+
+            ~shared_object() WI_NOEXCEPT
+            {
+                reset();
+            }
+
+            shared_object& operator=(shared_object const &other) WI_NOEXCEPT
+            {
+                if (this != wistd::addressof(other))
+                {
+                    reset();
+                    m_pCopy = other.m_pCopy;
+                    if (m_pCopy != nullptr)
+                    {
+                        ::InterlockedIncrementNoFence(&m_pCopy->m_refCount);
+                    }
+                }
+                return *this;
+            }
+
+            shared_object& operator=(shared_object &&other) WI_NOEXCEPT
+            {
+                if (this != wistd::addressof(other))
+                {
+                    reset();
+                    m_pCopy = other.m_pCopy;
+                    other.m_pCopy = nullptr;
+                }
+                return *this;
+            }
+
+            void reset() WI_NOEXCEPT
+            {
+                if (m_pCopy != nullptr)
+                {
+                    if (0 == ::InterlockedDecrementRelease(&m_pCopy->m_refCount))
+                    {
+                        delete m_pCopy;
+                    }
+                    m_pCopy = nullptr;
+                }
+            }
+
+            bool create()
+            {
+                RefAndObject *pObject = new(std::nothrow) RefAndObject();
+                if (pObject == nullptr)
+                {
+                    return false;
+                }
+                reset();
+                m_pCopy = pObject;
+                return true;
+            }
+
+            template <typename param_t>
+            bool create(param_t &&param1)
+            {
+                RefAndObject *pObject = new(std::nothrow) RefAndObject(wistd::forward<param_t>(param1));
+                if (pObject == nullptr)
+                {
+                    return false;
+                }
+                reset();
+                m_pCopy = pObject;
+                return true;
+            }
+
+            WI_NODISCARD object_t* get() const WI_NOEXCEPT
+            {
+                return (m_pCopy == nullptr) ? nullptr : &m_pCopy->m_object;
+            }
+
+            WI_NODISCARD explicit operator bool() const WI_NOEXCEPT
+            {
+                return (m_pCopy != nullptr);
+            }
+
+            WI_NODISCARD bool unique() const WI_NOEXCEPT
+            {
+                return ((m_pCopy != nullptr) && (m_pCopy->m_refCount == 1));
+            }
+
+            WI_NODISCARD object_t* operator->() const WI_NOEXCEPT
+            {
+                return get();
+            }
+
+        private:
+            struct RefAndObject
+            {
+                long m_refCount;
+                object_t m_object;
+
+                RefAndObject() :
+                    m_refCount(1),
+                    m_object()
+                {
+                }
+
+                template <typename param_t>
+                RefAndObject(param_t &&param1) :
+                    m_refCount(1),
+                    m_object(wistd::forward<param_t>(param1))
+                {
+                }
+            };
+
+            RefAndObject *m_pCopy;
+        };
+
+        // The following functions are basically the same, but are kept separated to:
+        // 1) Provide a unique count and last error code per-type
+        // 2) Avoid merging the types to allow easy debugging (breakpoints, conditional breakpoints based
+        //      upon count of errors from a particular type, etc)
+__WI_PUSH_WARNINGS
+#if __clang_major__ >= 13
+__WI_CLANG_DISABLE_WARNING(-Wunused-but-set-variable) // s_hrErrorLast used for debugging. We intentionally only assign to it
+#endif
+        __declspec(noinline) inline int RecordException(HRESULT hr) WI_NOEXCEPT
+        {
+            static HRESULT volatile s_hrErrorLast = S_OK;
+            static long volatile s_cErrorCount = 0;
+            s_hrErrorLast = hr;
+            return ::InterlockedIncrementNoFence(&s_cErrorCount);
+        }
+
+        __declspec(noinline) inline int RecordReturn(HRESULT hr) WI_NOEXCEPT
+        {
+            static HRESULT volatile s_hrErrorLast = S_OK;
+            static long volatile s_cErrorCount = 0;
+            s_hrErrorLast = hr;
+            return ::InterlockedIncrementNoFence(&s_cErrorCount);
+        }
+
+        __declspec(noinline) inline int RecordLog(HRESULT hr) WI_NOEXCEPT
+        {
+            static HRESULT volatile s_hrErrorLast = S_OK;
+            static long volatile s_cErrorCount = 0;
+            s_hrErrorLast = hr;
+            return ::InterlockedIncrementNoFence(&s_cErrorCount);
+        }
+
+        __declspec(noinline) inline int RecordFailFast(HRESULT hr) WI_NOEXCEPT
+        {
+            static HRESULT volatile s_hrErrorLast = S_OK;
+            s_hrErrorLast = hr;
+            return 1;
+        }
+__WI_POP_WARNINGS
+
+        inline RESULT_NORETURN void __stdcall WilRaiseFailFastException(_In_ PEXCEPTION_RECORD er, _In_opt_ PCONTEXT cr, _In_ DWORD flags)
+        {
+            // if we managed to load the pointer either through WilDynamicRaiseFailFastException (PARTITION_DESKTOP etc.)
+            // or via direct linkage (e.g. UWP apps), then use it.
+            if (g_pfnRaiseFailFastException)
+            {
+                g_pfnRaiseFailFastException(er, cr, flags);
+            }
+            // if not, as a best effort, we are just going to call the intrinsic.
+            __fastfail(FAST_FAIL_FATAL_APP_EXIT);
+        }
+
+#if WINAPI_FAMILY_PARTITION(WINAPI_PARTITION_DESKTOP | WINAPI_PARTITION_SYSTEM)
+        inline bool __stdcall GetModuleInformation(_In_opt_ void* address, _Out_opt_ unsigned int* addressOffset, _Out_writes_bytes_opt_(size) char* name, size_t size) WI_NOEXCEPT
+        {
+            HMODULE hModule = nullptr;
+            if (address && !GetModuleHandleExW(GET_MODULE_HANDLE_EX_FLAG_FROM_ADDRESS | GET_MODULE_HANDLE_EX_FLAG_UNCHANGED_REFCOUNT, reinterpret_cast<PCWSTR>(address), &hModule))
+            {
+                assign_to_opt_param(addressOffset, 0U);
+                return false;
+            }
+            if (addressOffset)
+            {
+                *addressOffset = address ? static_cast<unsigned int>(static_cast<unsigned char*>(address) - reinterpret_cast<unsigned char *>(hModule)) : 0;
+            }
+            if (name)
+            {
+                char modulePath[MAX_PATH];
+                if (!GetModuleFileNameA(hModule, modulePath, ARRAYSIZE(modulePath)))
+                {
+                    return false;
+                }
+
+                PCSTR start = modulePath + strlen(modulePath);
+                while ((start > modulePath) && (*(start - 1) != '\\'))
+                {
+                    start--;
+                }
+                StringCchCopyA(name, size, start);
+            }
+            return true;
+        }
+
+        inline PCSTR __stdcall GetCurrentModuleName() WI_NOEXCEPT
+        {
+            static char s_szModule[64] = {};
+            static volatile bool s_fModuleValid = false;
+            if (!s_fModuleValid)    // Races are acceptable
+            {
+                GetModuleInformation(reinterpret_cast<void*>(&RecordFailFast), nullptr, s_szModule, ARRAYSIZE(s_szModule));
+                s_fModuleValid = true;
+            }
+            return s_szModule;
+        }
+
+        inline void __stdcall DebugBreak() WI_NOEXCEPT
+        {
+            ::DebugBreak();
+        }
+
+        inline void __stdcall WilDynamicLoadRaiseFailFastException(_In_ PEXCEPTION_RECORD er, _In_ PCONTEXT cr, _In_ DWORD flags)
+        {
+            auto k32handle = GetModuleHandleW(L"kernelbase.dll");
+            _Analysis_assume_(k32handle != nullptr);
+            auto pfnRaiseFailFastException = reinterpret_cast<decltype(WilDynamicLoadRaiseFailFastException)*>(GetProcAddress(k32handle, "RaiseFailFastException"));
+            if (pfnRaiseFailFastException)
+            {
+                pfnRaiseFailFastException(er, cr, flags);
+            }
+        }
+#endif  // WINAPI_FAMILY_PARTITION(WINAPI_PARTITION_DESKTOP | WINAPI_PARTITION_SYSTEM)
+
+        inline bool __stdcall GetModuleInformationFromAddress(_In_opt_ void* address, _Out_opt_ unsigned int* addressOffset, _Out_writes_bytes_opt_(size) char* buffer, size_t size) WI_NOEXCEPT
+        {
+            if (size > 0)
+            {
+                assign_to_opt_param(buffer, '\0');
+            }
+            if (addressOffset)
+            {
+                *addressOffset = 0;
+            }
+            if (g_pfnGetModuleInformation)
+            {
+                return g_pfnGetModuleInformation(address, addressOffset, buffer, size);
+            }
+            return false;
+        }
+
+        __declspec(noinline) inline HRESULT NtStatusToHr(NTSTATUS status) WI_NOEXCEPT
+        {
+            // The following conversions are the only known incorrect mappings in RtlNtStatusToDosErrorNoTeb
+            if (SUCCEEDED_NTSTATUS(status))
+            {
+                // All successful status codes have only one hresult equivalent, S_OK
+                return S_OK;
+            }
+            if (status == static_cast<NTSTATUS>(STATUS_NO_MEMORY))
+            {
+                // RtlNtStatusToDosErrorNoTeb maps STATUS_NO_MEMORY to the less popular of two Win32 no memory error codes resulting in an unexpected mapping
+                return E_OUTOFMEMORY;
+            }
+
+            if (g_pfnRtlNtStatusToDosErrorNoTeb != nullptr)
+            {
+                DWORD err = g_pfnRtlNtStatusToDosErrorNoTeb(status);
+
+                // ERROR_MR_MID_NOT_FOUND indicates a bug in the originator of the error (failure to add a mapping to the Win32 error codes).
+                // There are known instances of this bug which are unlikely to be fixed soon, and it's always possible that additional instances
+                // could be added in the future. In these cases, it's better to use HRESULT_FROM_NT rather than returning a meaningless error.
+                if ((err != 0) && (err != ERROR_MR_MID_NOT_FOUND))
+                {
+                    return __HRESULT_FROM_WIN32(err);
+                }
+            }
+
+            return HRESULT_FROM_NT(status);
+        }
+
+        __declspec(noinline) inline NTSTATUS HrToNtStatus(HRESULT hr) WI_NOEXCEPT
+        {
+            // Constants taken from ntstatus.h
+            static constexpr NTSTATUS WIL_STATUS_INVALID_PARAMETER = 0xC000000D;
+            static constexpr NTSTATUS WIL_STATUS_INTERNAL_ERROR = 0xC00000E5;
+            static constexpr NTSTATUS WIL_STATUS_INTEGER_OVERFLOW = 0xC0000095;
+            static constexpr NTSTATUS WIL_STATUS_OBJECT_PATH_NOT_FOUND = 0xC000003A;
+            static constexpr NTSTATUS WIL_STATUS_OBJECT_NAME_NOT_FOUND = 0xC0000034;
+            static constexpr NTSTATUS WIL_STATUS_NOT_IMPLEMENTED = 0xC0000002;
+            static constexpr NTSTATUS WIL_STATUS_BUFFER_OVERFLOW = 0x80000005;
+            static constexpr NTSTATUS WIL_STATUS_IMPLEMENTATION_LIMIT = 0xC000042B;
+            static constexpr NTSTATUS WIL_STATUS_NO_MORE_MATCHES = 0xC0000273;
+            static constexpr NTSTATUS WIL_STATUS_ILLEGAL_CHARACTER = 0xC0000161;
+            static constexpr NTSTATUS WIL_STATUS_UNDEFINED_CHARACTER = 0xC0000163;
+            static constexpr NTSTATUS WIL_STATUS_BUFFER_TOO_SMALL = 0xC0000023;
+            static constexpr NTSTATUS WIL_STATUS_DISK_FULL = 0xC000007F;
+            static constexpr NTSTATUS WIL_STATUS_OBJECT_NAME_INVALID = 0xC0000033;
+            static constexpr NTSTATUS WIL_STATUS_DLL_NOT_FOUND = 0xC0000135;
+            static constexpr NTSTATUS WIL_STATUS_REVISION_MISMATCH = 0xC0000059;
+            static constexpr NTSTATUS WIL_STATUS_XML_PARSE_ERROR = 0xC000A083;
+            static constexpr HRESULT WIL_E_FAIL = 0x80004005;
+
+            NTSTATUS status = STATUS_SUCCESS;
+
+            switch (hr)
+            {
+            case S_OK:
+                status = STATUS_SUCCESS;
+                break;
+            case E_INVALIDARG:
+                status = WIL_STATUS_INVALID_PARAMETER;
+                break;
+            case __HRESULT_FROM_WIN32(ERROR_INTERNAL_ERROR):
+                status = WIL_STATUS_INTERNAL_ERROR;
+                break;
+            case E_OUTOFMEMORY:
+                status = STATUS_NO_MEMORY;
+                break;
+            case __HRESULT_FROM_WIN32(ERROR_ARITHMETIC_OVERFLOW):
+                status = WIL_STATUS_INTEGER_OVERFLOW;
+                break;
+            case __HRESULT_FROM_WIN32(ERROR_PATH_NOT_FOUND):
+                status = WIL_STATUS_OBJECT_PATH_NOT_FOUND;
+                break;
+            case __HRESULT_FROM_WIN32(ERROR_FILE_NOT_FOUND):
+                status = WIL_STATUS_OBJECT_NAME_NOT_FOUND;
+                break;
+            case __HRESULT_FROM_WIN32(ERROR_INVALID_FUNCTION):
+                status = WIL_STATUS_NOT_IMPLEMENTED;
+                break;
+            case __HRESULT_FROM_WIN32(ERROR_MORE_DATA):
+                status = WIL_STATUS_BUFFER_OVERFLOW;
+                break;
+            case __HRESULT_FROM_WIN32(ERROR_IMPLEMENTATION_LIMIT):
+                status = WIL_STATUS_IMPLEMENTATION_LIMIT;
+                break;
+            case __HRESULT_FROM_WIN32(ERROR_NO_MORE_MATCHES):
+                status = WIL_STATUS_NO_MORE_MATCHES;
+                break;
+            case __HRESULT_FROM_WIN32(ERROR_ILLEGAL_CHARACTER):
+                status = WIL_STATUS_ILLEGAL_CHARACTER;
+                break;
+            case __HRESULT_FROM_WIN32(ERROR_UNDEFINED_CHARACTER):
+                status = WIL_STATUS_UNDEFINED_CHARACTER;
+                break;
+            case __HRESULT_FROM_WIN32(ERROR_INSUFFICIENT_BUFFER):
+                status = WIL_STATUS_BUFFER_TOO_SMALL;
+                break;
+            case __HRESULT_FROM_WIN32(ERROR_DISK_FULL):
+                status = WIL_STATUS_DISK_FULL;
+                break;
+            case __HRESULT_FROM_WIN32(ERROR_INVALID_NAME):
+                status = WIL_STATUS_OBJECT_NAME_INVALID;
+                break;
+            case __HRESULT_FROM_WIN32(ERROR_MOD_NOT_FOUND):
+                status = WIL_STATUS_DLL_NOT_FOUND;
+                break;
+            case __HRESULT_FROM_WIN32(ERROR_OLD_WIN_VERSION):
+                status = WIL_STATUS_REVISION_MISMATCH;
+                break;
+            case WIL_E_FAIL:
+                status = STATUS_UNSUCCESSFUL;
+                break;
+            case __HRESULT_FROM_WIN32(ERROR_XML_PARSE_ERROR):
+                status = WIL_STATUS_XML_PARSE_ERROR;
+                break;
+            case __HRESULT_FROM_WIN32(ERROR_UNHANDLED_EXCEPTION):
+                status = STATUS_NONCONTINUABLE_EXCEPTION;
+                break;
+            default:
+                if ((hr & FACILITY_NT_BIT) != 0)
+                {
+                    status = (hr & ~FACILITY_NT_BIT);
+                }
+                else if (HRESULT_FACILITY(hr) == FACILITY_WIN32)
+                {
+                    status = __NTSTATUS_FROM_WIN32(HRESULT_CODE(hr));
+                }
+                else if (HRESULT_FACILITY(hr) == FACILITY_SSPI)
+                {
+                    status = ((NTSTATUS)(hr) <= 0 ? ((NTSTATUS)(hr)) : ((NTSTATUS)(((hr) & 0x0000FFFF) | (FACILITY_SSPI << 16) | ERROR_SEVERITY_ERROR)));
+                }
+                else
+                {
+                    status = WIL_STATUS_INTERNAL_ERROR;
+                }
+                break;
+            }
+            return status;
+        }
+
+        // The following set of functions all differ only based upon number of arguments.  They are unified in their handling
+        // of data from each of the various error-handling types (fast fail, exceptions, etc.).
+        _Post_equals_last_error_
+        inline DWORD GetLastErrorFail(__R_FN_PARAMS_FULL) WI_NOEXCEPT
+        {
+            __R_FN_UNREFERENCED;
+            auto err = ::GetLastError();
+            if (SUCCEEDED_WIN32(err))
+            {
+                // This function should only be called when GetLastError() is set to a FAILURE.
+                // If you hit this assert (or are reviewing this failure telemetry), then there are one of three issues:
+                //  1) Your code is using a macro (such as RETURN_IF_WIN32_BOOL_FALSE()) on a function that does not actually
+                //      set the last error (consult MSDN).
+                //  2) Your macro check against the error is not immediately after the API call.  Pushing it later can result
+                //      in another API call between the previous one and the check resetting the last error.
+                //  3) The API you're calling has a bug in it and does not accurately set the last error (there are a few
+                //      examples here, such as SendMessageTimeout() that don't accurately set the last error).  For these,
+                //      please send mail to 'wildisc' when found and work-around with win32errorhelpers.
+
+                WI_USAGE_ERROR_FORWARD("CALLER BUG: Macro usage error detected.  GetLastError() does not have an error.");
+                return ERROR_ASSERTION_FAILURE;
+            }
+            return err;
+        }
+
+        inline __declspec(noinline) DWORD GetLastErrorFail() WI_NOEXCEPT
+        {
+            __R_FN_LOCALS_FULL_RA;
+            return GetLastErrorFail(__R_FN_CALL_FULL);
+        }
+
+        _Translates_last_error_to_HRESULT_
+        inline HRESULT GetLastErrorFailHr(__R_FN_PARAMS_FULL) WI_NOEXCEPT
+        {
+            return HRESULT_FROM_WIN32(GetLastErrorFail(__R_FN_CALL_FULL));
+        }
+
+        _Translates_last_error_to_HRESULT_
+        inline __declspec(noinline) HRESULT GetLastErrorFailHr() WI_NOEXCEPT
+        {
+            __R_FN_LOCALS_FULL_RA;
+            return GetLastErrorFailHr(__R_FN_CALL_FULL);
+        }
+
+        inline void PrintLoggingMessage(_Out_writes_(cchDest) _Post_z_ PWSTR pszDest, _Pre_satisfies_(cchDest > 0) size_t cchDest, _In_opt_ _Printf_format_string_ PCSTR formatString, _In_opt_ va_list argList) WI_NOEXCEPT
+        {
+            if (formatString == nullptr)
+            {
+                pszDest[0] = L'\0';
+            }
+            else if (argList == nullptr)
+            {
+                StringCchPrintfW(pszDest, cchDest, L"%hs", formatString);
+            }
+            else
+            {
+                wchar_t szFormatWide[2048];
+                StringCchPrintfW(szFormatWide, ARRAYSIZE(szFormatWide), L"%hs", formatString);
+                StringCchVPrintfW(pszDest, cchDest, szFormatWide, argList);
+            }
+        }
+
+#pragma warning(push)
+#pragma warning(disable:__WARNING_RETURNING_BAD_RESULT)
+        // NOTE: The following two functions are unfortunate copies of strsafe.h functions that have been copied to reduce the friction associated with using
+        // Result.h and ResultException.h in a build that does not have WINAPI_PARTITION_DESKTOP defined (where these are conditionally enabled).
+
+        static STRSAFEAPI WilStringLengthWorkerA(_In_reads_or_z_(cchMax) STRSAFE_PCNZCH psz, _In_ _In_range_(<= , STRSAFE_MAX_CCH) size_t cchMax, _Out_opt_ _Deref_out_range_(< , cchMax) _Deref_out_range_(<= , _String_length_(psz)) size_t* pcchLength)
+        {
+            HRESULT hr = S_OK;
+            size_t cchOriginalMax = cchMax;
+            while (cchMax && (*psz != '\0'))
+            {
+                psz++;
+                cchMax--;
+            }
+            if (cchMax == 0)
+            {
+                // the string is longer than cchMax
+                hr = STRSAFE_E_INVALID_PARAMETER;
+            }
+            if (pcchLength)
+            {
+                if (SUCCEEDED(hr))
+                {
+                    *pcchLength = cchOriginalMax - cchMax;
+                }
+                else
+                {
+                    *pcchLength = 0;
+                }
+            }
+            return hr;
+        }
+
+        _Must_inspect_result_ STRSAFEAPI StringCchLengthA(_In_reads_or_z_(cchMax) STRSAFE_PCNZCH psz, _In_ _In_range_(1, STRSAFE_MAX_CCH) size_t cchMax, _Out_opt_ _Deref_out_range_(<, cchMax) _Deref_out_range_(<= , _String_length_(psz)) size_t* pcchLength)
+        {
+            HRESULT hr;
+            if ((psz == nullptr) || (cchMax > STRSAFE_MAX_CCH))
+            {
+                hr = STRSAFE_E_INVALID_PARAMETER;
+            }
+            else
+            {
+                hr = WilStringLengthWorkerA(psz, cchMax, pcchLength);
+            }
+            if (FAILED(hr) && pcchLength)
+            {
+                *pcchLength = 0;
+            }
+            return hr;
+        }
+#pragma warning(pop)
+
+        _Post_satisfies_(cchDest > 0 && cchDest <= cchMax) static STRSAFEAPI WilStringValidateDestA(_In_reads_opt_(cchDest) STRSAFE_PCNZCH /*pszDest*/, _In_ size_t cchDest, _In_ const size_t cchMax)
+        {
+            HRESULT hr = S_OK;
+            if ((cchDest == 0) || (cchDest > cchMax))
+            {
+                hr = STRSAFE_E_INVALID_PARAMETER;
+            }
+            return hr;
+        }
+
+        static STRSAFEAPI WilStringVPrintfWorkerA(_Out_writes_(cchDest) _Always_(_Post_z_) STRSAFE_LPSTR pszDest, _In_ _In_range_(1, STRSAFE_MAX_CCH) size_t cchDest, _Always_(_Out_opt_ _Deref_out_range_(<=, cchDest - 1)) size_t* pcchNewDestLength, _In_ _Printf_format_string_ STRSAFE_LPCSTR pszFormat, _In_ va_list argList)
+        {
+            HRESULT hr = S_OK;
+            int iRet;
+
+            // leave the last space for the null terminator
+            size_t cchMax = cchDest - 1;
+            size_t cchNewDestLength = 0;
+#undef STRSAFE_USE_SECURE_CRT
+#define STRSAFE_USE_SECURE_CRT 1
+        #if (STRSAFE_USE_SECURE_CRT == 1) && !defined(STRSAFE_LIB_IMPL)
+            iRet = _vsnprintf_s(pszDest, cchDest, cchMax, pszFormat, argList);
+        #else
+        #pragma warning(push)
+        #pragma warning(disable: __WARNING_BANNED_API_USAGE)// "STRSAFE not included"
+            iRet = _vsnprintf(pszDest, cchMax, pszFormat, argList);
+        #pragma warning(pop)
+        #endif
+            // ASSERT((iRet < 0) || (((size_t)iRet) <= cchMax));
+
+            if ((iRet < 0) || (((size_t)iRet) > cchMax))
+            {
+                // need to null terminate the string
+                pszDest += cchMax;
+                *pszDest = '\0';
+
+                cchNewDestLength = cchMax;
+
+                // we have truncated pszDest
+                hr = STRSAFE_E_INSUFFICIENT_BUFFER;
+            }
+            else if (((size_t)iRet) == cchMax)
+            {
+                // need to null terminate the string
+                pszDest += cchMax;
+                *pszDest = '\0';
+
+                cchNewDestLength = cchMax;
+            }
+            else
+            {
+                cchNewDestLength = (size_t)iRet;
+            }
+
+            if (pcchNewDestLength)
+            {
+                *pcchNewDestLength = cchNewDestLength;
+            }
+
+            return hr;
+        }
+
+        __inline HRESULT StringCchPrintfA( _Out_writes_(cchDest) _Always_(_Post_z_) STRSAFE_LPSTR pszDest, _In_ size_t cchDest, _In_ _Printf_format_string_ STRSAFE_LPCSTR pszFormat, ...)
+        {
+            HRESULT hr;
+            hr = wil::details::WilStringValidateDestA(pszDest, cchDest, STRSAFE_MAX_CCH);
+            if (SUCCEEDED(hr))
+            {
+                va_list argList;
+                va_start(argList, pszFormat);
+                hr = wil::details::WilStringVPrintfWorkerA(pszDest, cchDest, nullptr, pszFormat, argList);
+                va_end(argList);
+            }
+            else if (cchDest > 0)
+            {
+                *pszDest = '\0';
+            }
+            return hr;
+        }
+
+        _Ret_range_(sizeof(char), (psz == nullptr) ? sizeof(char) : (_String_length_(psz) + sizeof(char)))
+        inline size_t ResultStringSize(_In_opt_ PCSTR psz)
+            { return (psz == nullptr) ? sizeof(char) : (strlen(psz) + sizeof(char)); }
+
+        _Ret_range_(sizeof(wchar_t), (psz == nullptr) ? sizeof(wchar_t) : ((_String_length_(psz) + 1) * sizeof(wchar_t)))
+        inline size_t ResultStringSize(_In_opt_ PCWSTR psz)
+            { return (psz == nullptr) ? sizeof(wchar_t) : (wcslen(psz) + 1) * sizeof(wchar_t); }
+
+        template<typename TString>
+        _Ret_range_(pStart, pEnd) inline unsigned char* WriteResultString(
+            _Pre_satisfies_(pStart <= pEnd)
+            _When_((pStart == pEnd) || (pszString == nullptr) || (pszString[0] == 0), _In_opt_)
+            _When_((pStart != pEnd) && (pszString != nullptr) && (pszString[0] != 0), _Out_writes_bytes_opt_(_String_length_(pszString) * sizeof(pszString[0])))
+            unsigned char* pStart, _Pre_satisfies_(pEnd >= pStart) unsigned char* pEnd, _In_opt_z_ TString pszString, _Outptr_result_maybenull_z_ TString* ppszBufferString)
+        {
+            // No space? Null string? Do nothing.
+            if ((pStart == pEnd) || !pszString || !*pszString)
+            {
+                assign_null_to_opt_param(ppszBufferString);
+                return pStart;
+            }
+
+            // Treats the range pStart--pEnd as a memory buffer into which pszString is copied. A pointer to
+            // the start of the copied string is placed into ppszStringBuffer. If the buffer isn't big enough,
+            // do nothing, and tell the caller nothing was written.
+            size_t const stringSize = ResultStringSize(pszString);
+            size_t const bufferSize = pEnd - pStart;
+            if (bufferSize < stringSize)
+            {
+                assign_null_to_opt_param(ppszBufferString);
+                return pStart;
+            }
+
+            memcpy_s(pStart, bufferSize, pszString, stringSize);
+            assign_to_opt_param(ppszBufferString, reinterpret_cast<TString>(pStart));
+            return pStart + stringSize;
+        }
+
+        _Ret_range_(0, (cchMax > 0) ? cchMax - 1 : 0) inline size_t UntrustedStringLength(_In_ PCSTR psz, _In_ size_t cchMax)    { size_t cbLength; return SUCCEEDED(wil::details::StringCchLengthA(psz, cchMax, &cbLength)) ? cbLength : 0; }
+        _Ret_range_(0, (cchMax > 0) ? cchMax - 1 : 0) inline size_t UntrustedStringLength(_In_ PCWSTR psz, _In_ size_t cchMax)   { size_t cbLength; return SUCCEEDED(::StringCchLengthW(psz, cchMax, &cbLength)) ? cbLength : 0; }
+
+        template<typename TString>
+        _Ret_range_(pStart, pEnd) inline unsigned char *GetResultString(_In_reads_to_ptr_opt_(pEnd) unsigned char *pStart, _Pre_satisfies_(pEnd >= pStart) unsigned char *pEnd, _Out_ TString *ppszBufferString)
+        {
+            size_t cchLen = UntrustedStringLength(reinterpret_cast<TString>(pStart), (pEnd - pStart) / sizeof((*ppszBufferString)[0]));
+            *ppszBufferString = (cchLen > 0) ? reinterpret_cast<TString>(pStart) : nullptr;
+            auto pReturn = (wistd::min)(pEnd, pStart + ((cchLen + 1) * sizeof((*ppszBufferString)[0])));
+            __analysis_assume((pReturn >= pStart) && (pReturn <= pEnd));
+            return pReturn;
+        }
+    } // details namespace
+    /// @endcond
+
+    //*****************************************************************************
+    // WIL result handling initializers
+    //
+    // Generally, callers do not need to manually initialize WIL. This header creates
+    // the appropriate .CRT init section pieces through global objects to ensure that
+    // WilInitialize... is called before DllMain or main().
+    //
+    // Certain binaries do not link with the CRT or do not support .CRT-section based
+    // initializers. Those binaries must link only with other static libraries that
+    // also set RESULT_SUPPRESS_STATIC_INITIALIZERS to ensure no .CRT inits are left,
+    // and they should call one of the WilInitialize_ResultMacros_??? methods during
+    // their initialization phase.  Skipping this initialization path is OK as well,
+    // but results in a slightly degraded experience with result reporting.
+    //
+    // Calling WilInitialize_ResultMacros_DesktopOrSystem_SuppressPrivateApiUse provides:
+    // - The name of the current module in wil::FailureInfo::pszModule
+    // - The name of the returning-to module during wil\staging.h failures
+    //*****************************************************************************
+
+#if WINAPI_FAMILY_PARTITION(WINAPI_PARTITION_DESKTOP | WINAPI_PARTITION_SYSTEM)
+    //! Call this method to initialize WIL manually in a module where RESULT_SUPPRESS_STATIC_INITIALIZERS is required. WIL will
+    //! only use publicly documented APIs.
+    inline void WilInitialize_ResultMacros_DesktopOrSystem_SuppressPrivateApiUse()
+    {
+        details::g_pfnGetModuleName        = details::GetCurrentModuleName;
+        details::g_pfnGetModuleInformation = details::GetModuleInformation;
+        details::g_pfnDebugBreak           = details::DebugBreak;
+        details::g_pfnRaiseFailFastException = wil::details::WilDynamicLoadRaiseFailFastException;
+    }
+
+    /// @cond
+    namespace details
+    {
+#ifndef RESULT_SUPPRESS_STATIC_INITIALIZERS
+#if !defined(BUILD_WINDOWS) || defined(WIL_SUPPRESS_PRIVATE_API_USE)
+        WI_HEADER_INITITALIZATION_FUNCTION(WilInitialize_ResultMacros_DesktopOrSystem_SuppressPrivateApiUse, []
+        {
+            ::wil::WilInitialize_ResultMacros_DesktopOrSystem_SuppressPrivateApiUse();
+            return 1;
+        });
+#endif
+#endif
+    }
+    /// @endcond
+#else // !WINAPI_PARTITION_DESKTOP, !WINAPI_PARTITION_SYSTEM, explicitly assume these modules can direct link
+    namespace details
+    {
+        WI_HEADER_INITITALIZATION_FUNCTION(WilInitialize_ResultMacros_AppOnly, []
+        {
+            g_pfnRaiseFailFastException = ::RaiseFailFastException;
+            return 1;
+        });
+    }
+#endif // WINAPI_FAMILY_PARTITION(WINAPI_PARTITION_DESKTOP | WINAPI_PARTITION_SYSTEM)
+
+    //*****************************************************************************
+    // Public Error Handling Helpers
+    //*****************************************************************************
+
+    //! Call this method to determine if process shutdown is in progress (allows avoiding work during dll unload).
+    inline bool ProcessShutdownInProgress()
+    {
+        return (details::g_processShutdownInProgress || (details::g_pfnDllShutdownInProgress ? details::g_pfnDllShutdownInProgress() : false));
+    }
+
+    /** Use this object to wrap an object that wants to prevent its destructor from being run when the process is shutting down,
+    but the hosting DLL doesn't support CRT initializers (such as kernelbase.dll).  The hosting DLL is responsible for calling
+    Construct() and Destroy() to manually run the constructor and destructor during DLL load & unload.
+    Upon process shutdown a method (ProcessShutdown()) is called that must be implemented on the object, otherwise the destructor is
+    called as is typical. */
+    template<class T>
+    class manually_managed_shutdown_aware_object
+    {
+    public:
+        manually_managed_shutdown_aware_object() = default;
+        manually_managed_shutdown_aware_object(manually_managed_shutdown_aware_object const&) = delete;
+        void operator=(manually_managed_shutdown_aware_object const&) = delete;
+
+        void construct()
+        {
+            void* var = &m_raw;
+            ::new(var) T();
+        }
+
+        void destroy()
+        {
+            if (ProcessShutdownInProgress())
+            {
+                get().ProcessShutdown();
+            }
+            else
+            {
+                (&get())->~T();
+            }
+        }
+
+        //! Retrieves a reference to the contained object
+        T& get() WI_NOEXCEPT
+        {
+            return *reinterpret_cast<T*>(&m_raw);
+        }
+
+    private:
+        alignas(T) unsigned char m_raw[sizeof(T)];
+    };
+
+    /** Use this object to wrap an object that wants to prevent its destructor from being run when the process is shutting down.
+    Upon process shutdown a method (ProcessShutdown()) is called that must be implemented on the object, otherwise the destructor is
+    called as is typical. */
+    template<class T>
+    class shutdown_aware_object
+    {
+    public:
+        shutdown_aware_object()
+        {
+            m_object.construct();
+        }
+
+        ~shutdown_aware_object()
+        {
+            m_object.destroy();
+        }
+
+        shutdown_aware_object(shutdown_aware_object const&) = delete;
+        void operator=(shutdown_aware_object const&) = delete;
+
+        //! Retrieves a reference to the contained object
+        T& get() WI_NOEXCEPT
+        {
+            return m_object.get();
+        }
+
+    private:
+        manually_managed_shutdown_aware_object<T> m_object;
+    };
+
+    /** Use this object to wrap an object that wants to prevent its destructor from being run when the process is shutting down. */
+    template<class T>
+    class object_without_destructor_on_shutdown
+    {
+    public:
+        object_without_destructor_on_shutdown()
+        {
+            void* var = &m_raw;
+            ::new(var) T();
+        }
+
+        ~object_without_destructor_on_shutdown()
+        {
+            if (!ProcessShutdownInProgress())
+            {
+                get().~T();
+            }
+        }
+
+        object_without_destructor_on_shutdown(object_without_destructor_on_shutdown const&) = delete;
+        void operator=(object_without_destructor_on_shutdown const&) = delete;
+
+        //! Retrieves a reference to the contained object
+        T& get() WI_NOEXCEPT
+        {
+            return *reinterpret_cast<T*>(&m_raw);
+        }
+
+    private:
+        alignas(T) unsigned char m_raw[sizeof(T)]{};
+    };
+
+    /** Forward your DLLMain to this function so that WIL can have visibility into whether a DLL unload is because
+    of termination or normal unload.  Note that when g_pfnDllShutdownInProgress is set, WIL attempts to make this
+    determination on its own without this callback.  Suppressing private APIs requires use of this. */
+    inline void DLLMain(HINSTANCE, DWORD reason, _In_opt_ LPVOID reserved)
+    {
+        if (!details::g_processShutdownInProgress)
+        {
+            if ((reason == DLL_PROCESS_DETACH) && (reserved != nullptr))
+            {
+                details::g_processShutdownInProgress = true;
+            }
+        }
+    }
+
+    // [optionally] Plug in fallback telemetry reporting
+    // Normally, the callback is owned by including ResultLogging.h in the including module.  Alternatively a module
+    // could re-route fallback telemetry to any ONE specific provider by calling this method.
+    inline void SetResultTelemetryFallback(_In_opt_ decltype(details::g_pfnTelemetryCallback) callbackFunction)
+    {
+        // Only ONE telemetry provider can own the fallback telemetry callback.
+        __FAIL_FAST_IMMEDIATE_ASSERT__((details::g_pfnTelemetryCallback == nullptr) || (callbackFunction == nullptr) || (details::g_pfnTelemetryCallback == callbackFunction));
+        details::g_pfnTelemetryCallback = callbackFunction;
+    }
+
+    // [optionally] Plug in result logging (do not use for telemetry)
+    // This provides the ability for a module to hook all failures flowing through the system for inspection
+    // and/or logging.
+    inline void SetResultLoggingCallback(_In_opt_ decltype(details::g_pfnLoggingCallback) callbackFunction)
+    {
+        // Only ONE function can own the result logging callback
+        __FAIL_FAST_IMMEDIATE_ASSERT__((details::g_pfnLoggingCallback == nullptr) || (callbackFunction == nullptr) || (details::g_pfnLoggingCallback == callbackFunction));
+        details::g_pfnLoggingCallback = callbackFunction;
+    }
+
+    // [optionally] Plug in custom result messages
+    // There are some purposes that require translating the full information that is known about a failure
+    // into a message to be logged (either through the console for debugging OR as the message attached
+    // to a Platform::Exception^).  This callback allows a module to format the string itself away from the
+    // default.
+    inline void SetResultMessageCallback(_In_opt_ decltype(wil::g_pfnResultLoggingCallback) callbackFunction)
+    {
+        // Only ONE function can own the result message callback
+        __FAIL_FAST_IMMEDIATE_ASSERT__((g_pfnResultLoggingCallback == nullptr) || (callbackFunction == nullptr) || (g_pfnResultLoggingCallback == callbackFunction));
+        details::g_resultMessageCallbackSet = true;
+        g_pfnResultLoggingCallback = callbackFunction;
+    }
+
+    // [optionally] Plug in exception remapping
+    // A module can plug a callback in using this function to setup custom exception handling to allow any
+    // exception type to be converted into an HRESULT from exception barriers.
+    inline void SetResultFromCaughtExceptionCallback(_In_opt_ decltype(wil::g_pfnResultFromCaughtException) callbackFunction)
+    {
+        // Only ONE function can own the exception conversion
+        __FAIL_FAST_IMMEDIATE_ASSERT__((g_pfnResultFromCaughtException == nullptr) || (callbackFunction == nullptr) || (g_pfnResultFromCaughtException == callbackFunction));
+        g_pfnResultFromCaughtException = callbackFunction;
+    }
+
+    // [optionally] Plug in exception remapping
+    // This provides the ability for a module to call RoOriginateError in case of a failure.
+    // Normally, the callback is owned by including result_originate.h in the including module.  Alternatively a module
+    // could re-route error origination callback to its own implementation.
+    inline void SetOriginateErrorCallback(_In_opt_ decltype(details::g_pfnOriginateCallback) callbackFunction)
+    {
+        // Only ONE function can own the error origination callback
+        __FAIL_FAST_IMMEDIATE_ASSERT__((details::g_pfnOriginateCallback == nullptr) || (callbackFunction == nullptr) || (details::g_pfnOriginateCallback == callbackFunction));
+        details::g_pfnOriginateCallback = callbackFunction;
+    }
+
+    // [optionally] Plug in failfast callback
+    // This provides the ability for a module to call RoFailFastWithErrorContext in the failfast handler -if- there is stowed
+    // exception data available.  Normally, the callback is owned by including result_originate.h in the including module.
+    // Alternatively a module could re-route to its own implementation.
+    inline void SetFailfastWithContextCallback(_In_opt_ decltype(details::g_pfnFailfastWithContextCallback) callbackFunction)
+    {
+        // Only ONE function can own the failfast with context callback
+        __FAIL_FAST_IMMEDIATE_ASSERT__((details::g_pfnFailfastWithContextCallback == nullptr) || (callbackFunction == nullptr) || (details::g_pfnFailfastWithContextCallback == callbackFunction));
+        details::g_pfnFailfastWithContextCallback = callbackFunction;
+    }
+
+    // A RAII wrapper around the storage of a FailureInfo struct (which is normally meant to be consumed
+    // on the stack or from the caller).  The storage of FailureInfo needs to copy some data internally
+    // for lifetime purposes.
+
+    class StoredFailureInfo
+    {
+    public:
+        StoredFailureInfo() WI_NOEXCEPT
+        {
+            ::ZeroMemory(&m_failureInfo, sizeof(m_failureInfo));
+        }
+
+        StoredFailureInfo(FailureInfo const &other) WI_NOEXCEPT
+        {
+            SetFailureInfo(other);
+        }
+
+        WI_NODISCARD FailureInfo const& GetFailureInfo() const WI_NOEXCEPT
+        {
+            return m_failureInfo;
+        }
+
+        void SetFailureInfo(FailureInfo const &failure) WI_NOEXCEPT
+        {
+            m_failureInfo = failure;
+
+            size_t const cbNeed = details::ResultStringSize(failure.pszMessage) +
+                                  details::ResultStringSize(failure.pszCode) +
+                                  details::ResultStringSize(failure.pszFunction) +
+                                  details::ResultStringSize(failure.pszFile) +
+                                  details::ResultStringSize(failure.pszCallContext) +
+                                  details::ResultStringSize(failure.pszModule) +
+                                  details::ResultStringSize(failure.callContextCurrent.contextName) +
+                                  details::ResultStringSize(failure.callContextCurrent.contextMessage) +
+                                  details::ResultStringSize(failure.callContextOriginating.contextName) +
+                                  details::ResultStringSize(failure.callContextOriginating.contextMessage);
+
+            if (!m_spStrings.unique() || (m_spStrings.size() < cbNeed))
+            {
+                m_spStrings.reset();
+                m_spStrings.create(cbNeed);
+            }
+
+            size_t cbAlloc;
+            unsigned char *pBuffer = static_cast<unsigned char *>(m_spStrings.get(&cbAlloc));
+            unsigned char *pBufferEnd = (pBuffer != nullptr) ? pBuffer + cbAlloc : nullptr;
+
+            if (pBuffer)
+            {
+                pBuffer = details::WriteResultString(pBuffer, pBufferEnd, failure.pszMessage, &m_failureInfo.pszMessage);
+                pBuffer = details::WriteResultString(pBuffer, pBufferEnd, failure.pszCode, &m_failureInfo.pszCode);
+                pBuffer = details::WriteResultString(pBuffer, pBufferEnd, failure.pszFunction, &m_failureInfo.pszFunction);
+                pBuffer = details::WriteResultString(pBuffer, pBufferEnd, failure.pszFile, &m_failureInfo.pszFile);
+                pBuffer = details::WriteResultString(pBuffer, pBufferEnd, failure.pszCallContext, &m_failureInfo.pszCallContext);
+                pBuffer = details::WriteResultString(pBuffer, pBufferEnd, failure.pszModule, &m_failureInfo.pszModule);
+                pBuffer = details::WriteResultString(pBuffer, pBufferEnd, failure.callContextCurrent.contextName, &m_failureInfo.callContextCurrent.contextName);
+                pBuffer = details::WriteResultString(pBuffer, pBufferEnd, failure.callContextCurrent.contextMessage, &m_failureInfo.callContextCurrent.contextMessage);
+                pBuffer = details::WriteResultString(pBuffer, pBufferEnd, failure.callContextOriginating.contextName, &m_failureInfo.callContextOriginating.contextName);
+                pBuffer = details::WriteResultString(pBuffer, pBufferEnd, failure.callContextOriginating.contextMessage, &m_failureInfo.callContextOriginating.contextMessage);
+                ZeroMemory(pBuffer, pBufferEnd - pBuffer);
+            }
+        }
+
+        // Relies upon generated copy constructor and assignment operator
+
+    protected:
+        FailureInfo m_failureInfo;
+        details::shared_buffer m_spStrings;
+    };
+
+#if defined(WIL_ENABLE_EXCEPTIONS) || defined(WIL_FORCE_INCLUDE_RESULT_EXCEPTION)
+
+    //! This is WIL's default exception class thrown from all THROW_XXX macros (outside of c++/cx).
+    //! This class stores all of the FailureInfo context that is available when the exception is thrown.  It's also caught by
+    //! exception guards for automatic conversion to HRESULT.
+    //!
+    //! In c++/cx, Platform::Exception^ is used instead of this class (unless @ref wil::g_fResultThrowPlatformException has been changed).
+    class ResultException : public std::exception
+    {
+    public:
+        //! Constructs a new ResultException from an existing FailureInfo.
+        ResultException(const FailureInfo& failure) WI_NOEXCEPT :
+            m_failure(failure)
+        {
+        }
+
+        //! Constructs a new exception type from a given HRESULT (use only for constructing custom exception types).
+        ResultException(_Pre_satisfies_(hr < 0) HRESULT hr) WI_NOEXCEPT :
+            m_failure(CustomExceptionFailureInfo(hr))
+        {
+        }
+
+        //! Returns the failed HRESULT that this exception represents.
+        _Always_(_Post_satisfies_(return < 0)) WI_NODISCARD HRESULT GetErrorCode() const WI_NOEXCEPT
+        {
+            HRESULT const hr = m_failure.GetFailureInfo().hr;
+            __analysis_assume(hr < 0);
+            return hr;
+        }
+
+        //! Returns the failed NTSTATUS that this exception represents.
+        _Always_(_Post_satisfies_(return < 0)) WI_NODISCARD NTSTATUS GetStatusCode() const WI_NOEXCEPT
+        {
+            NTSTATUS const status = m_failure.GetFailureInfo().status;
+            __analysis_assume(status < 0);
+            return status;
+        }
+
+        //! Get a reference to the stored FailureInfo.
+        WI_NODISCARD FailureInfo const& GetFailureInfo() const WI_NOEXCEPT
+        {
+            return m_failure.GetFailureInfo();
+        }
+
+        //! Sets the stored FailureInfo (use primarily only when constructing custom exception types).
+        void SetFailureInfo(FailureInfo const &failure) WI_NOEXCEPT
+        {
+            m_failure.SetFailureInfo(failure);
+        }
+
+        //! Provides a string representing the FailureInfo from this exception.
+        WI_NODISCARD inline const char* __CLR_OR_THIS_CALL what() const WI_NOEXCEPT override
+        {
+            if (!m_what)
+            {
+                wchar_t message[2048];
+                GetFailureLogString(message, ARRAYSIZE(message), m_failure.GetFailureInfo());
+
+                char messageA[1024];
+                wil::details::StringCchPrintfA(messageA, ARRAYSIZE(messageA), "%ws", message);
+                m_what.create(messageA, strlen(messageA) + sizeof(*messageA));
+            }
+            return static_cast<const char *>(m_what.get());
+        }
+
+        // Relies upon auto-generated copy constructor and assignment operator
+    protected:
+        StoredFailureInfo m_failure;                //!< The failure information for this exception
+        mutable details::shared_buffer m_what;      //!< The on-demand generated what() string
+
+        //! Use to produce a custom FailureInfo from an HRESULT (use only when constructing custom exception types).
+        static FailureInfo CustomExceptionFailureInfo(HRESULT hr) WI_NOEXCEPT
+        {
+            FailureInfo fi = {};
+            fi.type = FailureType::Exception;
+            fi.hr = hr;
+            return fi;
+        }
+    };
+#endif
+
+
+    //*****************************************************************************
+    // Public Helpers that catch -- mostly only enabled when exceptions are enabled
+    //*****************************************************************************
+
+    // ResultFromCaughtException is a function that is meant to be called from within a catch(...) block.  Internally
+    // it re-throws and catches the exception to convert it to an HRESULT.  If an exception is of an unrecognized type
+    // the function will fail fast.
+    //
+    // try
+    // {
+    //     // Code
+    // }
+    // catch (...)
+    // {
+    //     hr = wil::ResultFromCaughtException();
+    // }
+    _Always_(_Post_satisfies_(return < 0))
+    __declspec(noinline) inline HRESULT ResultFromCaughtException() WI_NOEXCEPT
+    {
+        bool isNormalized = false;
+        HRESULT hr = S_OK;
+        if (details::g_pfnResultFromCaughtExceptionInternal)
+        {
+            hr = details::g_pfnResultFromCaughtExceptionInternal(nullptr, 0, &isNormalized).hr;
+        }
+        if (FAILED(hr))
+        {
+            return hr;
+        }
+
+        // Caller bug: an unknown exception was thrown
+        __WIL_PRIVATE_FAIL_FAST_HR_IF(__HRESULT_FROM_WIN32(ERROR_UNHANDLED_EXCEPTION), g_fResultFailFastUnknownExceptions);
+        return __HRESULT_FROM_WIN32(ERROR_UNHANDLED_EXCEPTION);
+    }
+
+    //! Identical to 'throw;', but can be called from error-code neutral code to rethrow in code that *may* be running under an exception context
+    inline void RethrowCaughtException()
+    {
+        // We always want to rethrow the exception under normal circumstances.  Ordinarily, we could actually guarantee
+        // this as we should be able to rethrow if we caught an exception, but if we got here in the middle of running
+        // dynamic initializers, then it's possible that we haven't yet setup the rethrow function pointer, thus the
+        // runtime check without the noreturn annotation.
+
+        if (details::g_pfnRethrow)
+        {
+            details::g_pfnRethrow();
+        }
+    }
+
+    //! Identical to 'throw ResultException(failure);', but can be referenced from error-code neutral code
+    inline void ThrowResultException(const FailureInfo& failure)
+    {
+        if (details::g_pfnThrowResultException)
+        {
+            details::g_pfnThrowResultException(failure);
+        }
+    }
+
+    //! @cond
+    namespace details
+    {
+#ifdef WIL_ENABLE_EXCEPTIONS
+        //*****************************************************************************
+        // Private helpers to catch and propagate exceptions
+        //*****************************************************************************
+
+        RESULT_NORETURN inline void TerminateAndReportError(_In_opt_ PEXCEPTION_POINTERS)
+        {
+            // This is an intentional fail-fast that was caught by an exception guard with WIL.  Look back up the callstack to determine
+            // the source of the actual exception being thrown.  The exception guard used by the calling code did not expect this
+            // exception type to be thrown or is specifically requesting fail-fast for this class of exception.
+
+            FailureInfo failure{};
+            WilFailFast(failure);
+        }
+
+        inline void MaybeGetExceptionString(const ResultException& exception, _Out_writes_opt_(debugStringChars) PWSTR debugString, _When_(debugString != nullptr, _Pre_satisfies_(debugStringChars > 0)) size_t debugStringChars)
+        {
+            if (debugString)
+            {
+                GetFailureLogString(debugString, debugStringChars, exception.GetFailureInfo());
+            }
+        }
+
+        inline void MaybeGetExceptionString(const std::exception& exception, _Out_writes_opt_(debugStringChars) PWSTR debugString, _When_(debugString != nullptr, _Pre_satisfies_(debugStringChars > 0)) size_t debugStringChars)
+        {
+            if (debugString)
+            {
+                StringCchPrintfW(debugString, debugStringChars, L"std::exception: %hs", exception.what());
+            }
+        }
+
+        inline HRESULT ResultFromKnownException(const ResultException& exception, const DiagnosticsInfo& diagnostics, void* returnAddress)
+        {
+            wchar_t message[2048];
+            message[0] = L'\0';
+            MaybeGetExceptionString(exception, message, ARRAYSIZE(message));
+            auto hr = exception.GetErrorCode();
+            wil::details::ReportFailure_Base<FailureType::Log>(__R_DIAGNOSTICS_RA(diagnostics, returnAddress), ResultStatus::FromResult(hr), message);
+            return hr;
+        }
+
+        inline HRESULT ResultFromKnownException(const std::bad_alloc& exception, const DiagnosticsInfo& diagnostics, void* returnAddress)
+        {
+            wchar_t message[2048];
+            message[0] = L'\0';
+            MaybeGetExceptionString(exception, message, ARRAYSIZE(message));
+            constexpr auto hr = E_OUTOFMEMORY;
+            wil::details::ReportFailure_Base<FailureType::Log>(__R_DIAGNOSTICS_RA(diagnostics, returnAddress), ResultStatus::FromResult(hr), message);
+            return hr;
+        }
+
+        inline HRESULT ResultFromKnownException(const std::exception& exception, const DiagnosticsInfo& diagnostics, void* returnAddress)
+        {
+            wchar_t message[2048];
+            message[0] = L'\0';
+            MaybeGetExceptionString(exception, message, ARRAYSIZE(message));
+            constexpr auto hr = __HRESULT_FROM_WIN32(ERROR_UNHANDLED_EXCEPTION);
+            ReportFailure_Base<FailureType::Log>(__R_DIAGNOSTICS_RA(diagnostics, returnAddress), ResultStatus::FromResult(hr), message);
+            return hr;
+        }
+
+        inline HRESULT ResultFromKnownException_CppWinRT(const DiagnosticsInfo& diagnostics, void* returnAddress)
+        {
+            if (g_pfnResultFromCaughtException_CppWinRt)
+            {
+                wchar_t message[2048];
+                message[0] = L'\0';
+                bool ignored;
+                auto hr = g_pfnResultFromCaughtException_CppWinRt(message, ARRAYSIZE(message), &ignored);
+                if (FAILED(hr))
+                {
+                    ReportFailure_Base<FailureType::Log>(__R_DIAGNOSTICS_RA(diagnostics, returnAddress), ResultStatus::FromResult(hr), message);
+                    return hr;
+                }
+            }
+
+            // Indicate that this either isn't a C++/WinRT exception or a handler isn't configured by returning success
+            return S_OK;
+        }
+
+        inline HRESULT RecognizeCaughtExceptionFromCallback(_Inout_updates_opt_(debugStringChars) PWSTR debugString, _When_(debugString != nullptr, _Pre_satisfies_(debugStringChars > 0)) size_t debugStringChars)
+        {
+            HRESULT hr = g_pfnResultFromCaughtException();
+
+            // If we still don't know the error -- or we would like to get the debug string for the error (if possible) we
+            // rethrow and catch std::exception.
+
+            if (SUCCEEDED(hr) || debugString)
+            {
+                try
+                {
+                    throw;
+                }
+                catch (std::exception& exception)
+                {
+                    MaybeGetExceptionString(exception, debugString, debugStringChars);
+                    if (SUCCEEDED(hr))
+                    {
+                        hr = __HRESULT_FROM_WIN32(ERROR_UNHANDLED_EXCEPTION);
+                    }
+                }
+                catch (...)
+                {
+                    // Fall through to returning 'hr' below
+                }
+            }
+
+            return hr;
+        }
+
+#ifdef __cplusplus_winrt
+        inline Platform::String^ GetPlatformExceptionMessage(Platform::Exception^ exception)
+        {
+            struct RawExceptionData_Partial
+            {
+                PCWSTR description;
+                PCWSTR restrictedErrorString;
+            };
+
+            auto exceptionPtr = reinterpret_cast<void*>(static_cast<::Platform::Object^>(exception));
+            auto exceptionInfoPtr = reinterpret_cast<ULONG_PTR*>(exceptionPtr) - 1;
+            auto partial = reinterpret_cast<RawExceptionData_Partial*>(*exceptionInfoPtr);
+
+            Platform::String^ message = exception->Message;
+
+            PCWSTR errorString = partial->restrictedErrorString;
+            PCWSTR messageString = reinterpret_cast<PCWSTR>(message ? message->Data() : nullptr);
+
+            // An old Platform::Exception^ bug that did not actually expose the error string out of the exception
+            // message.  We do it by hand here if the message associated with the strong does not contain the
+            // message that was originally attached to the string (in the fixed version it will).
+
+            if ((errorString && *errorString && messageString) &&
+                (wcsstr(messageString, errorString) == nullptr))
+            {
+                return ref new Platform::String(reinterpret_cast<_Null_terminated_ const __wchar_t *>(errorString));
+            }
+            return message;
+        }
+
+        inline void MaybeGetExceptionString(_In_ Platform::Exception^ exception, _Out_writes_opt_(debugStringChars) PWSTR debugString, _When_(debugString != nullptr, _Pre_satisfies_(debugStringChars > 0)) size_t debugStringChars)
+        {
+            if (debugString)
+            {
+                auto message = GetPlatformExceptionMessage(exception);
+                auto messageString = !message ? L"(null Message)" : reinterpret_cast<PCWSTR>(message->Data());
+                StringCchPrintfW(debugString, debugStringChars, L"Platform::Exception^: %ws", messageString);
+            }
+        }
+
+        inline HRESULT ResultFromKnownException(Platform::Exception^ exception, const DiagnosticsInfo& diagnostics, void* returnAddress)
+        {
+            wchar_t message[2048];
+            message[0] = L'\0';
+            MaybeGetExceptionString(exception, message, ARRAYSIZE(message));
+            auto hr = exception->HResult;
+            wil::details::ReportFailure_Base<FailureType::Log>(__R_DIAGNOSTICS_RA(diagnostics, returnAddress), ResultStatus::FromResult(hr), message);
+            return hr;
+        }
+
+        inline HRESULT __stdcall ResultFromCaughtException_WinRt(_Inout_updates_opt_(debugStringChars) PWSTR debugString, _When_(debugString != nullptr, _Pre_satisfies_(debugStringChars > 0)) size_t debugStringChars, _Inout_ bool* isNormalized) WI_NOEXCEPT
+        {
+            if (g_pfnResultFromCaughtException)
+            {
+                try
+                {
+                    throw;
+                }
+                catch (const ResultException& exception)
+                {
+                    MaybeGetExceptionString(exception, debugString, debugStringChars);
+                    return exception.GetErrorCode();
+                }
+                catch (Platform::Exception^ exception)
+                {
+                    *isNormalized = true;
+                    // We need to call __abi_translateCurrentException so that the CX runtime will pull the originated error information
+                    // out of the exception object and place it back into thread-local storage.
+                    __abi_translateCurrentException(false);
+                    MaybeGetExceptionString(exception, debugString, debugStringChars);
+                    return exception->HResult;
+                }
+                catch (const std::bad_alloc& exception)
+                {
+                    MaybeGetExceptionString(exception, debugString, debugStringChars);
+                    return E_OUTOFMEMORY;
+                }
+                catch (...)
+                {
+                    auto hr = RecognizeCaughtExceptionFromCallback(debugString, debugStringChars);
+                    if (FAILED(hr))
+                    {
+                        return hr;
+                    }
+                }
+            }
+            else
+            {
+                try
+                {
+                    throw;
+                }
+                catch (const ResultException& exception)
+                {
+                    MaybeGetExceptionString(exception, debugString, debugStringChars);
+                    return exception.GetErrorCode();
+                }
+                catch (Platform::Exception^ exception)
+                {
+                    *isNormalized = true;
+                    // We need to call __abi_translateCurrentException so that the CX runtime will pull the originated error information
+                    // out of the exception object and place it back into thread-local storage.
+                    __abi_translateCurrentException(false);
+                    MaybeGetExceptionString(exception, debugString, debugStringChars);
+                    return exception->HResult;
+                }
+                catch (const std::bad_alloc& exception)
+                {
+                    MaybeGetExceptionString(exception, debugString, debugStringChars);
+                    return E_OUTOFMEMORY;
+                }
+                catch (std::exception& exception)
+                {
+                    MaybeGetExceptionString(exception, debugString, debugStringChars);
+                    return HRESULT_FROM_WIN32(ERROR_UNHANDLED_EXCEPTION);
+                }
+                catch (...)
+                {
+                    // Fall through to returning 'S_OK' below
+                }
+            }
+
+            // Tell the caller that we were unable to map the exception by succeeding...
+            return S_OK;
+        }
+
+        // WinRT supporting version to execute a functor and catch known exceptions.
+        inline HRESULT __stdcall ResultFromKnownExceptions_WinRt(const DiagnosticsInfo& diagnostics, void* returnAddress, SupportedExceptions supported, IFunctor& functor)
+        {
+            WI_ASSERT(supported != SupportedExceptions::Default);
+
+            switch (supported)
+            {
+            case SupportedExceptions::Known:
+                try
+                {
+                    return functor.Run();
+                }
+                catch (const ResultException& exception)
+                {
+                    return ResultFromKnownException(exception, diagnostics, returnAddress);
+                }
+                catch (Platform::Exception^ exception)
+                {
+                    return ResultFromKnownException(exception, diagnostics, returnAddress);
+                }
+                catch (const std::bad_alloc& exception)
+                {
+                    return ResultFromKnownException(exception, diagnostics, returnAddress);
+                }
+                catch (std::exception& exception)
+                {
+                    return ResultFromKnownException(exception, diagnostics, returnAddress);
+                }
+                catch (...)
+                {
+                    auto hr = ResultFromKnownException_CppWinRT(diagnostics, returnAddress);
+                    if (FAILED(hr))
+                    {
+                        return hr;
+                    }
+
+                    // Unknown exception
+                    throw;
+                }
+                break;
+
+            case SupportedExceptions::ThrownOrAlloc:
+                try
+                {
+                    return functor.Run();
+                }
+                catch (const ResultException& exception)
+                {
+                    return ResultFromKnownException(exception, diagnostics, returnAddress);
+                }
+                catch (Platform::Exception^ exception)
+                {
+                    return ResultFromKnownException(exception, diagnostics, returnAddress);
+                }
+                catch (const std::bad_alloc& exception)
+                {
+                    return ResultFromKnownException(exception, diagnostics, returnAddress);
+                }
+                break;
+
+            case SupportedExceptions::Thrown:
+                try
+                {
+                    return functor.Run();
+                }
+                catch (const ResultException& exception)
+                {
+                    return ResultFromKnownException(exception, diagnostics, returnAddress);
+                }
+                catch (Platform::Exception^ exception)
+                {
+                    return ResultFromKnownException(exception, diagnostics, returnAddress);
+                }
+                break;
+            }
+
+            WI_ASSERT(false);
+            return S_OK;
+        }
+
+        inline void __stdcall ThrowPlatformException(FailureInfo const &failure, LPCWSTR debugString)
+        {
+            throw Platform::Exception::CreateException(failure.hr, ref new Platform::String(reinterpret_cast<_Null_terminated_ const __wchar_t *>(debugString)));
+        }
+
+#if !defined(RESULT_SUPPRESS_STATIC_INITIALIZERS)
+        WI_HEADER_INITITALIZATION_FUNCTION(InitializeWinRt, []
+        {
+            g_pfnResultFromCaughtException_WinRt = ResultFromCaughtException_WinRt;
+            g_pfnResultFromKnownExceptions_WinRt = ResultFromKnownExceptions_WinRt;
+            g_pfnThrowPlatformException = ThrowPlatformException;
+            return 1;
+        });
+#endif
+#endif
+
+        inline void __stdcall Rethrow()
+        {
+            throw;
+        }
+
+        inline void __stdcall ThrowResultExceptionInternal(const FailureInfo& failure)
+        {
+            throw ResultException(failure);
+        }
+
+        __declspec(noinline) inline ResultStatus __stdcall ResultFromCaughtExceptionInternal(_Out_writes_opt_(debugStringChars) PWSTR debugString, _When_(debugString != nullptr, _Pre_satisfies_(debugStringChars > 0)) size_t debugStringChars, _Out_ bool* isNormalized) WI_NOEXCEPT
+        {
+            if (debugString)
+            {
+                *debugString = L'\0';
+            }
+            *isNormalized = false;
+
+            if (details::g_pfnResultFromCaughtException_CppWinRt != nullptr)
+            {
+                const auto hr = details::g_pfnResultFromCaughtException_CppWinRt(debugString, debugStringChars, isNormalized);
+                if (FAILED(hr))
+                {
+                    return ResultStatus::FromResult(hr);
+                }
+            }
+
+            if (details::g_pfnResultFromCaughtException_WinRt != nullptr)
+            {
+                const auto hr = details::g_pfnResultFromCaughtException_WinRt(debugString, debugStringChars, isNormalized);
+                return ResultStatus::FromResult(hr);
+            }
+
+            if (g_pfnResultFromCaughtException)
+            {
+                try
+                {
+                    throw;
+                }
+                catch (const ResultException& exception)
+                {
+                    *isNormalized = true;
+                    MaybeGetExceptionString(exception, debugString, debugStringChars);
+                    return ResultStatus::FromFailureInfo(exception.GetFailureInfo());
+                }
+                catch (const std::bad_alloc& exception)
+                {
+                    MaybeGetExceptionString(exception, debugString, debugStringChars);
+                    return ResultStatus::FromResult(E_OUTOFMEMORY);
+                }
+                catch (...)
+                {
+                    auto hr = RecognizeCaughtExceptionFromCallback(debugString, debugStringChars);
+                    if (FAILED(hr))
+                    {
+                        return ResultStatus::FromResult(hr);
+                    }
+                }
+            }
+            else
+            {
+                try
+                {
+                    throw;
+                }
+                catch (const ResultException& exception)
+                {
+                    *isNormalized = true;
+                    MaybeGetExceptionString(exception, debugString, debugStringChars);
+                    return ResultStatus::FromFailureInfo(exception.GetFailureInfo());
+                }
+                catch (const std::bad_alloc& exception)
+                {
+                    MaybeGetExceptionString(exception, debugString, debugStringChars);
+                    return ResultStatus::FromResult(E_OUTOFMEMORY);
+                }
+                catch (std::exception& exception)
+                {
+                    MaybeGetExceptionString(exception, debugString, debugStringChars);
+                    return ResultStatus::FromResult(__HRESULT_FROM_WIN32(ERROR_UNHANDLED_EXCEPTION));
+                }
+                catch (...)
+                {
+                    // Fall through to returning 'S_OK' below
+                }
+            }
+
+            // Tell the caller that we were unable to map the exception by succeeding...
+            return ResultStatus::FromResult(S_OK);
+        }
+
+        // Runs the given functor, converting any exceptions of the supported types that are known to HRESULTs and returning
+        // that HRESULT.  Does NOT attempt to catch unknown exceptions (which propagate).  Primarily used by SEH exception
+        // handling techniques to stop at the point the exception is thrown.
+        inline HRESULT ResultFromKnownExceptions(const DiagnosticsInfo& diagnostics, void* returnAddress, SupportedExceptions supported, IFunctor& functor)
+        {
+            if (supported == SupportedExceptions::Default)
+            {
+                supported = g_fResultSupportStdException ? SupportedExceptions::Known : SupportedExceptions::ThrownOrAlloc;
+            }
+
+            if ((details::g_pfnResultFromKnownExceptions_WinRt != nullptr) &&
+                ((supported == SupportedExceptions::Known) || (supported == SupportedExceptions::Thrown) || (supported == SupportedExceptions::ThrownOrAlloc)))
+            {
+                return details::g_pfnResultFromKnownExceptions_WinRt(diagnostics, returnAddress, supported, functor);
+            }
+
+            switch (supported)
+            {
+            case SupportedExceptions::Known:
+                try
+                {
+                    return functor.Run();
+                }
+                catch (const ResultException& exception)
+                {
+                    return ResultFromKnownException(exception, diagnostics, returnAddress);
+                }
+                catch (const std::bad_alloc& exception)
+                {
+                    return ResultFromKnownException(exception, diagnostics, returnAddress);
+                }
+                catch (std::exception& exception)
+                {
+                    return ResultFromKnownException(exception, diagnostics, returnAddress);
+                }
+                catch (...)
+                {
+                    auto hr = ResultFromKnownException_CppWinRT(diagnostics, returnAddress);
+                    if (FAILED(hr))
+                    {
+                        return hr;
+                    }
+
+                    // Unknown exception
+                    throw;
+                }
+
+            case SupportedExceptions::ThrownOrAlloc:
+                try
+                {
+                    return functor.Run();
+                }
+                catch (const ResultException& exception)
+                {
+                    return ResultFromKnownException(exception, diagnostics, returnAddress);
+                }
+                catch (const std::bad_alloc& exception)
+                {
+                    return ResultFromKnownException(exception, diagnostics, returnAddress);
+                }
+
+            case SupportedExceptions::Thrown:
+                try
+                {
+                    return functor.Run();
+                }
+                catch (const ResultException& exception)
+                {
+                    return ResultFromKnownException(exception, diagnostics, returnAddress);
+                }
+
+            case SupportedExceptions::All:
+                try
+                {
+                    return functor.Run();
+                }
+                catch (...)
+                {
+                    return wil::details::ReportFailure_CaughtException<FailureType::Log>(__R_DIAGNOSTICS_RA(diagnostics, returnAddress), supported);
+                }
+
+            case SupportedExceptions::None:
+                return functor.Run();
+
+            case SupportedExceptions::Default:
+                WI_ASSERT(false);
+            }
+
+            WI_ASSERT(false);
+            return S_OK;
+        }
+
+        inline HRESULT ResultFromExceptionSeh(const DiagnosticsInfo& diagnostics, void* returnAddress, SupportedExceptions supported, IFunctor& functor) WI_NOEXCEPT
+        {
+            __try
+            {
+                return wil::details::ResultFromKnownExceptions(diagnostics, returnAddress, supported, functor);
+            }
+            __except (wil::details::TerminateAndReportError(GetExceptionInformation()), EXCEPTION_CONTINUE_SEARCH)
+            {
+                WI_ASSERT(false);
+                RESULT_NORETURN_RESULT(HRESULT_FROM_WIN32(ERROR_UNHANDLED_EXCEPTION));
+            }
+        }
+
+        __declspec(noinline) inline HRESULT ResultFromException(const DiagnosticsInfo& diagnostics, SupportedExceptions supported, IFunctor& functor) WI_NOEXCEPT
+        {
+#ifdef RESULT_DEBUG
+            // We can't do debug SEH handling if the caller also wants a shot at mapping the exceptions
+            // themselves or if the caller doesn't want to fail-fast unknown exceptions
+            if ((g_pfnResultFromCaughtException == nullptr) && g_fResultFailFastUnknownExceptions)
+            {
+                return wil::details::ResultFromExceptionSeh(diagnostics, _ReturnAddress(), supported, functor);
+            }
+#endif
+            try
+            {
+                return functor.Run();
+            }
+            catch (...)
+            {
+                return wil::details::ReportFailure_CaughtException<FailureType::Log>(__R_DIAGNOSTICS(diagnostics), _ReturnAddress(), supported);
+            }
+        }
+
+        __declspec(noinline) inline HRESULT ResultFromExceptionDebug(const DiagnosticsInfo& diagnostics, SupportedExceptions supported, IFunctor& functor) WI_NOEXCEPT
+        {
+            return wil::details::ResultFromExceptionSeh(diagnostics, _ReturnAddress(), supported, functor);
+        }
+
+        // Exception guard -- catch exceptions and log them (or handle them with a custom callback)
+        // WARNING: may throw an exception...
+        inline HRESULT __stdcall RunFunctorWithExceptionFilter(IFunctor& functor, IFunctorHost& host, void* returnAddress)
+        {
+            try
+            {
+                return host.Run(functor);
+            }
+            catch (...)
+            {
+                // Note that the host may choose to re-throw, throw a normalized exception, return S_OK and eat the exception or
+                // return the remapped failure.
+                return host.ExceptionThrown(returnAddress);
+            }
+        }
+
+        WI_HEADER_INITITALIZATION_FUNCTION(InitializeResultExceptions, []
+        {
+            g_pfnRunFunctorWithExceptionFilter = RunFunctorWithExceptionFilter;
+            g_pfnRethrow = Rethrow;
+            g_pfnThrowResultException = ThrowResultExceptionInternal;
+            g_pfnResultFromCaughtExceptionInternal = ResultFromCaughtExceptionInternal;
+            return 1;
+        });
+
+    }
+
+    //! A lambda-based exception guard that can vary the supported exception types.
+    //! This function accepts a lambda and diagnostics information as its parameters and executes that lambda
+    //! under a try/catch(...) block.  All exceptions are caught and the function reports the exception information
+    //! and diagnostics to telemetry on failure.  An HRESULT is returned that maps to the exception.
+    //!
+    //! Note that an overload exists that does not report failures to telemetry at all.  This version should be preferred
+    //! to that version.  Also note that neither of these versions are preferred over using try catch blocks to accomplish
+    //! the same thing as they will be more efficient.
+    //!
+    //! See @ref page_exception_guards for more information and examples on exception guards.
+    //! ~~~~
+    //! return wil::ResultFromException(WI_DIAGNOSTICS_INFO, [&]
+    //! {
+    //!     // exception-based code
+    //!     // telemetry is reported with full exception information
+    //! });
+    //! ~~~~
+    //! @param diagnostics  Always pass WI_DIAGNOSTICS_INFO as the first parameter
+    //! @param supported    What kind of exceptions you want to support
+    //! @param functor      A lambda that accepts no parameters; any return value is ignored
+    //! @return             S_OK on success (no exception thrown) or an error based upon the exception thrown
+    template <typename Functor>
+    __forceinline HRESULT ResultFromException(const DiagnosticsInfo& diagnostics, SupportedExceptions supported, Functor&& functor) WI_NOEXCEPT
+    {
+        static_assert(details::functor_tag<ErrorReturn::None, Functor>::value != details::tag_return_other::value, "Functor must return void or HRESULT");
+        typename details::functor_tag<ErrorReturn::None, Functor>::template functor_wrapper<Functor> functorObject(wistd::forward<Functor>(functor));
+
+        return wil::details::ResultFromException(diagnostics, supported, functorObject);
+    }
+
+    //! A lambda-based exception guard.
+    //! This overload uses SupportedExceptions::Known by default.  See @ref ResultFromException for more detailed information.
+    template <typename Functor>
+    __forceinline HRESULT ResultFromException(const DiagnosticsInfo& diagnostics, Functor&& functor) WI_NOEXCEPT
+    {
+        return ResultFromException(diagnostics, SupportedExceptions::Known, wistd::forward<Functor>(functor));
+    }
+
+    //! A lambda-based exception guard that does not report failures to telemetry.
+    //! This function accepts a lambda as it's only parameter and executes that lambda under a try/catch(...) block.
+    //! All exceptions are caught and the function returns an HRESULT mapping to the exception.
+    //!
+    //! This version (taking only a lambda) does not report failures to telemetry.  An overload with the same name
+    //! can be utilized by passing `WI_DIAGNOSTICS_INFO` as the first parameter and the lambda as the second parameter
+    //! to report failure information to telemetry.
+    //!
+    //! See @ref page_exception_guards for more information and examples on exception guards.
+    //! ~~~~
+    //! hr = wil::ResultFromException([&]
+    //! {
+    //!     // exception-based code
+    //!     // the conversion of exception to HRESULT doesn't report telemetry
+    //! });
+    //!
+    //! hr = wil::ResultFromException(WI_DIAGNOSTICS_INFO, [&]
+    //! {
+    //!     // exception-based code
+    //!     // telemetry is reported with full exception information
+    //! });
+    //! ~~~~
+    //! @param functor  A lambda that accepts no parameters; any return value is ignored
+    //! @return         S_OK on success (no exception thrown) or an error based upon the exception thrown
+    template <typename Functor>
+    inline HRESULT ResultFromException(Functor&& functor) WI_NOEXCEPT try
+    {
+        static_assert(details::functor_tag<ErrorReturn::None, Functor>::value == details::tag_return_void::value, "Functor must return void");
+        typename details::functor_tag<ErrorReturn::None, Functor>::template functor_wrapper<Functor> functorObject(wistd::forward<Functor>(functor));
+
+        functorObject.Run();
+        return S_OK;
+    }
+    catch (...)
+    {
+        return ResultFromCaughtException();
+    }
+
+
+    //! A lambda-based exception guard that can identify the origin of unknown exceptions and can vary the supported exception types.
+    //! Functionally this is nearly identical to the corresponding @ref ResultFromException function with the exception
+    //! that it utilizes structured exception handling internally to be able to terminate at the point where a unknown
+    //! exception is thrown, rather than after that unknown exception has been unwound.  Though less efficient, this leads
+    //! to a better debugging experience when analyzing unknown exceptions.
+    //!
+    //! For example:
+    //! ~~~~
+    //! hr = wil::ResultFromExceptionDebug(WI_DIAGNOSTICS_INFO, [&]
+    //! {
+    //!     FunctionWhichMayThrow();
+    //! });
+    //! ~~~~
+    //! Assume FunctionWhichMayThrow() has a bug in it where it accidentally does a `throw E_INVALIDARG;`.  This ends up
+    //! throwing a `long` as an exception object which is not what the caller intended.  The normal @ref ResultFromException
+    //! would fail-fast when this is encountered, but it would do so AFTER FunctionWhichMayThrow() is already off of the
+    //! stack and has been unwound.  Because SEH is used for ResultFromExceptionDebug, the fail-fast occurs with everything
+    //! leading up to and including the `throw INVALIDARG;` still on the stack (and easily debuggable).
+    //!
+    //! The penalty paid for using this, however, is efficiency.  It's far less efficient as a general pattern than either
+    //! using ResultFromException directly or especially using try with CATCH_ macros directly.  Still it's helpful to deploy
+    //! selectively to isolate issues a component may be having with unknown/unhandled exceptions.
+    //!
+    //! The ability to vary the SupportedExceptions that this routine provides adds the ability to track down unexpected
+    //! exceptions not falling into the supported category easily through fail-fast.  For example, by not supporting any
+    //! exception, you can use this function to quickly add an exception guard that will fail-fast any exception at the point
+    //! the exception occurs (the throw) in a codepath where the origination of unknown exceptions need to be tracked down.
+    //!
+    //! Also see @ref ResultFromExceptionDebugNoStdException.  It functions almost identically, but also will fail-fast and stop
+    //! on std::exception based exceptions (but not Platform::Exception^ or wil::ResultException).  Using this can help isolate
+    //! where an unexpected exception is being generated from.
+    //! @param diagnostics  Always pass WI_DIAGNOSTICS_INFO as the first parameter
+    //! @param supported    What kind of exceptions you want to support
+    //! @param functor      A lambda that accepts no parameters; any return value is ignored
+    //! @return             S_OK on success (no exception thrown) or an error based upon the exception thrown
+    template <typename Functor>
+    __forceinline HRESULT ResultFromExceptionDebug(const DiagnosticsInfo& diagnostics, SupportedExceptions supported, Functor&& functor) WI_NOEXCEPT
+    {
+        static_assert(details::functor_tag<ErrorReturn::None, Functor>::value == details::tag_return_void::value, "Functor must return void");
+        typename details::functor_tag<ErrorReturn::None, Functor>::template functor_wrapper<Functor> functorObject(wistd::forward<Functor>(functor));
+
+        return wil::details::ResultFromExceptionDebug(diagnostics, supported, functorObject);
+    }
+
+    //! A lambda-based exception guard that can identify the origin of unknown exceptions.
+    //! This overload uses SupportedExceptions::Known by default.  See @ref ResultFromExceptionDebug for more detailed information.
+    template <typename Functor>
+    __forceinline HRESULT ResultFromExceptionDebug(const DiagnosticsInfo& diagnostics, Functor&& functor) WI_NOEXCEPT
+    {
+        static_assert(details::functor_tag<ErrorReturn::None, Functor>::value == details::tag_return_void::value, "Functor must return void");
+        typename details::functor_tag<ErrorReturn::None, Functor>::template functor_wrapper<Functor> functorObject(wistd::forward<Functor>(functor));
+
+        return wil::details::ResultFromExceptionDebug(diagnostics, SupportedExceptions::Known, functorObject);
+    }
+
+    //! A fail-fast based exception guard.
+    //! Technically this is an overload of @ref ResultFromExceptionDebug that uses SupportedExceptions::None by default.  Any uncaught
+    //! exception that makes it back to this guard would result in a fail-fast at the point the exception is thrown.
+    template <typename Functor>
+    __forceinline void FailFastException(const DiagnosticsInfo& diagnostics, Functor&& functor) WI_NOEXCEPT
+    {
+        static_assert(details::functor_tag<ErrorReturn::None, Functor>::value == details::tag_return_void::value, "Functor must return void");
+        typename details::functor_tag<ErrorReturn::None, Functor>::template functor_wrapper<Functor> functorObject(wistd::forward<Functor>(functor));
+
+        wil::details::ResultFromExceptionDebug(diagnostics, SupportedExceptions::None, functorObject);
+    }
+
+    namespace details {
+
+#endif  // WIL_ENABLE_EXCEPTIONS
+
+        // Exception guard -- catch exceptions and log them (or handle them with a custom callback)
+        // WARNING: may throw an exception...
+        inline __declspec(noinline) HRESULT RunFunctor(IFunctor& functor, IFunctorHost& host)
+        {
+            if (g_pfnRunFunctorWithExceptionFilter)
+            {
+                return g_pfnRunFunctorWithExceptionFilter(functor, host, _ReturnAddress());
+            }
+
+            return host.Run(functor);
+        }
+
+        // Returns true if a debugger should be considered to be connected.
+        // Modules can force this on through setting g_fIsDebuggerPresent explicitly (useful for live debugging),
+        // they can provide a callback function by setting g_pfnIsDebuggerPresent (useful for kernel debbugging),
+        // and finally the user-mode check (IsDebuggerPrsent) is checked. IsDebuggerPresent is a fast call
+        inline bool IsDebuggerPresent()
+        {
+            return g_fIsDebuggerPresent || ((g_pfnIsDebuggerPresent != nullptr) ? g_pfnIsDebuggerPresent() : (::IsDebuggerPresent() != FALSE));
+        }
+
+        //*****************************************************************************
+        // Shared Reporting -- all reporting macros bubble up through this codepath
+        //*****************************************************************************
+
+        inline void LogFailure(__R_FN_PARAMS_FULL, FailureType type, const ResultStatus& resultPair, _In_opt_ PCWSTR message,
+            bool fWantDebugString, _Out_writes_(debugStringSizeChars) _Post_z_ PWSTR debugString, _Pre_satisfies_(debugStringSizeChars > 0) size_t debugStringSizeChars,
+            _Out_writes_(callContextStringSizeChars) _Post_z_ PSTR callContextString, _Pre_satisfies_(callContextStringSizeChars > 0) size_t callContextStringSizeChars,
+            _Out_ FailureInfo *failure) WI_NOEXCEPT
+        {
+            debugString[0] = L'\0';
+            callContextString[0] = L'\0';
+
+            static long volatile s_failureId = 0;
+
+            failure->hr = resultPair.hr;
+            failure->status = resultPair.status;
+
+            int failureCount = 0;
+            switch (type)
+            {
+            case FailureType::Exception:
+                failureCount = RecordException(failure->hr);
+                break;
+            case FailureType::Return:
+                failureCount = RecordReturn(failure->hr);
+                break;
+            case FailureType::Log:
+                if (SUCCEEDED(failure->hr))
+                {
+                    // If you hit this assert (or are reviewing this failure telemetry), then most likely you are trying to log success
+                    // using one of the WIL macros.  Example:
+                    //      LOG_HR(S_OK);
+                    // Instead, use one of the forms that conditionally logs based upon the error condition:
+                    //      LOG_IF_FAILED(hr);
+
+                    WI_USAGE_ERROR_FORWARD("CALLER BUG: Macro usage error detected.  Do not LOG_XXX success.");
+                    failure->hr = __HRESULT_FROM_WIN32(ERROR_ASSERTION_FAILURE);
+                    failure->status = wil::details::HrToNtStatus(failure->hr);
+                }
+                failureCount = RecordLog(failure->hr);
+                break;
+            case FailureType::FailFast:
+                failureCount = RecordFailFast(failure->hr);
+                break;
+            };
+
+            failure->type = type;
+            failure->flags = FailureFlags::None;
+            WI_SetFlagIf(failure->flags, FailureFlags::NtStatus, resultPair.kind == ResultStatus::Kind::NtStatus);
+            failure->failureId = ::InterlockedIncrementNoFence(&s_failureId);
+            failure->pszMessage = ((message != nullptr) && (message[0] != L'\0')) ? message : nullptr;
+            failure->threadId = ::GetCurrentThreadId();
+            failure->pszFile = fileName;
+            failure->uLineNumber = lineNumber;
+            failure->cFailureCount = failureCount;
+            failure->pszCode = code;
+            failure->pszFunction = functionName;
+            failure->returnAddress = returnAddress;
+            failure->callerReturnAddress = callerReturnAddress;
+            failure->pszCallContext = nullptr;
+            ::ZeroMemory(&failure->callContextCurrent, sizeof(failure->callContextCurrent));
+            ::ZeroMemory(&failure->callContextOriginating, sizeof(failure->callContextOriginating));
+            failure->pszModule = (g_pfnGetModuleName != nullptr) ? g_pfnGetModuleName() : nullptr;
+
+            // Process failure notification / adjustments
+            if (details::g_pfnNotifyFailure)
+            {
+                details::g_pfnNotifyFailure(failure);
+            }
+
+            // Completes filling out failure, notifies thread-based callbacks and the telemetry callback
+            if (details::g_pfnGetContextAndNotifyFailure)
+            {
+                details::g_pfnGetContextAndNotifyFailure(failure, callContextString, callContextStringSizeChars);
+            }
+
+            // Allow hooks to inspect the failure before acting upon it
+            if (details::g_pfnLoggingCallback)
+            {
+                details::g_pfnLoggingCallback(*failure);
+            }
+
+            // If the hook is enabled then it will be given the opportunity to call RoOriginateError to greatly improve the diagnostic experience
+            // for uncaught exceptions.  In cases where we will be throwing a C++/CX Platform::Exception we should avoid originating because the
+            // CX runtime will be doing that for us.  fWantDebugString is only set to true when the caller will be throwing a Platform::Exception.
+            if (details::g_pfnOriginateCallback && !fWantDebugString && WI_IsFlagClear(failure->flags, FailureFlags::RequestSuppressTelemetry))
+            {
+                details::g_pfnOriginateCallback(*failure);
+            }
+
+            if (SUCCEEDED(failure->hr))
+            {
+                // Caller bug: Leaking a success code into a failure-only function
+                FAIL_FAST_IMMEDIATE_IF(type != FailureType::FailFast);
+                failure->hr = E_UNEXPECTED;
+                failure->status = wil::details::HrToNtStatus(failure->hr);
+            }
+
+            bool const fUseOutputDebugString = IsDebuggerPresent() && g_fResultOutputDebugString && WI_IsFlagClear(failure->flags, FailureFlags::RequestSuppressTelemetry);
+
+            // We need to generate the logging message if:
+            // * We're logging to OutputDebugString
+            // * OR the caller asked us to (generally for attaching to a C++/CX exception)
+            if (fWantDebugString || fUseOutputDebugString)
+            {
+                // Call the logging callback (if present) to allow them to generate the debug string that will be pushed to the console
+                // or the platform exception object if the caller desires it.
+                if ((g_pfnResultLoggingCallback != nullptr) && !g_resultMessageCallbackSet)
+                {
+                    g_pfnResultLoggingCallback(failure, debugString, debugStringSizeChars);
+                }
+
+                // The callback only optionally needs to supply the debug string -- if the callback didn't populate it, yet we still want
+                // it for OutputDebugString or exception message, then generate the default string.
+                if (debugString[0] == L'\0')
+                {
+                    GetFailureLogString(debugString, debugStringSizeChars, *failure);
+                }
+
+                if (fUseOutputDebugString)
+                {
+                    ::OutputDebugStringW(debugString);
+                }
+            }
+            else
+            {
+                // [deprecated behavior]
+                // This callback was at one point *always* called for all failures, so we continue to call it for failures even when we don't
+                // need to generate the debug string information (when the callback was supplied directly).  We can avoid this if the caller
+                // used the explicit function (through g_resultMessageCallbackSet)
+                if ((g_pfnResultLoggingCallback != nullptr) && !g_resultMessageCallbackSet)
+                {
+                    g_pfnResultLoggingCallback(failure, nullptr, 0);
+                }
+            }
+
+            if ((WI_IsFlagSet(failure->flags, FailureFlags::RequestDebugBreak) || g_fBreakOnFailure) && (g_pfnDebugBreak != nullptr))
+            {
+                g_pfnDebugBreak();
+            }
+        }
+
+        inline RESULT_NORETURN void __stdcall WilFailFast(const wil::FailureInfo& failure)
+        {
+            if (g_pfnWilFailFast)
+            {
+                g_pfnWilFailFast(failure);
+            }
+
+#ifdef RESULT_RAISE_FAST_FAIL_EXCEPTION
+            // Use of this macro is an ODR violation - use the callback instead.  This will be removed soon.
+            RESULT_RAISE_FAST_FAIL_EXCEPTION;
+#endif
+
+            // Before we fail fast in this method, give the [optional] RoFailFastWithErrorContext a try.
+            if (g_pfnFailfastWithContextCallback)
+            {
+                g_pfnFailfastWithContextCallback(failure);
+            }
+
+            // parameter 0 is the !analyze code (FAST_FAIL_FATAL_APP_EXIT)
+            EXCEPTION_RECORD er{};
+            er.NumberParameters = 1;            // default to be safe, see below
+            er.ExceptionCode = static_cast<DWORD>(STATUS_STACK_BUFFER_OVERRUN); // 0xC0000409
+            er.ExceptionFlags = EXCEPTION_NONCONTINUABLE;
+            er.ExceptionInformation[0] = FAST_FAIL_FATAL_APP_EXIT; // see winnt.h, generated from minkernel\published\base\ntrtl_x.w
+            if (failure.returnAddress == nullptr)                     // FailureInfo does not have _ReturnAddress, have RaiseFailFastException generate it
+            {
+                // passing ExceptionCode 0xC0000409 and one param with FAST_FAIL_APP_EXIT will use existing
+                // !analyze functionality to crawl the stack looking for the HRESULT
+                // don't pass a 0 HRESULT in param 1 because that will result in worse bucketing.
+                WilRaiseFailFastException(&er, nullptr, FAIL_FAST_GENERATE_EXCEPTION_ADDRESS);
+            }
+            else                                                // use FailureInfo caller address
+            {
+                // parameter 1 is the failing HRESULT
+                // parameter 2 is the line number.  This is never used for bucketing (due to code churn causing re-bucketing) but is available in the dump's
+                // exception record to aid in failure locality. Putting it here prevents it from being poisoned in triage dumps.
+                er.NumberParameters = 3;
+                er.ExceptionInformation[1] = failure.hr;
+                er.ExceptionInformation[2] = failure.uLineNumber;
+                er.ExceptionAddress = failure.returnAddress;
+                WilRaiseFailFastException(&er, nullptr, 0 /* do not generate exception address */);
+            }
+        }
+
+        template<FailureType T>
+        inline __declspec(noinline) void ReportFailure_Return(__R_FN_PARAMS_FULL, const ResultStatus& resultPair, PCWSTR message, ReportFailureOptions options)
+        {
+            bool needPlatformException = ((T == FailureType::Exception) &&
+                WI_IsFlagClear(options, ReportFailureOptions::MayRethrow) &&
+                (g_pfnThrowPlatformException != nullptr) &&
+                (g_fResultThrowPlatformException || WI_IsFlagSet(options, ReportFailureOptions::ForcePlatformException)));
+
+            FailureInfo failure;
+            wchar_t debugString[2048];
+            char callContextString[1024];
+
+            LogFailure(__R_FN_CALL_FULL, T, resultPair, message, needPlatformException,
+                debugString, ARRAYSIZE(debugString), callContextString, ARRAYSIZE(callContextString), &failure);
+
+            if (WI_IsFlagSet(failure.flags, FailureFlags::RequestFailFast))
+            {
+                WilFailFast(failure);
+            }
+        }
+
+        template<FailureType T, bool SuppressAction>
+        inline __declspec(noinline) void ReportFailure_Base(__R_FN_PARAMS_FULL, const ResultStatus& resultPair, PCWSTR message, ReportFailureOptions options)
+        {
+            ReportFailure_Return<T>(__R_FN_CALL_FULL, resultPair, message, options);
+        }
+
+        template<FailureType T>
+        inline __declspec(noinline) RESULT_NORETURN void ReportFailure_NoReturn(__R_FN_PARAMS_FULL, const ResultStatus& resultPair, PCWSTR message, ReportFailureOptions options)
+        {
+            bool needPlatformException = ((T == FailureType::Exception) &&
+                WI_IsFlagClear(options, ReportFailureOptions::MayRethrow) &&
+                (g_pfnThrowPlatformException != nullptr) &&
+                (g_fResultThrowPlatformException || WI_IsFlagSet(options, ReportFailureOptions::ForcePlatformException)));
+
+            FailureInfo failure;
+            wchar_t debugString[2048];
+            char callContextString[1024];
+
+            LogFailure(__R_FN_CALL_FULL, T, resultPair, message, needPlatformException,
+                debugString, ARRAYSIZE(debugString), callContextString, ARRAYSIZE(callContextString), &failure);
+__WI_SUPPRESS_4127_S
+            if ((T == FailureType::FailFast) || WI_IsFlagSet(failure.flags, FailureFlags::RequestFailFast))
+            {
+                WilFailFast(const_cast<FailureInfo&>(failure));
+            }
+            else
+            {
+                if (needPlatformException)
+                {
+                    g_pfnThrowPlatformException(failure, debugString);
+                }
+
+                if (WI_IsFlagSet(options, ReportFailureOptions::MayRethrow))
+                {
+                    RethrowCaughtException();
+                }
+
+                ThrowResultException(failure);
+
+                // Wil was instructed to throw, but doesn't have any capability to do so (global function pointers are not setup)
+                WilFailFast(const_cast<FailureInfo&>(failure));
+            }
+__WI_SUPPRESS_4127_E
+        }
+
+        template<>
+        inline __declspec(noinline) RESULT_NORETURN void ReportFailure_Base<FailureType::FailFast, false>(__R_FN_PARAMS_FULL, const ResultStatus& resultPair, PCWSTR message, ReportFailureOptions options)
+        {
+            ReportFailure_NoReturn<FailureType::FailFast>(__R_FN_CALL_FULL, resultPair, message, options);
+        }
+
+        template<>
+        inline __declspec(noinline) RESULT_NORETURN void ReportFailure_Base<FailureType::Exception, false>(__R_FN_PARAMS_FULL, const ResultStatus& resultPair, PCWSTR message, ReportFailureOptions options)
+        {
+            ReportFailure_NoReturn<FailureType::Exception>(__R_FN_CALL_FULL, resultPair, message, options);
+        }
+
+        __declspec(noinline) inline void ReportFailure(__R_FN_PARAMS_FULL, FailureType type, const ResultStatus& resultPair, _In_opt_ PCWSTR message, ReportFailureOptions options)
+        {
+            switch(type)
+            {
+            case FailureType::Exception:
+                ReportFailure_Base<FailureType::Exception>(__R_FN_CALL_FULL, resultPair, message, options);
+                break;
+            case FailureType::FailFast:
+                ReportFailure_Base<FailureType::FailFast>(__R_FN_CALL_FULL, resultPair, message, options);
+                break;
+            case FailureType::Log:
+                ReportFailure_Base<FailureType::Log>(__R_FN_CALL_FULL, resultPair, message, options);
+                break;
+            case FailureType::Return:
+                ReportFailure_Base<FailureType::Return>(__R_FN_CALL_FULL, resultPair, message, options);
+                break;
+            }
+        }
+
+        template<FailureType T>
+        inline ResultStatus ReportFailure_CaughtExceptionCommon(__R_FN_PARAMS_FULL, _Inout_updates_(debugStringChars) PWSTR debugString, _Pre_satisfies_(debugStringChars > 0) size_t debugStringChars, SupportedExceptions supported)
+        {
+            bool isNormalized = false;
+            auto length = wcslen(debugString);
+            WI_ASSERT(length < debugStringChars);
+            ResultStatus resultPair;
+            if (details::g_pfnResultFromCaughtExceptionInternal)
+            {
+                resultPair = details::g_pfnResultFromCaughtExceptionInternal(debugString + length, debugStringChars - length, &isNormalized);
+            }
+
+            const bool known = (FAILED(resultPair.hr));
+            if (!known)
+            {
+                resultPair = ResultStatus::FromResult(__HRESULT_FROM_WIN32(ERROR_UNHANDLED_EXCEPTION));
+            }
+
+            ReportFailureOptions options = ReportFailureOptions::ForcePlatformException;
+            WI_SetFlagIf(options, ReportFailureOptions::MayRethrow, isNormalized);
+
+            if ((supported == SupportedExceptions::None) ||
+                ((supported == SupportedExceptions::Known) && !known) ||
+                ((supported == SupportedExceptions::Thrown) && !isNormalized) ||
+                ((supported == SupportedExceptions::Default) && !known && g_fResultFailFastUnknownExceptions))
+            {
+                // By default WIL will issue a fail fast for unrecognized exception types.  Wil recognizes any std::exception or wil::ResultException based
+                // types and Platform::Exception^, so there aren't too many valid exception types which could cause this.  Those that are valid, should be handled
+                // by remapping the exception callback.  Those that are not valid should be found and fixed (meaningless accidents like 'throw hr;').
+                // The caller may also be requesting non-default behavior to fail-fast more frequently (primarily for debugging unknown exceptions).
+                ReportFailure_Base<FailureType::FailFast>(__R_FN_CALL_FULL, resultPair, debugString, options);
+            }
+            else
+            {
+                ReportFailure_Base<T>(__R_FN_CALL_FULL, resultPair, debugString, options);
+            }
+
+            return resultPair;
+        }
+
+        template<FailureType T>
+        inline ResultStatus RESULT_NORETURN ReportFailure_CaughtExceptionCommonNoReturnBase(__R_FN_PARAMS_FULL, _Inout_updates_(debugStringChars) PWSTR debugString, _Pre_satisfies_(debugStringChars > 0) size_t debugStringChars, SupportedExceptions supported)
+        {
+            bool isNormalized = false;
+            const auto length = wcslen(debugString);
+            WI_ASSERT(length < debugStringChars);
+            ResultStatus resultPair;
+            if (details::g_pfnResultFromCaughtExceptionInternal)
+            {
+                resultPair = details::g_pfnResultFromCaughtExceptionInternal(debugString + length, debugStringChars - length, &isNormalized);
+            }
+
+            const bool known = (FAILED(resultPair.hr));
+            if (!known)
+            {
+                resultPair = ResultStatus::FromResult(__HRESULT_FROM_WIN32(ERROR_UNHANDLED_EXCEPTION));
+            }
+
+            ReportFailureOptions options = ReportFailureOptions::ForcePlatformException;
+            WI_SetFlagIf(options, ReportFailureOptions::MayRethrow, isNormalized);
+
+            if ((supported == SupportedExceptions::None) ||
+                ((supported == SupportedExceptions::Known) && !known) ||
+                ((supported == SupportedExceptions::Thrown) && !isNormalized) ||
+                ((supported == SupportedExceptions::Default) && !known && g_fResultFailFastUnknownExceptions))
+            {
+                // By default WIL will issue a fail fast for unrecognized exception types.  Wil recognizes any std::exception or wil::ResultException based
+                // types and Platform::Exception^, so there aren't too many valid exception types which could cause this.  Those that are valid, should be handled
+                // by remapping the exception callback.  Those that are not valid should be found and fixed (meaningless accidents like 'throw hr;').
+                // The caller may also be requesting non-default behavior to fail-fast more frequently (primarily for debugging unknown exceptions).
+                ReportFailure_Base<FailureType::FailFast>(__R_FN_CALL_FULL, resultPair, debugString, options);
+            }
+            else
+            {
+                ReportFailure_Base<T>(__R_FN_CALL_FULL, resultPair, debugString, options);
+            }
+
+            RESULT_NORETURN_RESULT(resultPair);
+        }
+
+        template<>
+        inline RESULT_NORETURN ResultStatus ReportFailure_CaughtExceptionCommon<FailureType::FailFast>(__R_FN_PARAMS_FULL, _Inout_updates_(debugStringChars) PWSTR debugString, _Pre_satisfies_(debugStringChars > 0) size_t debugStringChars, SupportedExceptions supported)
+        {
+            RESULT_NORETURN_RESULT(ReportFailure_CaughtExceptionCommonNoReturnBase<FailureType::FailFast>(__R_FN_CALL_FULL, debugString, debugStringChars, supported));
+        }
+
+        template<>
+        inline RESULT_NORETURN ResultStatus ReportFailure_CaughtExceptionCommon<FailureType::Exception>(__R_FN_PARAMS_FULL, _Inout_updates_(debugStringChars) PWSTR debugString, _Pre_satisfies_(debugStringChars > 0) size_t debugStringChars, SupportedExceptions supported)
+        {
+            RESULT_NORETURN_RESULT(ReportFailure_CaughtExceptionCommonNoReturnBase<FailureType::Exception>(__R_FN_CALL_FULL, debugString, debugStringChars, supported));
+        }
+
+        template<FailureType T>
+        inline void ReportFailure_Msg(__R_FN_PARAMS_FULL, const ResultStatus& resultPair, _Printf_format_string_ PCSTR formatString, va_list argList)
+        {
+            wchar_t message[2048];
+            PrintLoggingMessage(message, ARRAYSIZE(message), formatString, argList);
+            ReportFailure_Base<T>(__R_FN_CALL_FULL, resultPair, message);
+        }
+
+        template<>
+        inline RESULT_NORETURN void ReportFailure_Msg<FailureType::FailFast>(__R_FN_PARAMS_FULL, const ResultStatus& resultPair, _Printf_format_string_ PCSTR formatString, va_list argList)
+        {
+            wchar_t message[2048];
+            PrintLoggingMessage(message, ARRAYSIZE(message), formatString, argList);
+            ReportFailure_Base<FailureType::FailFast>(__R_FN_CALL_FULL, resultPair, message);
+        }
+
+        template<>
+        inline RESULT_NORETURN void ReportFailure_Msg<FailureType::Exception>(__R_FN_PARAMS_FULL, const ResultStatus& resultPair, _Printf_format_string_ PCSTR formatString, va_list argList)
+        {
+            wchar_t message[2048];
+            PrintLoggingMessage(message, ARRAYSIZE(message), formatString, argList);
+            ReportFailure_Base<FailureType::Exception>(__R_FN_CALL_FULL, resultPair, message);
+        }
+
+        template <FailureType T>
+        inline void ReportFailure_ReplaceMsg(__R_FN_PARAMS_FULL, HRESULT hr, PCSTR formatString, ...)
+        {
+            va_list argList;
+            va_start(argList, formatString);
+            ReportFailure_Msg<T>(__R_FN_CALL_FULL, ResultStatus::FromResult(hr), formatString, argList);
+        }
+
+        template<FailureType T>
+        __declspec(noinline) inline void ReportFailure_Hr(__R_FN_PARAMS_FULL, HRESULT hr)
+        {
+            ReportFailure_Base<T>(__R_FN_CALL_FULL, ResultStatus::FromResult(hr));
+        }
+
+        template<>
+        __declspec(noinline) inline RESULT_NORETURN void ReportFailure_Hr<FailureType::FailFast>(__R_FN_PARAMS_FULL, HRESULT hr)
+        {
+            ReportFailure_Base<FailureType::FailFast>(__R_FN_CALL_FULL, ResultStatus::FromResult(hr));
+        }
+
+        template<>
+        __declspec(noinline) inline RESULT_NORETURN void ReportFailure_Hr<FailureType::Exception>(__R_FN_PARAMS_FULL, HRESULT hr)
+        {
+            ReportFailure_Base<FailureType::Exception>(__R_FN_CALL_FULL, ResultStatus::FromResult(hr));
+        }
+
+        __declspec(noinline) inline void ReportFailure_Hr(__R_FN_PARAMS_FULL, FailureType type, HRESULT hr)
+        {
+            switch(type)
+            {
+            case FailureType::Exception:
+                ReportFailure_Hr<FailureType::Exception>(__R_FN_CALL_FULL, hr);
+                break;
+            case FailureType::FailFast:
+                ReportFailure_Hr<FailureType::FailFast>(__R_FN_CALL_FULL, hr);
+                break;
+            case FailureType::Log:
+                ReportFailure_Hr<FailureType::Log>(__R_FN_CALL_FULL, hr);
+                break;
+            case FailureType::Return:
+                ReportFailure_Hr<FailureType::Return>(__R_FN_CALL_FULL, hr);
+                break;
+            }
+        }
+
+        template<FailureType T>
+        _Success_(true)
+        _Translates_Win32_to_HRESULT_(err)
+        __declspec(noinline) inline HRESULT ReportFailure_Win32(__R_FN_PARAMS_FULL, DWORD err)
+        {
+            const auto hr = __HRESULT_FROM_WIN32(err);
+            ReportFailure_Base<T>(__R_FN_CALL_FULL, ResultStatus::FromResult(hr));
+            return hr;
+        }
+
+        template<>
+        _Success_(true)
+        _Translates_Win32_to_HRESULT_(err)
+        __declspec(noinline) inline RESULT_NORETURN HRESULT ReportFailure_Win32<FailureType::FailFast>(__R_FN_PARAMS_FULL, DWORD err)
+        {
+            const auto hr = __HRESULT_FROM_WIN32(err);
+            ReportFailure_Base<FailureType::FailFast>(__R_FN_CALL_FULL, ResultStatus::FromResult(hr));
+            RESULT_NORETURN_RESULT(hr);
+        }
+
+        template<>
+        _Success_(true)
+        _Translates_Win32_to_HRESULT_(err)
+        __declspec(noinline) inline RESULT_NORETURN HRESULT ReportFailure_Win32<FailureType::Exception>(__R_FN_PARAMS_FULL, DWORD err)
+        {
+            const auto hr = __HRESULT_FROM_WIN32(err);
+            ReportFailure_Base<FailureType::Exception>(__R_FN_CALL_FULL, ResultStatus::FromResult(hr));
+            RESULT_NORETURN_RESULT(hr);
+        }
+
+        template<FailureType T>
+        __declspec(noinline) inline DWORD ReportFailure_GetLastError(__R_FN_PARAMS_FULL)
+        {
+            const auto err = GetLastErrorFail(__R_FN_CALL_FULL);
+            const auto hr = __HRESULT_FROM_WIN32(err);
+            ReportFailure_Base<T>(__R_FN_CALL_FULL, ResultStatus::FromResult(hr));
+            ::SetLastError(err);
+            return err;
+        }
+
+        template<>
+        __declspec(noinline) inline RESULT_NORETURN DWORD ReportFailure_GetLastError<FailureType::FailFast>(__R_FN_PARAMS_FULL)
+        {
+            const auto err = GetLastErrorFail(__R_FN_CALL_FULL);
+            const auto hr = __HRESULT_FROM_WIN32(err);
+            ReportFailure_Base<FailureType::FailFast>(__R_FN_CALL_FULL, ResultStatus::FromResult(hr));
+            RESULT_NORETURN_RESULT(err);
+        }
+
+        template<>
+        __declspec(noinline) inline RESULT_NORETURN DWORD ReportFailure_GetLastError<FailureType::Exception>(__R_FN_PARAMS_FULL)
+        {
+            const auto err = GetLastErrorFail(__R_FN_CALL_FULL);
+            const auto hr = __HRESULT_FROM_WIN32(err);
+            ReportFailure_Base<FailureType::Exception>(__R_FN_CALL_FULL, ResultStatus::FromResult(hr));
+            RESULT_NORETURN_RESULT(err);
+        }
+
+        template<FailureType T>
+        _Success_(true)
+        _Translates_last_error_to_HRESULT_
+        __declspec(noinline) inline HRESULT ReportFailure_GetLastErrorHr(__R_FN_PARAMS_FULL)
+        {
+            const auto hr = GetLastErrorFailHr(__R_FN_CALL_FULL);
+            ReportFailure_Base<T>(__R_FN_CALL_FULL, ResultStatus::FromResult(hr));
+            return hr;
+        }
+
+        template<>
+        _Success_(true)
+        _Translates_last_error_to_HRESULT_
+        __declspec(noinline) inline RESULT_NORETURN HRESULT ReportFailure_GetLastErrorHr<FailureType::FailFast>(__R_FN_PARAMS_FULL)
+        {
+            const auto hr = GetLastErrorFailHr(__R_FN_CALL_FULL);
+            ReportFailure_Base<FailureType::FailFast>(__R_FN_CALL_FULL, ResultStatus::FromResult(hr));
+            RESULT_NORETURN_RESULT(hr);
+        }
+
+        template<>
+        _Success_(true)
+        _Translates_last_error_to_HRESULT_
+        __declspec(noinline) inline RESULT_NORETURN HRESULT ReportFailure_GetLastErrorHr<FailureType::Exception>(__R_FN_PARAMS_FULL)
+        {
+            const auto hr = GetLastErrorFailHr(__R_FN_CALL_FULL);
+            ReportFailure_Base<FailureType::Exception>(__R_FN_CALL_FULL, ResultStatus::FromResult(hr));
+            RESULT_NORETURN_RESULT(hr);
+        }
+
+        template<FailureType T>
+        _Success_(true)
+        _Translates_NTSTATUS_to_HRESULT_(status)
+        __declspec(noinline) inline HRESULT ReportFailure_NtStatus(__R_FN_PARAMS_FULL, NTSTATUS status)
+        {
+            const auto resultPair = ResultStatus::FromStatus(status);
+            ReportFailure_Base<T>(__R_FN_CALL_FULL, resultPair);
+            return resultPair.hr;
+        }
+
+        template<>
+        _Success_(true)
+        _Translates_NTSTATUS_to_HRESULT_(status)
+        __declspec(noinline) inline RESULT_NORETURN HRESULT ReportFailure_NtStatus<FailureType::FailFast>(__R_FN_PARAMS_FULL, NTSTATUS status)
+        {
+            const auto resultPair = ResultStatus::FromStatus(status);
+            ReportFailure_Base<FailureType::FailFast>(__R_FN_CALL_FULL, resultPair);
+            RESULT_NORETURN_RESULT(resultPair.hr);
+        }
+
+        template<>
+        _Success_(true)
+        _Translates_NTSTATUS_to_HRESULT_(status)
+        __declspec(noinline) inline RESULT_NORETURN HRESULT ReportFailure_NtStatus<FailureType::Exception>(__R_FN_PARAMS_FULL, NTSTATUS status)
+        {
+            const auto resultPair = ResultStatus::FromStatus(status);
+            ReportFailure_Base<FailureType::Exception>(__R_FN_CALL_FULL, resultPair);
+            RESULT_NORETURN_RESULT(resultPair.hr);
+        }
+
+        template<FailureType T>
+        __declspec(noinline) inline HRESULT ReportFailure_CaughtException(__R_FN_PARAMS_FULL, SupportedExceptions supported)
+        {
+            wchar_t message[2048];
+            message[0] = L'\0';
+            return ReportFailure_CaughtExceptionCommon<T>(__R_FN_CALL_FULL, message, ARRAYSIZE(message), supported).hr;
+        }
+
+        template<>
+        __declspec(noinline) inline RESULT_NORETURN HRESULT ReportFailure_CaughtException<FailureType::FailFast>(__R_FN_PARAMS_FULL, SupportedExceptions supported)
+        {
+            wchar_t message[2048];
+            message[0] = L'\0';
+            RESULT_NORETURN_RESULT(ReportFailure_CaughtExceptionCommon<FailureType::FailFast>(__R_FN_CALL_FULL, message, ARRAYSIZE(message), supported).hr);
+        }
+
+        template<>
+        __declspec(noinline) inline RESULT_NORETURN HRESULT ReportFailure_CaughtException<FailureType::Exception>(__R_FN_PARAMS_FULL, SupportedExceptions supported)
+        {
+            wchar_t message[2048];
+            message[0] = L'\0';
+            RESULT_NORETURN_RESULT(ReportFailure_CaughtExceptionCommon<FailureType::Exception>(__R_FN_CALL_FULL, message, ARRAYSIZE(message), supported).hr);
+        }
+
+        template<FailureType T>
+        __declspec(noinline) inline void ReportFailure_HrMsg(__R_FN_PARAMS_FULL, HRESULT hr, _Printf_format_string_ PCSTR formatString, va_list argList)
+        {
+            ReportFailure_Msg<T>(__R_FN_CALL_FULL, ResultStatus::FromResult(hr), formatString, argList);
+        }
+
+        template<>
+        __declspec(noinline) inline RESULT_NORETURN void ReportFailure_HrMsg<FailureType::FailFast>(__R_FN_PARAMS_FULL, HRESULT hr, _Printf_format_string_ PCSTR formatString, va_list argList)
+        {
+            ReportFailure_Msg<FailureType::FailFast>(__R_FN_CALL_FULL, ResultStatus::FromResult(hr), formatString, argList);
+        }
+
+        template<>
+        __declspec(noinline) inline RESULT_NORETURN void ReportFailure_HrMsg<FailureType::Exception>(__R_FN_PARAMS_FULL, HRESULT hr, _Printf_format_string_ PCSTR formatString, va_list argList)
+        {
+            ReportFailure_Msg<FailureType::Exception>(__R_FN_CALL_FULL, ResultStatus::FromResult(hr), formatString, argList);
+        }
+
+        template<FailureType T>
+        _Success_(true)
+        _Translates_Win32_to_HRESULT_(err)
+        __declspec(noinline) inline HRESULT ReportFailure_Win32Msg(__R_FN_PARAMS_FULL, DWORD err, _Printf_format_string_ PCSTR formatString, va_list argList)
+        {
+            auto hr = __HRESULT_FROM_WIN32(err);
+            ReportFailure_Msg<T>(__R_FN_CALL_FULL, ResultStatus::FromResult(hr), formatString, argList);
+            return hr;
+        }
+
+        template<>
+        _Success_(true)
+        _Translates_Win32_to_HRESULT_(err)
+        __declspec(noinline) inline RESULT_NORETURN HRESULT ReportFailure_Win32Msg<FailureType::FailFast>(__R_FN_PARAMS_FULL, DWORD err, _Printf_format_string_ PCSTR formatString, va_list argList)
+        {
+            auto hr = __HRESULT_FROM_WIN32(err);
+            ReportFailure_Msg<FailureType::FailFast>(__R_FN_CALL_FULL, ResultStatus::FromResult(hr), formatString, argList);
+            RESULT_NORETURN_RESULT(hr);
+        }
+
+        template<>
+        _Success_(true)
+        _Translates_Win32_to_HRESULT_(err)
+        __declspec(noinline) inline RESULT_NORETURN HRESULT ReportFailure_Win32Msg<FailureType::Exception>(__R_FN_PARAMS_FULL, DWORD err, _Printf_format_string_ PCSTR formatString, va_list argList)
+        {
+            auto hr = __HRESULT_FROM_WIN32(err);
+            ReportFailure_Msg<FailureType::Exception>(__R_FN_CALL_FULL, ResultStatus::FromResult(hr), formatString, argList);
+            RESULT_NORETURN_RESULT(hr);
+        }
+
+        template<FailureType T>
+        __declspec(noinline) inline DWORD ReportFailure_GetLastErrorMsg(__R_FN_PARAMS_FULL, _Printf_format_string_ PCSTR formatString, va_list argList)
+        {
+            auto err = GetLastErrorFail(__R_FN_CALL_FULL);
+            auto hr = __HRESULT_FROM_WIN32(err);
+            ReportFailure_Msg<T>(__R_FN_CALL_FULL, ResultStatus::FromResult(hr), formatString, argList);
+            ::SetLastError(err);
+            return err;
+        }
+
+        template<>
+        __declspec(noinline) inline RESULT_NORETURN DWORD ReportFailure_GetLastErrorMsg<FailureType::FailFast>(__R_FN_PARAMS_FULL, _Printf_format_string_ PCSTR formatString, va_list argList)
+        {
+            auto err = GetLastErrorFail(__R_FN_CALL_FULL);
+            auto hr = __HRESULT_FROM_WIN32(err);
+            ReportFailure_Msg<FailureType::FailFast>(__R_FN_CALL_FULL, ResultStatus::FromResult(hr), formatString, argList);
+            RESULT_NORETURN_RESULT(err);
+        }
+
+        template<>
+        __declspec(noinline) inline RESULT_NORETURN DWORD ReportFailure_GetLastErrorMsg<FailureType::Exception>(__R_FN_PARAMS_FULL, _Printf_format_string_ PCSTR formatString, va_list argList)
+        {
+            auto err = GetLastErrorFail(__R_FN_CALL_FULL);
+            auto hr = __HRESULT_FROM_WIN32(err);
+            ReportFailure_Msg<FailureType::Exception>(__R_FN_CALL_FULL, ResultStatus::FromResult(hr), formatString, argList);
+            RESULT_NORETURN_RESULT(err);
+        }
+
+        template<FailureType T>
+        _Success_(true)
+        _Translates_last_error_to_HRESULT_
+        __declspec(noinline) inline HRESULT ReportFailure_GetLastErrorHrMsg(__R_FN_PARAMS_FULL, _Printf_format_string_ PCSTR formatString, va_list argList)
+        {
+            auto hr = GetLastErrorFailHr(__R_FN_CALL_FULL);
+            ReportFailure_Msg<T>(__R_FN_CALL_FULL, ResultStatus::FromResult(hr), formatString, argList);
+            return hr;
+        }
+
+        template<>
+        _Success_(true)
+        _Translates_last_error_to_HRESULT_
+        __declspec(noinline) inline RESULT_NORETURN HRESULT ReportFailure_GetLastErrorHrMsg<FailureType::FailFast>(__R_FN_PARAMS_FULL, _Printf_format_string_ PCSTR formatString, va_list argList)
+        {
+            auto hr = GetLastErrorFailHr(__R_FN_CALL_FULL);
+            ReportFailure_Msg<FailureType::FailFast>(__R_FN_CALL_FULL, ResultStatus::FromResult(hr), formatString, argList);
+            RESULT_NORETURN_RESULT(hr);
+        }
+
+        template<>
+        _Success_(true)
+        _Translates_last_error_to_HRESULT_
+        __declspec(noinline) inline RESULT_NORETURN HRESULT ReportFailure_GetLastErrorHrMsg<FailureType::Exception>(__R_FN_PARAMS_FULL, _Printf_format_string_ PCSTR formatString, va_list argList)
+        {
+            auto hr = GetLastErrorFailHr(__R_FN_CALL_FULL);
+            ReportFailure_Msg<FailureType::Exception>(__R_FN_CALL_FULL, ResultStatus::FromResult(hr), formatString, argList);
+            RESULT_NORETURN_RESULT(hr);
+        }
+
+        template<FailureType T>
+        _Success_(true)
+        _Translates_NTSTATUS_to_HRESULT_(status)
+        __declspec(noinline) inline HRESULT ReportFailure_NtStatusMsg(__R_FN_PARAMS_FULL, NTSTATUS status, _Printf_format_string_ PCSTR formatString, va_list argList)
+        {
+            const auto resultPair = ResultStatus::FromStatus(status);
+            ReportFailure_Msg<T>(__R_FN_CALL_FULL, resultPair, formatString, argList);
+            return resultPair.hr;
+        }
+
+        template<>
+        _Success_(true)
+        _Translates_NTSTATUS_to_HRESULT_(status)
+        __declspec(noinline) inline RESULT_NORETURN HRESULT ReportFailure_NtStatusMsg<FailureType::FailFast>(__R_FN_PARAMS_FULL, NTSTATUS status, _Printf_format_string_ PCSTR formatString, va_list argList)
+        {
+            const auto resultPair = ResultStatus::FromStatus(status);
+            ReportFailure_Msg<FailureType::FailFast>(__R_FN_CALL_FULL, resultPair, formatString, argList);
+            RESULT_NORETURN_RESULT(resultPair.hr);
+        }
+
+        template<>
+        _Success_(true)
+        _Translates_NTSTATUS_to_HRESULT_(status)
+        __declspec(noinline) inline RESULT_NORETURN HRESULT ReportFailure_NtStatusMsg<FailureType::Exception>(__R_FN_PARAMS_FULL, NTSTATUS status, _Printf_format_string_ PCSTR formatString, va_list argList)
+        {
+            const auto resultPair = ResultStatus::FromStatus(status);
+            ReportFailure_Msg<FailureType::Exception>(__R_FN_CALL_FULL, resultPair, formatString, argList);
+            RESULT_NORETURN_RESULT(resultPair.hr);
+        }
+
+        template<FailureType T>
+        __declspec(noinline) inline HRESULT ReportFailure_CaughtExceptionMsg(__R_FN_PARAMS_FULL, _Printf_format_string_ PCSTR formatString, va_list argList)
+        {
+            // Pre-populate the buffer with our message, the exception message will be added to it...
+            wchar_t message[2048];
+            PrintLoggingMessage(message, ARRAYSIZE(message), formatString, argList);
+            StringCchCatW(message, ARRAYSIZE(message), L" -- ");
+            return ReportFailure_CaughtExceptionCommon<T>(__R_FN_CALL_FULL, message, ARRAYSIZE(message), SupportedExceptions::Default).hr;
+        }
+
+        template<>
+        __declspec(noinline) inline RESULT_NORETURN HRESULT ReportFailure_CaughtExceptionMsg<FailureType::FailFast>(__R_FN_PARAMS_FULL, _Printf_format_string_ PCSTR formatString, va_list argList)
+        {
+            // Pre-populate the buffer with our message, the exception message will be added to it...
+            wchar_t message[2048];
+            PrintLoggingMessage(message, ARRAYSIZE(message), formatString, argList);
+            StringCchCatW(message, ARRAYSIZE(message), L" -- ");
+            RESULT_NORETURN_RESULT(ReportFailure_CaughtExceptionCommon<FailureType::FailFast>(__R_FN_CALL_FULL, message, ARRAYSIZE(message), SupportedExceptions::Default).hr);
+        }
+
+        template<>
+        __declspec(noinline) inline RESULT_NORETURN HRESULT ReportFailure_CaughtExceptionMsg<FailureType::Exception>(__R_FN_PARAMS_FULL, _Printf_format_string_ PCSTR formatString, va_list argList)
+        {
+            // Pre-populate the buffer with our message, the exception message will be added to it...
+            wchar_t message[2048];
+            PrintLoggingMessage(message, ARRAYSIZE(message), formatString, argList);
+            StringCchCatW(message, ARRAYSIZE(message), L" -- ");
+            RESULT_NORETURN_RESULT(ReportFailure_CaughtExceptionCommon<FailureType::Exception>(__R_FN_CALL_FULL, message, ARRAYSIZE(message), SupportedExceptions::Default).hr);
+        }
+
+
+        //*****************************************************************************
+        // Support for throwing custom exception types
+        //*****************************************************************************
+
+#ifdef WIL_ENABLE_EXCEPTIONS
+        inline HRESULT GetErrorCode(_In_ ResultException &exception) WI_NOEXCEPT
+        {
+            return exception.GetErrorCode();
+        }
+
+        inline void SetFailureInfo(_In_ FailureInfo const &failure, _Inout_ ResultException &exception) WI_NOEXCEPT
+        {
+            return exception.SetFailureInfo(failure);
+        }
+
+#ifdef __cplusplus_winrt
+        inline HRESULT GetErrorCode(_In_ Platform::Exception^ exception) WI_NOEXCEPT
+        {
+            return exception->HResult;
+        }
+
+        inline void SetFailureInfo(_In_ FailureInfo const &, _Inout_ Platform::Exception^ exception) WI_NOEXCEPT
+        {
+            // no-op -- once a PlatformException^ is created, we can't modify the message, but this function must
+            // exist to distinguish this from ResultException
+        }
+#endif
+
+        template <typename T>
+        RESULT_NORETURN inline void ReportFailure_CustomExceptionHelper(_Inout_ T &exception, __R_FN_PARAMS_FULL, _In_opt_ PCWSTR message = nullptr)
+        {
+            // When seeing the error: "cannot convert parameter 1 from 'XXX' to 'wil::ResultException &'"
+            // Custom exceptions must be based upon either ResultException or Platform::Exception^ to be used with ResultException.h.
+            // This compilation error indicates an attempt to throw an incompatible exception type.
+            const HRESULT hr = GetErrorCode(exception);
+
+            FailureInfo failure;
+            wchar_t debugString[2048];
+            char callContextString[1024];
+
+            LogFailure(__R_FN_CALL_FULL, FailureType::Exception, ResultStatus::FromResult(hr), message, false,     // false = does not need debug string
+                       debugString, ARRAYSIZE(debugString), callContextString, ARRAYSIZE(callContextString), &failure);
+
+            if (WI_IsFlagSet(failure.flags, FailureFlags::RequestFailFast))
+            {
+                WilFailFast(failure);
+            }
+
+            // push the failure info context into the custom exception class
+            SetFailureInfo(failure, exception);
+
+            throw exception;
+        }
+
+        template <typename T>
+        __declspec(noreturn, noinline) inline void ReportFailure_CustomException(__R_FN_PARAMS _In_ T exception)
+        {
+            __R_FN_LOCALS_RA;
+            ReportFailure_CustomExceptionHelper(exception, __R_FN_CALL_FULL);
+        }
+
+        template <typename T>
+        __declspec(noreturn, noinline) inline void ReportFailure_CustomExceptionMsg(__R_FN_PARAMS _In_ T exception, _In_ _Printf_format_string_ PCSTR formatString, ...)
+        {
+            va_list argList;
+            va_start(argList, formatString);
+            wchar_t message[2048];
+            PrintLoggingMessage(message, ARRAYSIZE(message), formatString, argList);
+
+            __R_FN_LOCALS_RA;
+            ReportFailure_CustomExceptionHelper(exception, __R_FN_CALL_FULL, message);
+        }
+#endif
+
+        namespace __R_NS_NAME
+        {
+            //*****************************************************************************
+            // Return Macros
+            //*****************************************************************************
+
+            __R_DIRECT_METHOD(void, Return_Hr)(__R_DIRECT_FN_PARAMS HRESULT hr) WI_NOEXCEPT
+            {
+                __R_FN_LOCALS;
+                wil::details::ReportFailure_Hr<FailureType::Return>(__R_DIRECT_FN_CALL hr);
+            }
+
+            _Success_(true)
+            _Translates_Win32_to_HRESULT_(err)
+            __R_DIRECT_METHOD(HRESULT, Return_Win32)(__R_DIRECT_FN_PARAMS DWORD err) WI_NOEXCEPT
+            {
+                __R_FN_LOCALS;
+                return wil::details::ReportFailure_Win32<FailureType::Return>(__R_DIRECT_FN_CALL err);
+            }
+
+            _Success_(true)
+            _Translates_last_error_to_HRESULT_
+            __R_DIRECT_METHOD(HRESULT, Return_GetLastError)(__R_DIRECT_FN_PARAMS_ONLY) WI_NOEXCEPT
+            {
+                __R_FN_LOCALS;
+                return wil::details::ReportFailure_GetLastErrorHr<FailureType::Return>(__R_DIRECT_FN_CALL_ONLY);
+            }
+
+            _Success_(true)
+            _Translates_NTSTATUS_to_HRESULT_(status)
+            __R_DIRECT_METHOD(HRESULT, Return_NtStatus)(__R_DIRECT_FN_PARAMS NTSTATUS status) WI_NOEXCEPT
+            {
+                __R_FN_LOCALS;
+                return wil::details::ReportFailure_NtStatus<FailureType::Return>(__R_DIRECT_FN_CALL status);
+            }
+
+#ifdef WIL_ENABLE_EXCEPTIONS
+            __R_DIRECT_METHOD(HRESULT, Return_CaughtException)(__R_DIRECT_FN_PARAMS_ONLY) WI_NOEXCEPT
+            {
+                __R_FN_LOCALS;
+                return wil::details::ReportFailure_CaughtException<FailureType::Return>(__R_DIRECT_FN_CALL_ONLY);
+            }
+#endif
+
+            __R_DIRECT_METHOD(void, Return_HrMsg)(__R_DIRECT_FN_PARAMS HRESULT hr, _Printf_format_string_ PCSTR formatString, ...) WI_NOEXCEPT
+            {
+                va_list argList;
+                va_start(argList, formatString);
+                __R_FN_LOCALS;
+                wil::details::ReportFailure_HrMsg<FailureType::Return>(__R_DIRECT_FN_CALL hr, formatString, argList);
+            }
+
+            _Success_(true)
+            _Translates_Win32_to_HRESULT_(err)
+            __R_DIRECT_METHOD(HRESULT, Return_Win32Msg)(__R_DIRECT_FN_PARAMS DWORD err, _Printf_format_string_ PCSTR formatString, ...) WI_NOEXCEPT
+            {
+                va_list argList;
+                va_start(argList, formatString);
+                __R_FN_LOCALS;
+                return wil::details::ReportFailure_Win32Msg<FailureType::Return>(__R_DIRECT_FN_CALL err, formatString, argList);
+            }
+
+            _Success_(true)
+            _Translates_last_error_to_HRESULT_
+            __R_DIRECT_METHOD(HRESULT, Return_GetLastErrorMsg)(__R_DIRECT_FN_PARAMS _Printf_format_string_ PCSTR formatString, ...) WI_NOEXCEPT
+            {
+                va_list argList;
+                va_start(argList, formatString);
+                __R_FN_LOCALS;
+                return wil::details::ReportFailure_GetLastErrorHrMsg<FailureType::Return>(__R_DIRECT_FN_CALL formatString, argList);
+            }
+
+            _Success_(true)
+            _Translates_NTSTATUS_to_HRESULT_(status)
+            __R_DIRECT_METHOD(HRESULT, Return_NtStatusMsg)(__R_DIRECT_FN_PARAMS NTSTATUS status, _Printf_format_string_ PCSTR formatString, ...) WI_NOEXCEPT
+            {
+                va_list argList;
+                va_start(argList, formatString);
+                __R_FN_LOCALS;
+                return wil::details::ReportFailure_NtStatusMsg<FailureType::Return>(__R_DIRECT_FN_CALL status, formatString, argList);
+            }
+
+#ifdef WIL_ENABLE_EXCEPTIONS
+            __R_DIRECT_METHOD(HRESULT, Return_CaughtExceptionMsg)(__R_DIRECT_FN_PARAMS _Printf_format_string_ PCSTR formatString, ...) WI_NOEXCEPT
+            {
+                va_list argList;
+                va_start(argList, formatString);
+                __R_FN_LOCALS;
+                return wil::details::ReportFailure_CaughtExceptionMsg<FailureType::Return>(__R_DIRECT_FN_CALL formatString, argList);
+            }
+#endif
+
+            //*****************************************************************************
+            // Log Macros
+            //*****************************************************************************
+
+            _Post_satisfies_(return == hr)
+            __R_DIRECT_METHOD(HRESULT, Log_Hr)(__R_DIRECT_FN_PARAMS HRESULT hr) WI_NOEXCEPT
+            {
+                __R_FN_LOCALS;
+                wil::details::ReportFailure_Hr<FailureType::Log>(__R_DIRECT_FN_CALL hr);
+                return hr;
+            }
+
+            _Post_satisfies_(return == err)
+            __R_DIRECT_METHOD(DWORD, Log_Win32)(__R_DIRECT_FN_PARAMS DWORD err) WI_NOEXCEPT
+            {
+                __R_FN_LOCALS;
+                wil::details::ReportFailure_Win32<FailureType::Log>(__R_DIRECT_FN_CALL err);
+                return err;
+            }
+
+            __R_DIRECT_METHOD(DWORD, Log_GetLastError)(__R_DIRECT_FN_PARAMS_ONLY) WI_NOEXCEPT
+            {
+                __R_FN_LOCALS;
+                return wil::details::ReportFailure_GetLastError<FailureType::Log>(__R_DIRECT_FN_CALL_ONLY);
+            }
+
+            _Post_satisfies_(return == status)
+            __R_DIRECT_METHOD(NTSTATUS, Log_NtStatus)(__R_DIRECT_FN_PARAMS NTSTATUS status) WI_NOEXCEPT
+            {
+                __R_FN_LOCALS;
+                wil::details::ReportFailure_NtStatus<FailureType::Log>(__R_DIRECT_FN_CALL status);
+                return status;
+            }
+
+#ifdef WIL_ENABLE_EXCEPTIONS
+            __R_DIRECT_METHOD(HRESULT, Log_CaughtException)(__R_DIRECT_FN_PARAMS_ONLY) WI_NOEXCEPT
+            {
+                __R_FN_LOCALS;
+                return wil::details::ReportFailure_CaughtException<FailureType::Log>(__R_DIRECT_FN_CALL_ONLY);
+            }
+#endif
+
+            __R_INTERNAL_METHOD(_Log_Hr)(__R_INTERNAL_FN_PARAMS HRESULT hr) WI_NOEXCEPT
+            {
+                __R_FN_LOCALS;
+                wil::details::ReportFailure_Hr<FailureType::Log>(__R_INTERNAL_FN_CALL hr);
+            }
+
+            __R_INTERNAL_METHOD(_Log_GetLastError)(__R_INTERNAL_FN_PARAMS_ONLY) WI_NOEXCEPT
+            {
+                __R_FN_LOCALS;
+                wil::details::ReportFailure_GetLastError<FailureType::Log>(__R_INTERNAL_FN_CALL_ONLY);
+            }
+
+            __R_INTERNAL_METHOD(_Log_Win32)(__R_INTERNAL_FN_PARAMS DWORD err) WI_NOEXCEPT
+            {
+                __R_FN_LOCALS;
+                wil::details::ReportFailure_Win32<FailureType::Log>(__R_INTERNAL_FN_CALL err);
+            }
+
+            __R_INTERNAL_METHOD(_Log_NullAlloc)(__R_INTERNAL_FN_PARAMS_ONLY) WI_NOEXCEPT
+            {
+                __R_FN_LOCALS;
+                wil::details::ReportFailure_Hr<FailureType::Log>(__R_INTERNAL_FN_CALL E_OUTOFMEMORY);
+            }
+
+            __R_INTERNAL_METHOD(_Log_NtStatus)(__R_INTERNAL_FN_PARAMS NTSTATUS status) WI_NOEXCEPT
+            {
+                __R_FN_LOCALS;
+                wil::details::ReportFailure_NtStatus<FailureType::Log>(__R_INTERNAL_FN_CALL status);
+            }
+
+            // Should be decorated WI_NOEXCEPT, but conflicts with forceinline.
+            _Post_satisfies_(return == hr)
+            __R_CONDITIONAL_METHOD(HRESULT, Log_IfFailed)(__R_CONDITIONAL_FN_PARAMS HRESULT hr)
+            {
+                if (FAILED(hr))
+                {
+                    __R_CALL_INTERNAL_METHOD(_Log_Hr)(__R_CONDITIONAL_FN_CALL hr);
+                }
+                return hr;
+            }
+
+            _Post_satisfies_(return == hr)
+            __R_CONDITIONAL_NOINLINE_METHOD(HRESULT, Log_IfFailedWithExpected)(__R_CONDITIONAL_FN_PARAMS HRESULT hr, unsigned int expectedCount, ...) WI_NOEXCEPT
+            {
+                va_list args;
+                va_start(args, expectedCount);
+
+                if (FAILED(hr))
+                {
+                    unsigned int expectedIndex;
+                    for (expectedIndex = 0; expectedIndex < expectedCount; ++expectedIndex)
+                    {
+                        if (hr == va_arg(args, HRESULT))
+                        {
+                            break;
+                        }
+                    }
+
+                    if (expectedIndex == expectedCount)
+                    {
+                        __R_CALL_INTERNAL_METHOD(_Log_Hr)(__R_CONDITIONAL_FN_CALL hr);
+                    }
+                }
+
+                va_end(args);
+                return hr;
+            }
+
+            // Should be decorated WI_NOEXCEPT, but conflicts with forceinline.
+            _Post_satisfies_(return == ret)
+            __R_CONDITIONAL_METHOD(BOOL, Log_IfWin32BoolFalse)(__R_CONDITIONAL_FN_PARAMS BOOL ret)
+            {
+                if (!ret)
+                {
+                    __R_CALL_INTERNAL_METHOD(_Log_GetLastError)(__R_CONDITIONAL_FN_CALL_ONLY);
+                }
+                return ret;
+            }
+
+            // Should be decorated WI_NOEXCEPT, but conflicts with forceinline.
+            _Post_satisfies_(return == err)
+            __R_CONDITIONAL_METHOD(DWORD, Log_IfWin32Error)(__R_CONDITIONAL_FN_PARAMS DWORD err)
+            {
+                if (FAILED_WIN32(err))
+                {
+                    __R_CALL_INTERNAL_METHOD(_Log_Win32)(__R_CONDITIONAL_FN_CALL err);
+                }
+                return err;
+            }
+
+            // Should be decorated WI_NOEXCEPT, but conflicts with forceinline.
+            _Post_satisfies_(return == handle)
+            __R_CONDITIONAL_METHOD(HANDLE, Log_IfHandleInvalid)(__R_CONDITIONAL_FN_PARAMS HANDLE handle)
+            {
+                if (handle == INVALID_HANDLE_VALUE)
+                {
+                    __R_CALL_INTERNAL_METHOD(_Log_GetLastError)(__R_CONDITIONAL_FN_CALL_ONLY);
+                }
+                return handle;
+            }
+
+            // Should be decorated WI_NOEXCEPT, but conflicts with forceinline.
+            _Post_satisfies_(return == handle)
+            __R_CONDITIONAL_METHOD(HANDLE, Log_IfHandleNull)(__R_CONDITIONAL_FN_PARAMS HANDLE handle)
+            {
+                if (handle == nullptr)
+                {
+                    __R_CALL_INTERNAL_METHOD(_Log_GetLastError)(__R_CONDITIONAL_FN_CALL_ONLY);
+                }
+                return handle;
+            }
+
+            template <__R_CONDITIONAL_PARTIAL_TEMPLATE typename PointerT, __R_ENABLE_IF_IS_NOT_CLASS(PointerT)>
+            _Post_satisfies_(return == pointer)
+            __R_CONDITIONAL_TEMPLATE_METHOD(PointerT, Log_IfNullAlloc)(__R_CONDITIONAL_FN_PARAMS _Pre_maybenull_ PointerT pointer) WI_NOEXCEPT
+            {
+                if (pointer == nullptr)
+                {
+                    __R_CALL_INTERNAL_METHOD(_Log_NullAlloc)(__R_CONDITIONAL_FN_CALL_ONLY);
+                }
+                return pointer;
+            }
+
+            template <__R_CONDITIONAL_PARTIAL_TEMPLATE typename PointerT, __R_ENABLE_IF_IS_CLASS(PointerT)>
+            __R_CONDITIONAL_TEMPLATE_METHOD(void, Log_IfNullAlloc)(__R_CONDITIONAL_FN_PARAMS const PointerT& pointer) WI_NOEXCEPT
+            {
+                if (pointer == nullptr)
+                {
+                    __R_CALL_INTERNAL_METHOD(_Log_NullAlloc)(__R_CONDITIONAL_FN_CALL_ONLY);
+                }
+            }
+
+            // Should be decorated WI_NOEXCEPT, but conflicts with forceinline.
+            _Post_satisfies_(return == condition)
+            __R_CONDITIONAL_METHOD(bool, Log_HrIf)(__R_CONDITIONAL_FN_PARAMS HRESULT hr, bool condition)
+            {
+                if (condition)
+                {
+                    __R_CALL_INTERNAL_METHOD(_Log_Hr)(__R_CONDITIONAL_FN_CALL hr);
+                }
+                return condition;
+            }
+
+            // Should be decorated WI_NOEXCEPT, but conflicts with forceinline.
+            _Post_satisfies_(return == condition)
+            __R_CONDITIONAL_METHOD(bool, Log_HrIfFalse)(__R_CONDITIONAL_FN_PARAMS HRESULT hr, bool condition)
+            {
+                if (!condition)
+                {
+                    __R_CALL_INTERNAL_METHOD(_Log_Hr)(__R_CONDITIONAL_FN_CALL hr);
+                }
+                return condition;
+            }
+
+            template <__R_CONDITIONAL_PARTIAL_TEMPLATE typename PointerT, __R_ENABLE_IF_IS_NOT_CLASS(PointerT)>
+            _Post_satisfies_(return == pointer)
+            __R_CONDITIONAL_TEMPLATE_METHOD(PointerT, Log_HrIfNull)(__R_CONDITIONAL_FN_PARAMS HRESULT hr, _Pre_maybenull_ PointerT pointer) WI_NOEXCEPT
+            {
+                if (pointer == nullptr)
+                {
+                    __R_CALL_INTERNAL_METHOD(_Log_Hr)(__R_CONDITIONAL_FN_CALL hr);
+                }
+                return pointer;
+            }
+
+            template <__R_CONDITIONAL_PARTIAL_TEMPLATE typename PointerT, __R_ENABLE_IF_IS_CLASS(PointerT)>
+            __R_CONDITIONAL_TEMPLATE_METHOD(void, Log_HrIfNull)(__R_CONDITIONAL_FN_PARAMS HRESULT hr, _In_opt_ const PointerT& pointer) WI_NOEXCEPT
+            {
+                if (pointer == nullptr)
+                {
+                    __R_CALL_INTERNAL_METHOD(_Log_Hr)(__R_CONDITIONAL_FN_CALL hr);
+                }
+            }
+
+            // Should be decorated WI_NOEXCEPT, but conflicts with forceinline.
+            _Post_satisfies_(return == condition)
+            __R_CONDITIONAL_METHOD(bool, Log_GetLastErrorIf)(__R_CONDITIONAL_FN_PARAMS bool condition)
+            {
+                if (condition)
+                {
+                    __R_CALL_INTERNAL_METHOD(_Log_GetLastError)(__R_CONDITIONAL_FN_CALL_ONLY);
+                }
+                return condition;
+            }
+
+            // Should be decorated WI_NOEXCEPT, but conflicts with forceinline.
+            _Post_satisfies_(return == condition)
+            __R_CONDITIONAL_METHOD(bool, Log_GetLastErrorIfFalse)(__R_CONDITIONAL_FN_PARAMS bool condition)
+            {
+                if (!condition)
+                {
+                    __R_CALL_INTERNAL_METHOD(_Log_GetLastError)(__R_CONDITIONAL_FN_CALL_ONLY);
+                }
+                return condition;
+            }
+
+            template <__R_CONDITIONAL_PARTIAL_TEMPLATE typename PointerT, __R_ENABLE_IF_IS_NOT_CLASS(PointerT)>
+            _Post_satisfies_(return == pointer)
+            __R_CONDITIONAL_TEMPLATE_METHOD(PointerT, Log_GetLastErrorIfNull)(__R_CONDITIONAL_FN_PARAMS _Pre_maybenull_ PointerT pointer) WI_NOEXCEPT
+            {
+                if (pointer == nullptr)
+                {
+                    __R_CALL_INTERNAL_METHOD(_Log_GetLastError)(__R_CONDITIONAL_FN_CALL_ONLY);
+                }
+                return pointer;
+            }
+
+            template <__R_CONDITIONAL_PARTIAL_TEMPLATE typename PointerT, __R_ENABLE_IF_IS_CLASS(PointerT)>
+            __R_CONDITIONAL_TEMPLATE_METHOD(void, Log_GetLastErrorIfNull)(__R_CONDITIONAL_FN_PARAMS _In_opt_ const PointerT& pointer) WI_NOEXCEPT
+            {
+                if (pointer == nullptr)
+                {
+                    __R_CALL_INTERNAL_METHOD(_Log_GetLastError)(__R_CONDITIONAL_FN_CALL_ONLY);
+                }
+            }
+
+            // Should be decorated WI_NOEXCEPT, but conflicts with forceinline.
+            _Post_satisfies_(return == status)
+            __R_CONDITIONAL_METHOD(NTSTATUS, Log_IfNtStatusFailed)(__R_CONDITIONAL_FN_PARAMS NTSTATUS status)
+            {
+                if (FAILED_NTSTATUS(status))
+                {
+                    __R_CALL_INTERNAL_METHOD(_Log_NtStatus)(__R_CONDITIONAL_FN_CALL status);
+                }
+                return status;
+            }
+
+            _Post_satisfies_(return == hr)
+            __R_DIRECT_METHOD(HRESULT, Log_HrMsg)(__R_DIRECT_FN_PARAMS HRESULT hr, _Printf_format_string_ PCSTR formatString, ...) WI_NOEXCEPT
+            {
+                va_list argList;
+                va_start(argList, formatString);
+                __R_FN_LOCALS;
+                wil::details::ReportFailure_HrMsg<FailureType::Log>(__R_DIRECT_FN_CALL hr, formatString, argList);
+                return hr;
+            }
+
+            _Post_satisfies_(return == err)
+            __R_DIRECT_METHOD(DWORD, Log_Win32Msg)(__R_DIRECT_FN_PARAMS DWORD err, _Printf_format_string_ PCSTR formatString, ...) WI_NOEXCEPT
+            {
+                va_list argList;
+                va_start(argList, formatString);
+                __R_FN_LOCALS;
+                wil::details::ReportFailure_Win32Msg<FailureType::Log>(__R_DIRECT_FN_CALL err, formatString, argList);
+                return err;
+            }
+
+            __R_DIRECT_METHOD(DWORD, Log_GetLastErrorMsg)(__R_DIRECT_FN_PARAMS _Printf_format_string_ PCSTR formatString, ...) WI_NOEXCEPT
+            {
+                va_list argList;
+                va_start(argList, formatString);
+                __R_FN_LOCALS;
+                return wil::details::ReportFailure_GetLastErrorMsg<FailureType::Log>(__R_DIRECT_FN_CALL formatString, argList);
+            }
+
+            _Post_satisfies_(return == status)
+            __R_DIRECT_METHOD(NTSTATUS, Log_NtStatusMsg)(__R_DIRECT_FN_PARAMS NTSTATUS status, _Printf_format_string_ PCSTR formatString, ...) WI_NOEXCEPT
+            {
+                va_list argList;
+                va_start(argList, formatString);
+                __R_FN_LOCALS;
+                wil::details::ReportFailure_NtStatusMsg<FailureType::Log>(__R_DIRECT_FN_CALL status, formatString, argList);
+                return status;
+            }
+
+#ifdef WIL_ENABLE_EXCEPTIONS
+            __R_DIRECT_METHOD(HRESULT, Log_CaughtExceptionMsg)(__R_DIRECT_FN_PARAMS _Printf_format_string_ PCSTR formatString, ...) WI_NOEXCEPT
+            {
+                va_list argList;
+                va_start(argList, formatString);
+                __R_FN_LOCALS;
+                return wil::details::ReportFailure_CaughtExceptionMsg<FailureType::Log>(__R_DIRECT_FN_CALL formatString, argList);
+            }
+#endif
+
+            __R_INTERNAL_NOINLINE_METHOD(_Log_HrMsg)(__R_INTERNAL_NOINLINE_FN_PARAMS HRESULT hr, _Printf_format_string_ PCSTR formatString, va_list argList) WI_NOEXCEPT
+            {
+                __R_FN_LOCALS;
+                wil::details::ReportFailure_HrMsg<FailureType::Log>(__R_INTERNAL_NOINLINE_FN_CALL hr, formatString, argList);
+            }
+
+            __R_INTERNAL_NOINLINE_METHOD(_Log_GetLastErrorMsg)(__R_INTERNAL_NOINLINE_FN_PARAMS _Printf_format_string_ PCSTR formatString, va_list argList) WI_NOEXCEPT
+            {
+                __R_FN_LOCALS;
+                wil::details::ReportFailure_GetLastErrorMsg<FailureType::Log>(__R_INTERNAL_NOINLINE_FN_CALL formatString, argList);
+            }
+
+            __R_INTERNAL_NOINLINE_METHOD(_Log_Win32Msg)(__R_INTERNAL_NOINLINE_FN_PARAMS DWORD err, _Printf_format_string_ PCSTR formatString, va_list argList) WI_NOEXCEPT
+            {
+                __R_FN_LOCALS;
+                wil::details::ReportFailure_Win32Msg<FailureType::Log>(__R_INTERNAL_NOINLINE_FN_CALL err, formatString, argList);
+            }
+
+            __R_INTERNAL_NOINLINE_METHOD(_Log_NullAllocMsg)(__R_INTERNAL_NOINLINE_FN_PARAMS _Printf_format_string_ PCSTR formatString, va_list argList) WI_NOEXCEPT
+            {
+                __R_FN_LOCALS;
+                wil::details::ReportFailure_HrMsg<FailureType::Log>(__R_INTERNAL_NOINLINE_FN_CALL E_OUTOFMEMORY, formatString, argList);
+            }
+
+            __R_INTERNAL_NOINLINE_METHOD(_Log_NtStatusMsg)(__R_INTERNAL_NOINLINE_FN_PARAMS NTSTATUS status, _Printf_format_string_ PCSTR formatString, va_list argList) WI_NOEXCEPT
+            {
+                __R_FN_LOCALS;
+                wil::details::ReportFailure_NtStatusMsg<FailureType::Log>(__R_INTERNAL_NOINLINE_FN_CALL status, formatString, argList);
+            }
+
+            _Post_satisfies_(return == hr)
+            __R_CONDITIONAL_NOINLINE_METHOD(HRESULT, Log_IfFailedMsg)(__R_CONDITIONAL_FN_PARAMS HRESULT hr, _Printf_format_string_ PCSTR formatString, ...) WI_NOEXCEPT
+            {
+                if (FAILED(hr))
+                {
+                    va_list argList;
+                    va_start(argList, formatString);
+                    __R_CALL_INTERNAL_NOINLINE_METHOD(_Log_HrMsg)(__R_CONDITIONAL_NOINLINE_FN_CALL hr, formatString, argList);
+                }
+                return hr;
+            }
+
+            _Post_satisfies_(return == ret)
+            __R_CONDITIONAL_NOINLINE_METHOD(BOOL, Log_IfWin32BoolFalseMsg)(__R_CONDITIONAL_FN_PARAMS BOOL ret, _Printf_format_string_ PCSTR formatString, ...) WI_NOEXCEPT
+            {
+                if (!ret)
+                {
+                    va_list argList;
+                    va_start(argList, formatString);
+                    __R_CALL_INTERNAL_NOINLINE_METHOD(_Log_GetLastErrorMsg)(__R_CONDITIONAL_NOINLINE_FN_CALL formatString, argList);
+                }
+                return ret;
+            }
+
+            _Post_satisfies_(return == err)
+            __R_CONDITIONAL_NOINLINE_METHOD(DWORD, Log_IfWin32ErrorMsg)(__R_CONDITIONAL_FN_PARAMS DWORD err, _Printf_format_string_ PCSTR formatString, ...) WI_NOEXCEPT
+            {
+                if (FAILED_WIN32(err))
+                {
+                    va_list argList;
+                    va_start(argList, formatString);
+                    __R_CALL_INTERNAL_NOINLINE_METHOD(_Log_Win32Msg)(__R_CONDITIONAL_NOINLINE_FN_CALL err, formatString, argList);
+                }
+                return err;
+            }
+
+            _Post_satisfies_(return == handle)
+            __R_CONDITIONAL_NOINLINE_METHOD(HANDLE, Log_IfHandleInvalidMsg)(__R_CONDITIONAL_FN_PARAMS HANDLE handle, _Printf_format_string_ PCSTR formatString, ...) WI_NOEXCEPT
+            {
+                if (handle == INVALID_HANDLE_VALUE)
+                {
+                    va_list argList;
+                    va_start(argList, formatString);
+                    __R_CALL_INTERNAL_NOINLINE_METHOD(_Log_GetLastErrorMsg)(__R_CONDITIONAL_NOINLINE_FN_CALL formatString, argList);
+                }
+                return handle;
+            }
+
+            _Post_satisfies_(return == handle)
+            __R_CONDITIONAL_NOINLINE_METHOD(HANDLE, Log_IfHandleNullMsg)(__R_CONDITIONAL_FN_PARAMS HANDLE handle, _Printf_format_string_ PCSTR formatString, ...) WI_NOEXCEPT
+            {
+                if (handle == nullptr)
+                {
+                    va_list argList;
+                    va_start(argList, formatString);
+                    __R_CALL_INTERNAL_NOINLINE_METHOD(_Log_GetLastErrorMsg)(__R_CONDITIONAL_NOINLINE_FN_CALL formatString, argList);
+                }
+                return handle;
+            }
+
+            template <__R_CONDITIONAL_PARTIAL_TEMPLATE typename PointerT, __R_ENABLE_IF_IS_NOT_CLASS(PointerT)>
+            _Post_satisfies_(return == pointer)
+            __R_CONDITIONAL_NOINLINE_TEMPLATE_METHOD(PointerT, Log_IfNullAllocMsg)(__R_CONDITIONAL_FN_PARAMS _Pre_maybenull_ PointerT pointer, _Printf_format_string_ PCSTR formatString, ...) WI_NOEXCEPT
+            {
+                if (pointer == nullptr)
+                {
+                    va_list argList;
+                    va_start(argList, formatString);
+                    __R_CALL_INTERNAL_NOINLINE_METHOD(_Log_NullAllocMsg)(__R_CONDITIONAL_NOINLINE_FN_CALL_ONLY, formatString, argList);
+                }
+                return pointer;
+            }
+
+            template <__R_CONDITIONAL_PARTIAL_TEMPLATE typename PointerT, __R_ENABLE_IF_IS_CLASS(PointerT)>
+            __R_CONDITIONAL_NOINLINE_TEMPLATE_METHOD(void, Log_IfNullAllocMsg)(__R_CONDITIONAL_FN_PARAMS const PointerT& pointer, _Printf_format_string_ PCSTR formatString, ...) WI_NOEXCEPT
+            {
+                if (pointer == nullptr)
+                {
+                    va_list argList;
+                    va_start(argList, formatString);
+                    __R_CALL_INTERNAL_NOINLINE_METHOD(_Log_NullAllocMsg)(__R_CONDITIONAL_NOINLINE_FN_CALL_ONLY, formatString, argList);
+                }
+            }
+
+            _Post_satisfies_(return == condition)
+            __R_CONDITIONAL_NOINLINE_METHOD(bool, Log_HrIfMsg)(__R_CONDITIONAL_FN_PARAMS HRESULT hr, bool condition, _Printf_format_string_ PCSTR formatString, ...) WI_NOEXCEPT
+            {
+                if (condition)
+                {
+                    va_list argList;
+                    va_start(argList, formatString);
+                    __R_CALL_INTERNAL_NOINLINE_METHOD(_Log_HrMsg)(__R_CONDITIONAL_NOINLINE_FN_CALL hr, formatString, argList);
+                }
+                return condition;
+            }
+
+            _Post_satisfies_(return == condition)
+            __R_CONDITIONAL_NOINLINE_METHOD(bool, Log_HrIfFalseMsg)(__R_CONDITIONAL_FN_PARAMS HRESULT hr, bool condition, _Printf_format_string_ PCSTR formatString, ...) WI_NOEXCEPT
+            {
+                if (!condition)
+                {
+                    va_list argList;
+                    va_start(argList, formatString);
+                    __R_CALL_INTERNAL_NOINLINE_METHOD(_Log_HrMsg)(__R_CONDITIONAL_NOINLINE_FN_CALL hr, formatString, argList);
+                }
+                return condition;
+            }
+
+            template <__R_CONDITIONAL_PARTIAL_TEMPLATE typename PointerT, __R_ENABLE_IF_IS_NOT_CLASS(PointerT)>
+            _Post_satisfies_(return == pointer)
+            __R_CONDITIONAL_NOINLINE_TEMPLATE_METHOD(PointerT, Log_HrIfNullMsg)(__R_CONDITIONAL_FN_PARAMS HRESULT hr, _Pre_maybenull_ PointerT pointer, _Printf_format_string_ PCSTR formatString, ...) WI_NOEXCEPT
+            {
+                if (pointer == nullptr)
+                {
+                    va_list argList;
+                    va_start(argList, formatString);
+                    __R_CALL_INTERNAL_NOINLINE_METHOD(_Log_HrMsg)(__R_CONDITIONAL_NOINLINE_FN_CALL hr, formatString, argList);
+                }
+                return pointer;
+            }
+
+            template <__R_CONDITIONAL_PARTIAL_TEMPLATE typename PointerT, __R_ENABLE_IF_IS_CLASS(PointerT)>
+            __R_CONDITIONAL_NOINLINE_TEMPLATE_METHOD(void, Log_HrIfNullMsg)(__R_CONDITIONAL_FN_PARAMS HRESULT hr, _In_opt_ const PointerT& pointer, _Printf_format_string_ PCSTR formatString, ...) WI_NOEXCEPT
+            {
+                if (pointer == nullptr)
+                {
+                    va_list argList;
+                    va_start(argList, formatString);
+                    __R_CALL_INTERNAL_NOINLINE_METHOD(_Log_HrMsg)(__R_CONDITIONAL_NOINLINE_FN_CALL hr, formatString, argList);
+                }
+            }
+
+            _Post_satisfies_(return == condition)
+            __R_CONDITIONAL_NOINLINE_METHOD(bool, Log_GetLastErrorIfMsg)(__R_CONDITIONAL_FN_PARAMS bool condition, _Printf_format_string_ PCSTR formatString, ...) WI_NOEXCEPT
+            {
+                if (condition)
+                {
+                    va_list argList;
+                    va_start(argList, formatString);
+                    __R_CALL_INTERNAL_NOINLINE_METHOD(_Log_GetLastErrorMsg)(__R_CONDITIONAL_NOINLINE_FN_CALL formatString, argList);
+                }
+                return condition;
+            }
+
+            _Post_satisfies_(return == condition)
+            __R_CONDITIONAL_NOINLINE_METHOD(bool, Log_GetLastErrorIfFalseMsg)(__R_CONDITIONAL_FN_PARAMS bool condition, _Printf_format_string_ PCSTR formatString, ...) WI_NOEXCEPT
+            {
+                if (!condition)
+                {
+                    va_list argList;
+                    va_start(argList, formatString);
+                    __R_CALL_INTERNAL_NOINLINE_METHOD(_Log_GetLastErrorMsg)(__R_CONDITIONAL_NOINLINE_FN_CALL formatString, argList);
+                }
+                return condition;
+            }
+
+            template <__R_CONDITIONAL_PARTIAL_TEMPLATE typename PointerT, __R_ENABLE_IF_IS_NOT_CLASS(PointerT)>
+            _Post_satisfies_(return == pointer)
+            __R_CONDITIONAL_NOINLINE_TEMPLATE_METHOD(PointerT, Log_GetLastErrorIfNullMsg)(__R_CONDITIONAL_FN_PARAMS _Pre_maybenull_ PointerT pointer, _Printf_format_string_ PCSTR formatString, ...) WI_NOEXCEPT
+            {
+                if (pointer == nullptr)
+                {
+                    va_list argList;
+                    va_start(argList, formatString);
+                    __R_CALL_INTERNAL_NOINLINE_METHOD(_Log_GetLastErrorMsg)(__R_CONDITIONAL_NOINLINE_FN_CALL formatString, argList);
+                }
+                return pointer;
+            }
+
+            template <__R_CONDITIONAL_PARTIAL_TEMPLATE typename PointerT, __R_ENABLE_IF_IS_CLASS(PointerT)>
+            __R_CONDITIONAL_NOINLINE_TEMPLATE_METHOD(void, Log_GetLastErrorIfNullMsg)(__R_CONDITIONAL_FN_PARAMS _In_opt_ const PointerT& pointer, _Printf_format_string_ PCSTR formatString, ...) WI_NOEXCEPT
+            {
+                if (pointer == nullptr)
+                {
+                    va_list argList;
+                    va_start(argList, formatString);
+                    __R_CALL_INTERNAL_NOINLINE_METHOD(_Log_GetLastErrorMsg)(__R_CONDITIONAL_NOINLINE_FN_CALL formatString, argList);
+                }
+            }
+
+            _Post_satisfies_(return == status)
+            __R_CONDITIONAL_NOINLINE_METHOD(NTSTATUS, Log_IfNtStatusFailedMsg)(__R_CONDITIONAL_FN_PARAMS NTSTATUS status, _Printf_format_string_ PCSTR formatString, ...) WI_NOEXCEPT
+            {
+                if (FAILED_NTSTATUS(status))
+                {
+                    va_list argList;
+                    va_start(argList, formatString);
+                    __R_CALL_INTERNAL_NOINLINE_METHOD(_Log_NtStatusMsg)(__R_CONDITIONAL_NOINLINE_FN_CALL status, formatString, argList);
+                }
+                return status;
+            }
+        } // namespace __R_NS_NAME
+
+        namespace __RFF_NS_NAME
+        {
+            //*****************************************************************************
+            // FailFast Macros
+            //*****************************************************************************
+
+            __RFF_DIRECT_NORET_METHOD(void, FailFast_Hr)(__RFF_DIRECT_FN_PARAMS HRESULT hr) WI_NOEXCEPT
+            {
+                __RFF_FN_LOCALS;
+                wil::details::ReportFailure_Hr<FailureType::FailFast>(__RFF_DIRECT_FN_CALL hr);
+            }
+
+            __RFF_DIRECT_NORET_METHOD(void, FailFast_Win32)(__RFF_DIRECT_FN_PARAMS DWORD err) WI_NOEXCEPT
+            {
+                __RFF_FN_LOCALS;
+                wil::details::ReportFailure_Win32<FailureType::FailFast>(__RFF_DIRECT_FN_CALL err);
+            }
+
+            __RFF_DIRECT_NORET_METHOD(void, FailFast_GetLastError)(__RFF_DIRECT_FN_PARAMS_ONLY) WI_NOEXCEPT
+            {
+                __RFF_FN_LOCALS;
+                wil::details::ReportFailure_GetLastError<FailureType::FailFast>(__RFF_DIRECT_FN_CALL_ONLY);
+            }
+
+            __RFF_DIRECT_NORET_METHOD(void, FailFast_NtStatus)(__RFF_DIRECT_FN_PARAMS NTSTATUS status) WI_NOEXCEPT
+            {
+                __RFF_FN_LOCALS;
+                wil::details::ReportFailure_NtStatus<FailureType::FailFast>(__RFF_DIRECT_FN_CALL status);
+            }
+
+#ifdef WIL_ENABLE_EXCEPTIONS
+            __RFF_DIRECT_NORET_METHOD(void, FailFast_CaughtException)(__RFF_DIRECT_FN_PARAMS_ONLY) WI_NOEXCEPT
+            {
+                __RFF_FN_LOCALS;
+                wil::details::ReportFailure_CaughtException<FailureType::FailFast>(__RFF_DIRECT_FN_CALL_ONLY);
+            }
+#endif
+
+            __RFF_INTERNAL_NORET_METHOD(_FailFast_Hr)(__RFF_INTERNAL_FN_PARAMS HRESULT hr) WI_NOEXCEPT
+            {
+                __RFF_FN_LOCALS;
+                wil::details::ReportFailure_Hr<FailureType::FailFast>(__RFF_INTERNAL_FN_CALL hr);
+            }
+
+            __RFF_INTERNAL_NORET_METHOD(_FailFast_GetLastError)(__RFF_INTERNAL_FN_PARAMS_ONLY) WI_NOEXCEPT
+            {
+                __RFF_FN_LOCALS;
+                wil::details::ReportFailure_GetLastError<FailureType::FailFast>(__RFF_INTERNAL_FN_CALL_ONLY);
+            }
+
+            __RFF_INTERNAL_NORET_METHOD(_FailFast_Win32)(__RFF_INTERNAL_FN_PARAMS DWORD err) WI_NOEXCEPT
+            {
+                __RFF_FN_LOCALS;
+                wil::details::ReportFailure_Win32<FailureType::FailFast>(__RFF_INTERNAL_FN_CALL err);
+            }
+
+            __RFF_INTERNAL_NORET_METHOD(_FailFast_NullAlloc)(__RFF_INTERNAL_FN_PARAMS_ONLY) WI_NOEXCEPT
+            {
+                __RFF_FN_LOCALS;
+                wil::details::ReportFailure_Hr<FailureType::FailFast>(__RFF_INTERNAL_FN_CALL E_OUTOFMEMORY);
+            }
+
+            __RFF_INTERNAL_NORET_METHOD(_FailFast_NtStatus)(__RFF_INTERNAL_FN_PARAMS NTSTATUS status) WI_NOEXCEPT
+            {
+                __RFF_FN_LOCALS;
+                wil::details::ReportFailure_NtStatus<FailureType::FailFast>(__RFF_INTERNAL_FN_CALL status);
+            }
+
+            _Post_satisfies_(return == hr) _When_(FAILED(hr), _Analysis_noreturn_)
+            __RFF_CONDITIONAL_METHOD(HRESULT, FailFast_IfFailed)(__RFF_CONDITIONAL_FN_PARAMS HRESULT hr) WI_NOEXCEPT
+            {
+                if (FAILED(hr))
+                {
+                    __RFF_CALL_INTERNAL_METHOD(_FailFast_Hr)(__RFF_CONDITIONAL_FN_CALL hr);
+                }
+                return hr;
+            }
+
+            _Post_satisfies_(return == ret) _When_(!ret, _Analysis_noreturn_)
+            __RFF_CONDITIONAL_METHOD(BOOL, FailFast_IfWin32BoolFalse)(__RFF_CONDITIONAL_FN_PARAMS BOOL ret) WI_NOEXCEPT
+            {
+                if (!ret)
+                {
+                    __RFF_CALL_INTERNAL_METHOD(_FailFast_GetLastError)(__RFF_CONDITIONAL_FN_CALL_ONLY);
+                }
+                return ret;
+            }
+
+            // Should be decorated WI_NOEXCEPT, but conflicts with forceinline.
+            _Post_satisfies_(return == err) _When_(FAILED_WIN32(err), _Analysis_noreturn_)
+            __RFF_CONDITIONAL_METHOD(DWORD, FailFast_IfWin32Error)(__RFF_CONDITIONAL_FN_PARAMS DWORD err)
+            {
+                if (FAILED_WIN32(err))
+                {
+                    __RFF_CALL_INTERNAL_METHOD(_FailFast_Win32)(__RFF_CONDITIONAL_FN_CALL err);
+                }
+                return err;
+            }
+
+            _Post_satisfies_(return == handle) _When_(handle == INVALID_HANDLE_VALUE, _Analysis_noreturn_)
+            __RFF_CONDITIONAL_METHOD(HANDLE, FailFast_IfHandleInvalid)(__RFF_CONDITIONAL_FN_PARAMS HANDLE handle) WI_NOEXCEPT
+            {
+                if (handle == INVALID_HANDLE_VALUE)
+                {
+                    __RFF_CALL_INTERNAL_METHOD(_FailFast_GetLastError)(__RFF_CONDITIONAL_FN_CALL_ONLY);
+                }
+                return handle;
+            }
+
+            _Post_satisfies_(return == handle) _When_(handle == nullptr, _Analysis_noreturn_)
+            __RFF_CONDITIONAL_METHOD(RESULT_NORETURN_NULL HANDLE, FailFast_IfHandleNull)(__RFF_CONDITIONAL_FN_PARAMS HANDLE handle) WI_NOEXCEPT
+            {
+                if (handle == nullptr)
+                {
+                    __RFF_CALL_INTERNAL_METHOD(_FailFast_GetLastError)(__RFF_CONDITIONAL_FN_CALL_ONLY);
+                }
+                return handle;
+            }
+
+            // Should be decorated WI_NOEXCEPT, but conflicts with forceinline.
+            template <__RFF_CONDITIONAL_PARTIAL_TEMPLATE typename PointerT, __R_ENABLE_IF_IS_NOT_CLASS(PointerT)>
+            _Post_satisfies_(return == pointer) _When_(pointer == nullptr, _Analysis_noreturn_)
+            __RFF_CONDITIONAL_TEMPLATE_METHOD(RESULT_NORETURN_NULL PointerT, FailFast_IfNullAlloc)(__RFF_CONDITIONAL_FN_PARAMS _Pre_maybenull_ PointerT pointer)
+            {
+                if (pointer == nullptr)
+                {
+                    __RFF_CALL_INTERNAL_METHOD(_FailFast_NullAlloc)(__RFF_CONDITIONAL_FN_CALL_ONLY);
+                }
+                return pointer;
+            }
+
+            // Should be decorated WI_NOEXCEPT, but conflicts with forceinline.
+            template <__RFF_CONDITIONAL_PARTIAL_TEMPLATE typename PointerT, __R_ENABLE_IF_IS_CLASS(PointerT)>
+            __RFF_CONDITIONAL_TEMPLATE_METHOD(void, FailFast_IfNullAlloc)(__RFF_CONDITIONAL_FN_PARAMS const PointerT& pointer)
+            {
+                if (pointer == nullptr)
+                {
+                    __RFF_CALL_INTERNAL_METHOD(_FailFast_NullAlloc)(__RFF_CONDITIONAL_FN_CALL_ONLY);
+                }
+            }
+
+            _Post_satisfies_(return == condition) _When_(condition, _Analysis_noreturn_)
+            __RFF_CONDITIONAL_METHOD(bool, FailFast_HrIf)(__RFF_CONDITIONAL_FN_PARAMS HRESULT hr, bool condition) WI_NOEXCEPT
+            {
+                if (condition)
+                {
+                    __RFF_CALL_INTERNAL_METHOD(_FailFast_Hr)(__RFF_CONDITIONAL_FN_CALL hr);
+                }
+                return condition;
+            }
+
+            _Post_satisfies_(return == condition) _When_(!condition, _Analysis_noreturn_)
+            __RFF_CONDITIONAL_METHOD(bool, FailFast_HrIfFalse)(__RFF_CONDITIONAL_FN_PARAMS HRESULT hr, bool condition) WI_NOEXCEPT
+            {
+                if (!condition)
+                {
+                    __RFF_CALL_INTERNAL_METHOD(_FailFast_Hr)(__RFF_CONDITIONAL_FN_CALL hr);
+                }
+                return condition;
+            }
+
+            // Should be decorated WI_NOEXCEPT, but conflicts with forceinline.
+            template <__RFF_CONDITIONAL_PARTIAL_TEMPLATE typename PointerT, __R_ENABLE_IF_IS_NOT_CLASS(PointerT)>
+            _Post_satisfies_(return == pointer) _When_(pointer == nullptr, _Analysis_noreturn_)
+            __RFF_CONDITIONAL_TEMPLATE_METHOD(RESULT_NORETURN_NULL PointerT, FailFast_HrIfNull)(__RFF_CONDITIONAL_FN_PARAMS HRESULT hr, _Pre_maybenull_ PointerT pointer)
+            {
+                if (pointer == nullptr)
+                {
+                    __RFF_CALL_INTERNAL_METHOD(_FailFast_Hr)(__RFF_CONDITIONAL_FN_CALL hr);
+                }
+                return pointer;
+            }
+
+            // Should be decorated WI_NOEXCEPT, but conflicts with forceinline.
+            template <__RFF_CONDITIONAL_PARTIAL_TEMPLATE typename PointerT, __R_ENABLE_IF_IS_CLASS(PointerT)>
+            __RFF_CONDITIONAL_TEMPLATE_METHOD(void, FailFast_HrIfNull)(__RFF_CONDITIONAL_FN_PARAMS HRESULT hr, _In_opt_ const PointerT& pointer)
+            {
+                if (pointer == nullptr)
+                {
+                    __RFF_CALL_INTERNAL_METHOD(_FailFast_Hr)(__RFF_CONDITIONAL_FN_CALL hr);
+                }
+            }
+
+            _Post_satisfies_(return == condition) _When_(condition, _Analysis_noreturn_)
+            __RFF_CONDITIONAL_METHOD(bool, FailFast_GetLastErrorIf)(__RFF_CONDITIONAL_FN_PARAMS bool condition) WI_NOEXCEPT
+            {
+                if (condition)
+                {
+                    __RFF_CALL_INTERNAL_METHOD(_FailFast_GetLastError)(__RFF_CONDITIONAL_FN_CALL_ONLY);
+                }
+                return condition;
+            }
+
+            _Post_satisfies_(return == condition) _When_(!condition, _Analysis_noreturn_)
+            __RFF_CONDITIONAL_METHOD(bool, FailFast_GetLastErrorIfFalse)(__RFF_CONDITIONAL_FN_PARAMS bool condition) WI_NOEXCEPT
+            {
+                if (!condition)
+                {
+                    __RFF_CALL_INTERNAL_METHOD(_FailFast_GetLastError)(__RFF_CONDITIONAL_FN_CALL_ONLY);
+                }
+                return condition;
+            }
+
+            // Should be decorated WI_NOEXCEPT, but conflicts with forceinline.
+            template <__RFF_CONDITIONAL_PARTIAL_TEMPLATE typename PointerT, __R_ENABLE_IF_IS_NOT_CLASS(PointerT)>
+            _Post_satisfies_(return == pointer) _When_(pointer == nullptr, _Analysis_noreturn_)
+            __RFF_CONDITIONAL_TEMPLATE_METHOD(RESULT_NORETURN_NULL PointerT, FailFast_GetLastErrorIfNull)(__RFF_CONDITIONAL_FN_PARAMS _Pre_maybenull_ PointerT pointer)
+            {
+                if (pointer == nullptr)
+                {
+                    __RFF_CALL_INTERNAL_METHOD(_FailFast_GetLastError)(__RFF_CONDITIONAL_FN_CALL_ONLY);
+                }
+                return pointer;
+            }
+
+            // Should be decorated WI_NOEXCEPT, but conflicts with forceinline.
+            template <__RFF_CONDITIONAL_PARTIAL_TEMPLATE typename PointerT, __R_ENABLE_IF_IS_CLASS(PointerT)>
+            __RFF_CONDITIONAL_TEMPLATE_METHOD(void, FailFast_GetLastErrorIfNull)(__RFF_CONDITIONAL_FN_PARAMS _In_opt_ const PointerT& pointer)
+            {
+                if (pointer == nullptr)
+                {
+                    __RFF_CALL_INTERNAL_METHOD(_FailFast_GetLastError)(__RFF_CONDITIONAL_FN_CALL_ONLY);
+                }
+            }
+
+            _Post_satisfies_(return == status) _When_(FAILED_NTSTATUS(status), _Analysis_noreturn_)
+            __RFF_CONDITIONAL_METHOD(NTSTATUS, FailFast_IfNtStatusFailed)(__RFF_CONDITIONAL_FN_PARAMS NTSTATUS status) WI_NOEXCEPT
+            {
+                if (FAILED_NTSTATUS(status))
+                {
+                    __RFF_CALL_INTERNAL_METHOD(_FailFast_NtStatus)(__RFF_CONDITIONAL_FN_CALL status);
+                }
+                return status;
+            }
+
+            __RFF_DIRECT_NORET_METHOD(void, FailFast_HrMsg)(__RFF_DIRECT_FN_PARAMS HRESULT hr, _Printf_format_string_ PCSTR formatString, ...) WI_NOEXCEPT
+            {
+                va_list argList;
+                va_start(argList, formatString);
+                __RFF_FN_LOCALS;
+                wil::details::ReportFailure_HrMsg<FailureType::FailFast>(__RFF_DIRECT_FN_CALL hr, formatString, argList);
+            }
+
+            __RFF_DIRECT_NORET_METHOD(void, FailFast_Win32Msg)(__RFF_DIRECT_FN_PARAMS DWORD err, _Printf_format_string_ PCSTR formatString, ...) WI_NOEXCEPT
+            {
+                va_list argList;
+                va_start(argList, formatString);
+                __RFF_FN_LOCALS;
+                wil::details::ReportFailure_Win32Msg<FailureType::FailFast>(__RFF_DIRECT_FN_CALL err, formatString, argList);
+            }
+
+            __RFF_DIRECT_NORET_METHOD(void, FailFast_GetLastErrorMsg)(__RFF_DIRECT_FN_PARAMS _Printf_format_string_ PCSTR formatString, ...) WI_NOEXCEPT
+            {
+                va_list argList;
+                va_start(argList, formatString);
+                __RFF_FN_LOCALS;
+                wil::details::ReportFailure_GetLastErrorMsg<FailureType::FailFast>(__RFF_DIRECT_FN_CALL formatString, argList);
+            }
+
+            __RFF_DIRECT_NORET_METHOD(void, FailFast_NtStatusMsg)(__RFF_DIRECT_FN_PARAMS NTSTATUS status, _Printf_format_string_ PCSTR formatString, ...) WI_NOEXCEPT
+            {
+                va_list argList;
+                va_start(argList, formatString);
+                __RFF_FN_LOCALS;
+                wil::details::ReportFailure_NtStatusMsg<FailureType::FailFast>(__RFF_DIRECT_FN_CALL status, formatString, argList);
+            }
+
+#ifdef WIL_ENABLE_EXCEPTIONS
+            __RFF_DIRECT_NORET_METHOD(void, FailFast_CaughtExceptionMsg)(__RFF_DIRECT_FN_PARAMS _Printf_format_string_ PCSTR formatString, ...) WI_NOEXCEPT
+            {
+                va_list argList;
+                va_start(argList, formatString);
+                __RFF_FN_LOCALS;
+                wil::details::ReportFailure_CaughtExceptionMsg<FailureType::FailFast>(__RFF_DIRECT_FN_CALL formatString, argList);
+            }
+#endif
+
+            __RFF_INTERNAL_NOINLINE_NORET_METHOD(_FailFast_HrMsg)(__RFF_INTERNAL_NOINLINE_FN_PARAMS HRESULT hr, _Printf_format_string_ PCSTR formatString, va_list argList) WI_NOEXCEPT
+            {
+                __RFF_FN_LOCALS;
+                wil::details::ReportFailure_HrMsg<FailureType::FailFast>(__RFF_INTERNAL_NOINLINE_FN_CALL hr, formatString, argList);
+            }
+
+            __RFF_INTERNAL_NOINLINE_NORET_METHOD(_FailFast_GetLastErrorMsg)(__RFF_INTERNAL_NOINLINE_FN_PARAMS _Printf_format_string_ PCSTR formatString, va_list argList) WI_NOEXCEPT
+            {
+                __RFF_FN_LOCALS;
+                wil::details::ReportFailure_GetLastErrorMsg<FailureType::FailFast>(__RFF_INTERNAL_NOINLINE_FN_CALL formatString, argList);
+            }
+
+            __RFF_INTERNAL_NOINLINE_NORET_METHOD(_FailFast_Win32Msg)(__RFF_INTERNAL_NOINLINE_FN_PARAMS DWORD err, _Printf_format_string_ PCSTR formatString, va_list argList) WI_NOEXCEPT
+            {
+                __RFF_FN_LOCALS;
+                wil::details::ReportFailure_Win32Msg<FailureType::FailFast>(__RFF_INTERNAL_NOINLINE_FN_CALL err, formatString, argList);
+            }
+
+            __RFF_INTERNAL_NOINLINE_NORET_METHOD(_FailFast_NullAllocMsg)(__RFF_INTERNAL_NOINLINE_FN_PARAMS _Printf_format_string_ PCSTR formatString, va_list argList) WI_NOEXCEPT
+            {
+                __RFF_FN_LOCALS;
+                wil::details::ReportFailure_HrMsg<FailureType::FailFast>(__RFF_INTERNAL_NOINLINE_FN_CALL E_OUTOFMEMORY, formatString, argList);
+            }
+
+            __RFF_INTERNAL_NOINLINE_NORET_METHOD(_FailFast_NtStatusMsg)(__RFF_INTERNAL_NOINLINE_FN_PARAMS NTSTATUS status, _Printf_format_string_ PCSTR formatString, va_list argList) WI_NOEXCEPT
+            {
+                __RFF_FN_LOCALS;
+                wil::details::ReportFailure_NtStatusMsg<FailureType::FailFast>(__RFF_INTERNAL_NOINLINE_FN_CALL status, formatString, argList);
+            }
+
+            _Post_satisfies_(return == hr) _When_(FAILED(hr), _Analysis_noreturn_)
+            __RFF_CONDITIONAL_NOINLINE_METHOD(HRESULT, FailFast_IfFailedMsg)(__RFF_CONDITIONAL_FN_PARAMS HRESULT hr, _Printf_format_string_ PCSTR formatString, ...) WI_NOEXCEPT
+            {
+                if (FAILED(hr))
+                {
+                    va_list argList;
+                    va_start(argList, formatString);
+                    __RFF_CALL_INTERNAL_NOINLINE_METHOD(_FailFast_HrMsg)(__RFF_CONDITIONAL_NOINLINE_FN_CALL hr, formatString, argList);
+                }
+                return hr;
+            }
+
+            _Post_satisfies_(return == ret) _When_(!ret, _Analysis_noreturn_)
+            __RFF_CONDITIONAL_NOINLINE_METHOD(BOOL, FailFast_IfWin32BoolFalseMsg)(__RFF_CONDITIONAL_FN_PARAMS BOOL ret, _Printf_format_string_ PCSTR formatString, ...) WI_NOEXCEPT
+            {
+                if (!ret)
+                {
+                    va_list argList;
+                    va_start(argList, formatString);
+                    __RFF_CALL_INTERNAL_NOINLINE_METHOD(_FailFast_GetLastErrorMsg)(__RFF_CONDITIONAL_NOINLINE_FN_CALL formatString, argList);
+                }
+                return ret;
+            }
+
+            _Post_satisfies_(return == err) _When_(FAILED_WIN32(err), _Analysis_noreturn_)
+            __RFF_CONDITIONAL_NOINLINE_METHOD(DWORD, FailFast_IfWin32ErrorMsg)(__RFF_CONDITIONAL_FN_PARAMS DWORD err, _Printf_format_string_ PCSTR formatString, ...) WI_NOEXCEPT
+            {
+                if (FAILED_WIN32(err))
+                {
+                    va_list argList;
+                    va_start(argList, formatString);
+                    __RFF_CALL_INTERNAL_NOINLINE_METHOD(_FailFast_Win32Msg)(__RFF_CONDITIONAL_NOINLINE_FN_CALL err, formatString, argList);
+                }
+                return err;
+            }
+
+            _Post_satisfies_(return == handle) _When_(handle == INVALID_HANDLE_VALUE, _Analysis_noreturn_)
+            __RFF_CONDITIONAL_NOINLINE_METHOD(HANDLE, FailFast_IfHandleInvalidMsg)(__RFF_CONDITIONAL_FN_PARAMS HANDLE handle, _Printf_format_string_ PCSTR formatString, ...) WI_NOEXCEPT
+            {
+                if (handle == INVALID_HANDLE_VALUE)
+                {
+                    va_list argList;
+                    va_start(argList, formatString);
+                    __RFF_CALL_INTERNAL_NOINLINE_METHOD(_FailFast_GetLastErrorMsg)(__RFF_CONDITIONAL_NOINLINE_FN_CALL formatString, argList);
+                }
+                return handle;
+            }
+
+            _Post_satisfies_(return == handle) _When_(handle == nullptr, _Analysis_noreturn_)
+            __RFF_CONDITIONAL_NOINLINE_METHOD(RESULT_NORETURN_NULL HANDLE, FailFast_IfHandleNullMsg)(__RFF_CONDITIONAL_FN_PARAMS HANDLE handle, _Printf_format_string_ PCSTR formatString, ...) WI_NOEXCEPT
+            {
+                if (handle == nullptr)
+                {
+                    va_list argList;
+                    va_start(argList, formatString);
+                    __RFF_CALL_INTERNAL_NOINLINE_METHOD(_FailFast_GetLastErrorMsg)(__RFF_CONDITIONAL_NOINLINE_FN_CALL formatString, argList);
+                }
+                return handle;
+            }
+
+            template <__RFF_CONDITIONAL_PARTIAL_TEMPLATE typename PointerT, __R_ENABLE_IF_IS_NOT_CLASS(PointerT)>
+            _Post_satisfies_(return == pointer) _When_(pointer == nullptr, _Analysis_noreturn_)
+            __RFF_CONDITIONAL_NOINLINE_TEMPLATE_METHOD(RESULT_NORETURN_NULL PointerT, FailFast_IfNullAllocMsg)(__RFF_CONDITIONAL_FN_PARAMS _Pre_maybenull_ PointerT pointer, _Printf_format_string_ PCSTR formatString, ...) WI_NOEXCEPT
+            {
+                if (pointer == nullptr)
+                {
+                    va_list argList;
+                    va_start(argList, formatString);
+                    __RFF_CALL_INTERNAL_NOINLINE_METHOD(_FailFast_NullAllocMsg)(__RFF_CONDITIONAL_NOINLINE_FN_CALL_ONLY, formatString, argList);
+                }
+                return pointer;
+            }
+
+            template <__RFF_CONDITIONAL_PARTIAL_TEMPLATE typename PointerT, __R_ENABLE_IF_IS_CLASS(PointerT)>
+            __RFF_CONDITIONAL_NOINLINE_TEMPLATE_METHOD(void, FailFast_IfNullAllocMsg)(__RFF_CONDITIONAL_FN_PARAMS const PointerT& pointer, _Printf_format_string_ PCSTR formatString, ...) WI_NOEXCEPT
+            {
+                if (pointer == nullptr)
+                {
+                    va_list argList;
+                    va_start(argList, formatString);
+                    __RFF_CALL_INTERNAL_NOINLINE_METHOD(_FailFast_NullAllocMsg)(__RFF_CONDITIONAL_NOINLINE_FN_CALL_ONLY, formatString, argList);
+                }
+            }
+
+            _Post_satisfies_(return == condition) _When_(condition, _Analysis_noreturn_)
+            __RFF_CONDITIONAL_NOINLINE_METHOD(bool, FailFast_HrIfMsg)(__RFF_CONDITIONAL_FN_PARAMS HRESULT hr, bool condition, _Printf_format_string_ PCSTR formatString, ...) WI_NOEXCEPT
+            {
+                if (condition)
+                {
+                    va_list argList;
+                    va_start(argList, formatString);
+                    __RFF_CALL_INTERNAL_NOINLINE_METHOD(_FailFast_HrMsg)(__RFF_CONDITIONAL_NOINLINE_FN_CALL hr, formatString, argList);
+                }
+                return condition;
+            }
+
+            _Post_satisfies_(return == condition) _When_(!condition, _Analysis_noreturn_)
+            __RFF_CONDITIONAL_NOINLINE_METHOD(bool, FailFast_HrIfFalseMsg)(__RFF_CONDITIONAL_FN_PARAMS HRESULT hr, bool condition, _Printf_format_string_ PCSTR formatString, ...) WI_NOEXCEPT
+            {
+                if (!condition)
+                {
+                    va_list argList;
+                    va_start(argList, formatString);
+                    __RFF_CALL_INTERNAL_NOINLINE_METHOD(_FailFast_HrMsg)(__RFF_CONDITIONAL_NOINLINE_FN_CALL hr, formatString, argList);
+                }
+                return condition;
+            }
+
+            template <__RFF_CONDITIONAL_PARTIAL_TEMPLATE typename PointerT, __R_ENABLE_IF_IS_NOT_CLASS(PointerT)>
+            _Post_satisfies_(return == pointer) _When_(pointer == nullptr, _Analysis_noreturn_)
+            __RFF_CONDITIONAL_NOINLINE_TEMPLATE_METHOD(RESULT_NORETURN_NULL PointerT, FailFast_HrIfNullMsg)(__RFF_CONDITIONAL_FN_PARAMS HRESULT hr, _Pre_maybenull_ PointerT pointer, _Printf_format_string_ PCSTR formatString, ...) WI_NOEXCEPT
+            {
+                if (pointer == nullptr)
+                {
+                    va_list argList;
+                    va_start(argList, formatString);
+                    __RFF_CALL_INTERNAL_NOINLINE_METHOD(_FailFast_HrMsg)(__RFF_CONDITIONAL_NOINLINE_FN_CALL hr, formatString, argList);
+                }
+                return pointer;
+            }
+
+            template <__RFF_CONDITIONAL_PARTIAL_TEMPLATE typename PointerT, __R_ENABLE_IF_IS_CLASS(PointerT)>
+            __RFF_CONDITIONAL_NOINLINE_TEMPLATE_METHOD(void, FailFast_HrIfNullMsg)(__RFF_CONDITIONAL_FN_PARAMS HRESULT hr, _In_opt_ const PointerT& pointer, _Printf_format_string_ PCSTR formatString, ...) WI_NOEXCEPT
+            {
+                if (pointer == nullptr)
+                {
+                    va_list argList;
+                    va_start(argList, formatString);
+                    __RFF_CALL_INTERNAL_NOINLINE_METHOD(_FailFast_HrMsg)(__RFF_CONDITIONAL_NOINLINE_FN_CALL hr, formatString, argList);
+                }
+            }
+
+            _Post_satisfies_(return == condition) _When_(condition, _Analysis_noreturn_)
+            __RFF_CONDITIONAL_NOINLINE_METHOD(bool, FailFast_GetLastErrorIfMsg)(__RFF_CONDITIONAL_FN_PARAMS bool condition, _Printf_format_string_ PCSTR formatString, ...) WI_NOEXCEPT
+            {
+                if (condition)
+                {
+                    va_list argList;
+                    va_start(argList, formatString);
+                    __RFF_CALL_INTERNAL_NOINLINE_METHOD(_FailFast_GetLastErrorMsg)(__RFF_CONDITIONAL_NOINLINE_FN_CALL formatString, argList);
+                }
+                return condition;
+            }
+
+            _Post_satisfies_(return == condition) _When_(!condition, _Analysis_noreturn_)
+            __RFF_CONDITIONAL_NOINLINE_METHOD(bool, FailFast_GetLastErrorIfFalseMsg)(__RFF_CONDITIONAL_FN_PARAMS bool condition, _Printf_format_string_ PCSTR formatString, ...) WI_NOEXCEPT
+            {
+                if (!condition)
+                {
+                    va_list argList;
+                    va_start(argList, formatString);
+                    __RFF_CALL_INTERNAL_NOINLINE_METHOD(_FailFast_GetLastErrorMsg)(__RFF_CONDITIONAL_NOINLINE_FN_CALL formatString, argList);
+                }
+                return condition;
+            }
+
+            template <__RFF_CONDITIONAL_PARTIAL_TEMPLATE typename PointerT, __R_ENABLE_IF_IS_NOT_CLASS(PointerT)>
+            _Post_satisfies_(return == pointer) _When_(pointer == nullptr, _Analysis_noreturn_)
+            __RFF_CONDITIONAL_NOINLINE_TEMPLATE_METHOD(RESULT_NORETURN_NULL PointerT, FailFast_GetLastErrorIfNullMsg)(__RFF_CONDITIONAL_FN_PARAMS _Pre_maybenull_ PointerT pointer, _Printf_format_string_ PCSTR formatString, ...) WI_NOEXCEPT
+            {
+                if (pointer == nullptr)
+                {
+                    va_list argList;
+                    va_start(argList, formatString);
+                    __RFF_CALL_INTERNAL_NOINLINE_METHOD(_FailFast_GetLastErrorMsg)(__RFF_CONDITIONAL_NOINLINE_FN_CALL formatString, argList);
+                }
+                return pointer;
+            }
+
+            template <__RFF_CONDITIONAL_PARTIAL_TEMPLATE typename PointerT, __R_ENABLE_IF_IS_CLASS(PointerT)>
+            __RFF_CONDITIONAL_NOINLINE_TEMPLATE_METHOD(void, FailFast_GetLastErrorIfNullMsg)(__RFF_CONDITIONAL_FN_PARAMS _In_opt_ const PointerT& pointer, _Printf_format_string_ PCSTR formatString, ...) WI_NOEXCEPT
+            {
+                if (pointer == nullptr)
+                {
+                    va_list argList;
+                    va_start(argList, formatString);
+                    __RFF_CALL_INTERNAL_NOINLINE_METHOD(_FailFast_GetLastErrorMsg)(__RFF_CONDITIONAL_NOINLINE_FN_CALL formatString, argList);
+                }
+            }
+
+            _Post_satisfies_(return == status) _When_(FAILED_NTSTATUS(status), _Analysis_noreturn_)
+            __RFF_CONDITIONAL_NOINLINE_METHOD(NTSTATUS, FailFast_IfNtStatusFailedMsg)(__RFF_CONDITIONAL_FN_PARAMS NTSTATUS status, _Printf_format_string_ PCSTR formatString, ...) WI_NOEXCEPT
+            {
+                if (FAILED_NTSTATUS(status))
+                {
+                    va_list argList;
+                    va_start(argList, formatString);
+                    __RFF_CALL_INTERNAL_NOINLINE_METHOD(_FailFast_NtStatusMsg)(__RFF_CONDITIONAL_NOINLINE_FN_CALL status, formatString, argList);
+                }
+                return status;
+            }
+
+            __RFF_DIRECT_NORET_METHOD(void, FailFast_Unexpected)(__RFF_DIRECT_FN_PARAMS_ONLY) WI_NOEXCEPT
+            {
+                __RFF_FN_LOCALS;
+                wil::details::ReportFailure_Hr<FailureType::FailFast>(__RFF_DIRECT_FN_CALL E_UNEXPECTED);
+            }
+
+            __RFF_INTERNAL_NORET_METHOD(_FailFast_Unexpected)(__RFF_INTERNAL_FN_PARAMS_ONLY) WI_NOEXCEPT
+            {
+                __RFF_FN_LOCALS;
+                wil::details::ReportFailure_Hr<FailureType::FailFast>(__RFF_INTERNAL_FN_CALL E_UNEXPECTED);
+            }
+
+            _Post_satisfies_(return == condition) _When_(condition, _Analysis_noreturn_)
+            __RFF_CONDITIONAL_METHOD(bool, FailFast_If)(__RFF_CONDITIONAL_FN_PARAMS bool condition) WI_NOEXCEPT
+            {
+                if (condition)
+                {
+                    __RFF_CALL_INTERNAL_METHOD(_FailFast_Unexpected)(__RFF_CONDITIONAL_FN_CALL_ONLY);
+                }
+                return condition;
+            }
+
+            _Post_satisfies_(return == condition) _When_(!condition, _Analysis_noreturn_)
+            __RFF_CONDITIONAL_METHOD(bool, FailFast_IfFalse)(__RFF_CONDITIONAL_FN_PARAMS bool condition) WI_NOEXCEPT
+            {
+                if (!condition)
+                {
+                    __RFF_CALL_INTERNAL_METHOD(_FailFast_Unexpected)(__RFF_CONDITIONAL_FN_CALL_ONLY);
+                }
+                return condition;
+            }
+
+            // Should be decorated WI_NOEXCEPT, but conflicts with forceinline.
+            template <__RFF_CONDITIONAL_PARTIAL_TEMPLATE typename PointerT, __R_ENABLE_IF_IS_NOT_CLASS(PointerT)>
+            __WI_SUPPRESS_NULLPTR_ANALYSIS
+            _Post_satisfies_(return == pointer) _When_(pointer == nullptr, _Analysis_noreturn_)
+            __RFF_CONDITIONAL_TEMPLATE_METHOD(RESULT_NORETURN_NULL PointerT, FailFast_IfNull)(__RFF_CONDITIONAL_FN_PARAMS _Pre_maybenull_ PointerT pointer)
+            {
+                if (pointer == nullptr)
+                {
+                    __RFF_CALL_INTERNAL_METHOD(_FailFast_Unexpected)(__RFF_CONDITIONAL_FN_CALL_ONLY);
+                }
+                return pointer;
+            }
+
+            // Should be decorated WI_NOEXCEPT, but conflicts with forceinline.
+            template <__RFF_CONDITIONAL_PARTIAL_TEMPLATE typename PointerT, __R_ENABLE_IF_IS_CLASS(PointerT)>
+            __WI_SUPPRESS_NULLPTR_ANALYSIS
+            __RFF_CONDITIONAL_TEMPLATE_METHOD(void, FailFast_IfNull)(__RFF_CONDITIONAL_FN_PARAMS _In_opt_ const PointerT& pointer)
+            {
+                if (pointer == nullptr)
+                {
+                    __RFF_CALL_INTERNAL_METHOD(_FailFast_Unexpected)(__RFF_CONDITIONAL_FN_CALL_ONLY);
+                }
+            }
+
+            __RFF_DIRECT_NORET_METHOD(void, FailFast_UnexpectedMsg)(__RFF_DIRECT_FN_PARAMS _Printf_format_string_ PCSTR formatString, ...) WI_NOEXCEPT
+            {
+                va_list argList;
+                va_start(argList, formatString);
+                __RFF_FN_LOCALS;
+                wil::details::ReportFailure_HrMsg<FailureType::FailFast>(__RFF_DIRECT_FN_CALL E_UNEXPECTED, formatString, argList);
+            }
+
+            __RFF_INTERNAL_NOINLINE_NORET_METHOD(_FailFast_UnexpectedMsg)(__RFF_INTERNAL_NOINLINE_FN_PARAMS _Printf_format_string_ PCSTR formatString, va_list argList) WI_NOEXCEPT
+            {
+                __RFF_FN_LOCALS;
+                wil::details::ReportFailure_HrMsg<FailureType::FailFast>(__RFF_INTERNAL_NOINLINE_FN_CALL E_UNEXPECTED, formatString, argList);
+            }
+
+            _Post_satisfies_(return == condition) _When_(condition, _Analysis_noreturn_)
+            __RFF_CONDITIONAL_NOINLINE_METHOD(bool, FailFast_IfMsg)(__RFF_CONDITIONAL_FN_PARAMS bool condition, _Printf_format_string_ PCSTR formatString, ...) WI_NOEXCEPT
+            {
+                if (condition)
+                {
+                    va_list argList;
+                    va_start(argList, formatString);
+                    __RFF_CALL_INTERNAL_NOINLINE_METHOD(_FailFast_UnexpectedMsg)(__RFF_CONDITIONAL_NOINLINE_FN_CALL formatString, argList);
+                }
+                return condition;
+            }
+
+            _Post_satisfies_(return == condition) _When_(!condition, _Analysis_noreturn_)
+            __RFF_CONDITIONAL_NOINLINE_METHOD(bool, FailFast_IfFalseMsg)(__RFF_CONDITIONAL_FN_PARAMS bool condition, _Printf_format_string_ PCSTR formatString, ...) WI_NOEXCEPT
+            {
+                if (!condition)
+                {
+                    va_list argList;
+                    va_start(argList, formatString);
+                    __RFF_CALL_INTERNAL_NOINLINE_METHOD(_FailFast_UnexpectedMsg)(__RFF_CONDITIONAL_NOINLINE_FN_CALL formatString, argList);
+                }
+                return condition;
+            }
+
+            template <__RFF_CONDITIONAL_PARTIAL_TEMPLATE typename PointerT, __R_ENABLE_IF_IS_NOT_CLASS(PointerT)>
+            _Post_satisfies_(return == pointer) _When_(pointer == nullptr, _Analysis_noreturn_)
+            __RFF_CONDITIONAL_NOINLINE_TEMPLATE_METHOD(RESULT_NORETURN_NULL PointerT, FailFast_IfNullMsg)(__RFF_CONDITIONAL_FN_PARAMS _Pre_maybenull_ PointerT pointer, _Printf_format_string_ PCSTR formatString, ...) WI_NOEXCEPT
+            {
+                if (pointer == nullptr)
+                {
+                    va_list argList;
+                    va_start(argList, formatString);
+                    __RFF_CALL_INTERNAL_NOINLINE_METHOD(_FailFast_UnexpectedMsg)(__RFF_CONDITIONAL_NOINLINE_FN_CALL formatString, argList);
+                }
+                return pointer;
+            }
+
+            template <__RFF_CONDITIONAL_PARTIAL_TEMPLATE typename PointerT, __R_ENABLE_IF_IS_CLASS(PointerT)>
+            __RFF_CONDITIONAL_NOINLINE_TEMPLATE_METHOD(void, FailFast_IfNullMsg)(__RFF_CONDITIONAL_FN_PARAMS _In_opt_ const PointerT& pointer, _Printf_format_string_ PCSTR formatString, ...) WI_NOEXCEPT
+            {
+                if (pointer == nullptr)
+                {
+                    va_list argList;
+                    va_start(argList, formatString);
+                    __RFF_CALL_INTERNAL_NOINLINE_METHOD(_FailFast_UnexpectedMsg)(__RFF_CONDITIONAL_NOINLINE_FN_CALL formatString, argList);
+                }
+            }
+
+            //*****************************************************************************
+            // FailFast Immediate Macros
+            //*****************************************************************************
+
+            __RFF_DIRECT_NORET_METHOD(void, FailFastImmediate_Unexpected)() WI_NOEXCEPT
+            {
+                __fastfail(FAST_FAIL_FATAL_APP_EXIT);
+            }
+
+            __RFF_INTERNAL_NORET_METHOD(_FailFastImmediate_Unexpected)() WI_NOEXCEPT
+            {
+                __fastfail(FAST_FAIL_FATAL_APP_EXIT);
+            }
+
+            _Post_satisfies_(return == hr) _When_(FAILED(hr), _Analysis_noreturn_)
+            __RFF_CONDITIONAL_METHOD(HRESULT, FailFastImmediate_IfFailed)(HRESULT hr) WI_NOEXCEPT
+            {
+                if (FAILED(hr))
+                {
+                    __RFF_CALL_INTERNAL_METHOD(_FailFastImmediate_Unexpected)();
+                }
+                return hr;
+            }
+
+            _Post_satisfies_(return == condition) _When_(condition, _Analysis_noreturn_)
+            __RFF_CONDITIONAL_METHOD(bool, FailFastImmediate_If)(bool condition) WI_NOEXCEPT
+            {
+                if (condition)
+                {
+                    __RFF_CALL_INTERNAL_METHOD(_FailFastImmediate_Unexpected)();
+                }
+                return condition;
+            }
+
+            _Post_satisfies_(return == condition) _When_(!condition, _Analysis_noreturn_)
+            __RFF_CONDITIONAL_METHOD(bool, FailFastImmediate_IfFalse)(bool condition) WI_NOEXCEPT
+            {
+                if (!condition)
+                {
+                    __RFF_CALL_INTERNAL_METHOD(_FailFastImmediate_Unexpected)();
+                }
+                return condition;
+            }
+
+            // Should be decorated WI_NOEXCEPT, but conflicts with forceinline.
+            template <__RFF_CONDITIONAL_PARTIAL_TEMPLATE typename PointerT, __R_ENABLE_IF_IS_NOT_CLASS(PointerT)>
+            _Post_satisfies_(return == pointer) _When_(pointer == nullptr, _Analysis_noreturn_)
+            __RFF_CONDITIONAL_TEMPLATE_METHOD(RESULT_NORETURN_NULL PointerT, FailFastImmediate_IfNull)(_Pre_maybenull_ PointerT pointer)
+            {
+                if (pointer == nullptr)
+                {
+                    __RFF_CALL_INTERNAL_METHOD(_FailFastImmediate_Unexpected)();
+                }
+                return pointer;
+            }
+
+            // Should be decorated WI_NOEXCEPT, but conflicts with forceinline.
+            template <__RFF_CONDITIONAL_PARTIAL_TEMPLATE typename PointerT, __R_ENABLE_IF_IS_CLASS(PointerT)>
+            __RFF_CONDITIONAL_TEMPLATE_METHOD(void, FailFastImmediate_IfNull)(_In_opt_ const PointerT& pointer)
+            {
+                if (pointer == nullptr)
+                {
+                    __RFF_CALL_INTERNAL_METHOD(_FailFastImmediate_Unexpected)();
+                }
+            }
+
+            _Post_satisfies_(return == status) _When_(FAILED_NTSTATUS(status), _Analysis_noreturn_)
+            __RFF_CONDITIONAL_METHOD(NTSTATUS, FailFastImmediate_IfNtStatusFailed)(NTSTATUS status) WI_NOEXCEPT
+            {
+                if (FAILED_NTSTATUS(status))
+                {
+                    __RFF_CALL_INTERNAL_METHOD(_FailFastImmediate_Unexpected)();
+                }
+                return status;
+            }
+        } // namespace __RFF_NS_NAME
+
+        namespace __R_NS_NAME
+        {
+            //*****************************************************************************
+            // Exception Macros
+            //*****************************************************************************
+
+#ifdef WIL_ENABLE_EXCEPTIONS
+            __R_DIRECT_NORET_METHOD(void, Throw_Hr)(__R_DIRECT_FN_PARAMS HRESULT hr)
+            {
+                __R_FN_LOCALS;
+                wil::details::ReportFailure_Hr<FailureType::Exception>(__R_DIRECT_FN_CALL hr);
+            }
+
+            __R_DIRECT_NORET_METHOD(void, Throw_Win32)(__R_DIRECT_FN_PARAMS DWORD err)
+            {
+                __R_FN_LOCALS;
+                wil::details::ReportFailure_Win32<FailureType::Exception>(__R_DIRECT_FN_CALL err);
+            }
+
+            __R_DIRECT_NORET_METHOD(void, Throw_GetLastError)(__R_DIRECT_FN_PARAMS_ONLY)
+            {
+                __R_FN_LOCALS;
+                wil::details::ReportFailure_GetLastError<FailureType::Exception>(__R_DIRECT_FN_CALL_ONLY);
+            }
+
+            __R_DIRECT_NORET_METHOD(void, Throw_NtStatus)(__R_DIRECT_FN_PARAMS NTSTATUS status)
+            {
+                __R_FN_LOCALS;
+                wil::details::ReportFailure_NtStatus<FailureType::Exception>(__R_DIRECT_FN_CALL status);
+            }
+
+            __R_DIRECT_NORET_METHOD(void, Throw_CaughtException)(__R_DIRECT_FN_PARAMS_ONLY)
+            {
+                __R_FN_LOCALS;
+                wil::details::ReportFailure_CaughtException<FailureType::Exception>(__R_DIRECT_FN_CALL_ONLY);
+            }
+
+            __R_INTERNAL_NORET_METHOD(_Throw_Hr)(__R_INTERNAL_FN_PARAMS HRESULT hr)
+            {
+                __R_FN_LOCALS;
+                wil::details::ReportFailure_Hr<FailureType::Exception>(__R_INTERNAL_FN_CALL hr);
+            }
+
+            __R_INTERNAL_NORET_METHOD(_Throw_GetLastError)(__R_INTERNAL_FN_PARAMS_ONLY)
+            {
+                __R_FN_LOCALS;
+                wil::details::ReportFailure_GetLastError<FailureType::Exception>(__R_INTERNAL_FN_CALL_ONLY);
+            }
+
+            __R_INTERNAL_NORET_METHOD(_Throw_Win32)(__R_INTERNAL_FN_PARAMS DWORD err)
+            {
+                __R_FN_LOCALS;
+                wil::details::ReportFailure_Win32<FailureType::Exception>(__R_INTERNAL_FN_CALL err);
+            }
+
+            __R_INTERNAL_NORET_METHOD(_Throw_NullAlloc)(__R_INTERNAL_FN_PARAMS_ONLY)
+            {
+                __R_FN_LOCALS;
+                wil::details::ReportFailure_Hr<FailureType::Exception>(__R_INTERNAL_FN_CALL E_OUTOFMEMORY);
+            }
+
+            __R_INTERNAL_NORET_METHOD(_Throw_NtStatus)(__R_INTERNAL_FN_PARAMS NTSTATUS status)
+            {
+                __R_FN_LOCALS;
+                wil::details::ReportFailure_NtStatus<FailureType::Exception>(__R_INTERNAL_FN_CALL status);
+            }
+
+            _Post_satisfies_(return == hr) _When_(FAILED(hr), _Analysis_noreturn_)
+            __R_CONDITIONAL_METHOD(HRESULT, Throw_IfFailed)(__R_CONDITIONAL_FN_PARAMS HRESULT hr)
+            {
+                if (FAILED(hr))
+                {
+                    __R_CALL_INTERNAL_METHOD(_Throw_Hr)(__R_CONDITIONAL_FN_CALL hr);
+                }
+                return hr;
+            }
+
+            _Post_satisfies_(return == ret) _When_(!ret, _Analysis_noreturn_)
+            __R_CONDITIONAL_METHOD(BOOL, Throw_IfWin32BoolFalse)(__R_CONDITIONAL_FN_PARAMS BOOL ret)
+            {
+                if (!ret)
+                {
+                    __R_CALL_INTERNAL_METHOD(_Throw_GetLastError)(__R_CONDITIONAL_FN_CALL_ONLY);
+                }
+                return ret;
+            }
+
+            _Post_satisfies_(return == err) _When_(FAILED_WIN32(err), _Analysis_noreturn_)
+            __R_CONDITIONAL_METHOD(DWORD, Throw_IfWin32Error)(__R_CONDITIONAL_FN_PARAMS DWORD err)
+            {
+                if (FAILED_WIN32(err))
+                {
+                    __R_CALL_INTERNAL_METHOD(_Throw_Win32)(__R_CONDITIONAL_FN_CALL err);
+                }
+                return err;
+            }
+
+            _Post_satisfies_(return == handle) _When_(handle == INVALID_HANDLE_VALUE, _Analysis_noreturn_)
+            __R_CONDITIONAL_METHOD(HANDLE, Throw_IfHandleInvalid)(__R_CONDITIONAL_FN_PARAMS HANDLE handle)
+            {
+                if (handle == INVALID_HANDLE_VALUE)
+                {
+                    __R_CALL_INTERNAL_METHOD(_Throw_GetLastError)(__R_CONDITIONAL_FN_CALL_ONLY);
+                }
+                return handle;
+            }
+
+            _Post_satisfies_(return == handle) _When_(handle == nullptr, _Analysis_noreturn_)
+            __R_CONDITIONAL_METHOD(RESULT_NORETURN_NULL HANDLE, Throw_IfHandleNull)(__R_CONDITIONAL_FN_PARAMS HANDLE handle)
+            {
+                if (handle == nullptr)
+                {
+                    __R_CALL_INTERNAL_METHOD(_Throw_GetLastError)(__R_CONDITIONAL_FN_CALL_ONLY);
+                }
+                return handle;
+            }
+
+            template <__R_CONDITIONAL_PARTIAL_TEMPLATE typename PointerT, __R_ENABLE_IF_IS_NOT_CLASS(PointerT)>
+            _Post_satisfies_(return == pointer) _When_(pointer == nullptr, _Analysis_noreturn_)
+            __R_CONDITIONAL_TEMPLATE_METHOD(RESULT_NORETURN_NULL PointerT, Throw_IfNullAlloc)(__R_CONDITIONAL_FN_PARAMS _Pre_maybenull_ PointerT pointer)
+            {
+                if (pointer == nullptr)
+                {
+                    __R_CALL_INTERNAL_METHOD(_Throw_NullAlloc)(__R_CONDITIONAL_FN_CALL_ONLY);
+                }
+                return pointer;
+            }
+
+            template <__R_CONDITIONAL_PARTIAL_TEMPLATE typename PointerT, __R_ENABLE_IF_IS_CLASS(PointerT)>
+            __R_CONDITIONAL_TEMPLATE_METHOD(void, Throw_IfNullAlloc)(__R_CONDITIONAL_FN_PARAMS const PointerT& pointer)
+            {
+                if (pointer == nullptr)
+                {
+                    __R_CALL_INTERNAL_METHOD(_Throw_NullAlloc)(__R_CONDITIONAL_FN_CALL_ONLY);
+                }
+            }
+
+            _Post_satisfies_(return == condition)
+            _When_(condition, _Analysis_noreturn_)
+            __R_CONDITIONAL_METHOD(bool, Throw_HrIf)(__R_CONDITIONAL_FN_PARAMS HRESULT hr, bool condition)
+            {
+                if (condition)
+                {
+                    __R_CALL_INTERNAL_METHOD(_Throw_Hr)(__R_CONDITIONAL_FN_CALL hr);
+                }
+                return condition;
+            }
+
+            _Post_satisfies_(return == condition)
+            _When_(!condition, _Analysis_noreturn_)
+            __R_CONDITIONAL_METHOD(bool, Throw_HrIfFalse)(__R_CONDITIONAL_FN_PARAMS HRESULT hr, bool condition)
+            {
+                if (!condition)
+                {
+                    __R_CALL_INTERNAL_METHOD(_Throw_Hr)(__R_CONDITIONAL_FN_CALL hr);
+                }
+                return condition;
+            }
+
+            template <__R_CONDITIONAL_PARTIAL_TEMPLATE typename PointerT, __R_ENABLE_IF_IS_NOT_CLASS(PointerT)>
+            _Post_satisfies_(return == pointer) _When_(pointer == nullptr, _Analysis_noreturn_)
+            __R_CONDITIONAL_TEMPLATE_METHOD(RESULT_NORETURN_NULL PointerT, Throw_HrIfNull)(__R_CONDITIONAL_FN_PARAMS HRESULT hr, _Pre_maybenull_ PointerT pointer)
+            {
+                if (pointer == nullptr)
+                {
+                    __R_CALL_INTERNAL_METHOD(_Throw_Hr)(__R_CONDITIONAL_FN_CALL hr);
+                }
+                return pointer;
+            }
+
+            template <__R_CONDITIONAL_PARTIAL_TEMPLATE typename PointerT, __R_ENABLE_IF_IS_CLASS(PointerT)>
+            __R_CONDITIONAL_TEMPLATE_METHOD(void, Throw_HrIfNull)(__R_CONDITIONAL_FN_PARAMS HRESULT hr, _In_opt_ const PointerT& pointer)
+            {
+                if (pointer == nullptr)
+                {
+                    __R_CALL_INTERNAL_METHOD(_Throw_Hr)(__R_CONDITIONAL_FN_CALL hr);
+                }
+            }
+
+            _Post_satisfies_(return == condition) _When_(condition, _Analysis_noreturn_)
+            __R_CONDITIONAL_METHOD(bool, Throw_GetLastErrorIf)(__R_CONDITIONAL_FN_PARAMS bool condition)
+            {
+                if (condition)
+                {
+                    __R_CALL_INTERNAL_METHOD(_Throw_GetLastError)(__R_CONDITIONAL_FN_CALL_ONLY);
+                }
+                return condition;
+            }
+
+            _Post_satisfies_(return == condition) _When_(!condition, _Analysis_noreturn_)
+            __R_CONDITIONAL_METHOD(bool, Throw_GetLastErrorIfFalse)(__R_CONDITIONAL_FN_PARAMS bool condition)
+            {
+                if (!condition)
+                {
+                    __R_CALL_INTERNAL_METHOD(_Throw_GetLastError)(__R_CONDITIONAL_FN_CALL_ONLY);
+                }
+                return condition;
+            }
+
+            template <__R_CONDITIONAL_PARTIAL_TEMPLATE typename PointerT, __R_ENABLE_IF_IS_NOT_CLASS(PointerT)>
+            _Post_satisfies_(return == pointer) _When_(pointer == nullptr, _Analysis_noreturn_)
+            __R_CONDITIONAL_TEMPLATE_METHOD(RESULT_NORETURN_NULL PointerT, Throw_GetLastErrorIfNull)(__R_CONDITIONAL_FN_PARAMS _Pre_maybenull_ PointerT pointer)
+            {
+                if (pointer == nullptr)
+                {
+                    __R_CALL_INTERNAL_METHOD(_Throw_GetLastError)(__R_CONDITIONAL_FN_CALL_ONLY);
+                }
+                return pointer;
+            }
+
+            template <__R_CONDITIONAL_PARTIAL_TEMPLATE typename PointerT, __R_ENABLE_IF_IS_CLASS(PointerT)>
+            __R_CONDITIONAL_TEMPLATE_METHOD(void, Throw_GetLastErrorIfNull)(__R_CONDITIONAL_FN_PARAMS _In_opt_ const PointerT& pointer)
+            {
+                if (pointer == nullptr)
+                {
+                    __R_CALL_INTERNAL_METHOD(_Throw_GetLastError)(__R_CONDITIONAL_FN_CALL_ONLY);
+                }
+            }
+
+            _Post_satisfies_(return == status)
+            _When_(FAILED_NTSTATUS(status), _Analysis_noreturn_)
+            __R_CONDITIONAL_METHOD(NTSTATUS, Throw_IfNtStatusFailed)(__R_CONDITIONAL_FN_PARAMS NTSTATUS status)
+            {
+                if (FAILED_NTSTATUS(status))
+                {
+                    __R_CALL_INTERNAL_METHOD(_Throw_NtStatus)(__R_CONDITIONAL_FN_CALL status);
+                }
+                return status;
+            }
+
+            __R_DIRECT_NORET_METHOD(void, Throw_HrMsg)(__R_DIRECT_FN_PARAMS HRESULT hr, _Printf_format_string_ PCSTR formatString, ...)
+            {
+                va_list argList;
+                va_start(argList, formatString);
+                __R_FN_LOCALS;
+                wil::details::ReportFailure_HrMsg<FailureType::Exception>(__R_DIRECT_FN_CALL hr, formatString, argList);
+            }
+
+            __R_DIRECT_NORET_METHOD(void, Throw_Win32Msg)(__R_DIRECT_FN_PARAMS DWORD err, _Printf_format_string_ PCSTR formatString, ...)
+            {
+                va_list argList;
+                va_start(argList, formatString);
+                __R_FN_LOCALS;
+                wil::details::ReportFailure_Win32Msg<FailureType::Exception>(__R_DIRECT_FN_CALL err, formatString, argList);
+            }
+
+            __R_DIRECT_NORET_METHOD(void, Throw_GetLastErrorMsg)(__R_DIRECT_FN_PARAMS _Printf_format_string_ PCSTR formatString, ...)
+            {
+                va_list argList;
+                va_start(argList, formatString);
+                __R_FN_LOCALS;
+                wil::details::ReportFailure_GetLastErrorMsg<FailureType::Exception>(__R_DIRECT_FN_CALL formatString, argList);
+            }
+
+            __R_DIRECT_NORET_METHOD(void, Throw_NtStatusMsg)(__R_DIRECT_FN_PARAMS NTSTATUS status, _Printf_format_string_ PCSTR formatString, ...)
+            {
+                va_list argList;
+                va_start(argList, formatString);
+                __R_FN_LOCALS;
+                wil::details::ReportFailure_NtStatusMsg<FailureType::Exception>(__R_DIRECT_FN_CALL status, formatString, argList);
+            }
+
+            __R_DIRECT_NORET_METHOD(void, Throw_CaughtExceptionMsg)(__R_DIRECT_FN_PARAMS _Printf_format_string_ PCSTR formatString, ...)
+            {
+                va_list argList;
+                va_start(argList, formatString);
+                __R_FN_LOCALS;
+                wil::details::ReportFailure_CaughtExceptionMsg<FailureType::Exception>(__R_DIRECT_FN_CALL formatString, argList);
+            }
+
+            __R_INTERNAL_NOINLINE_NORET_METHOD(_Throw_HrMsg)(__R_INTERNAL_NOINLINE_FN_PARAMS HRESULT hr, _Printf_format_string_ PCSTR formatString, va_list argList)
+            {
+                __R_FN_LOCALS;
+                wil::details::ReportFailure_HrMsg<FailureType::Exception>(__R_INTERNAL_NOINLINE_FN_CALL hr, formatString, argList);
+            }
+
+            __R_INTERNAL_NOINLINE_NORET_METHOD(_Throw_GetLastErrorMsg)(__R_INTERNAL_NOINLINE_FN_PARAMS _Printf_format_string_ PCSTR formatString, va_list argList)
+            {
+                __R_FN_LOCALS;
+                wil::details::ReportFailure_GetLastErrorMsg<FailureType::Exception>(__R_INTERNAL_NOINLINE_FN_CALL formatString, argList);
+            }
+
+            __R_INTERNAL_NOINLINE_NORET_METHOD(_Throw_Win32Msg)(__R_INTERNAL_NOINLINE_FN_PARAMS DWORD err, _Printf_format_string_ PCSTR formatString, va_list argList)
+            {
+                __R_FN_LOCALS;
+                wil::details::ReportFailure_Win32Msg<FailureType::Exception>(__R_INTERNAL_NOINLINE_FN_CALL err, formatString, argList);
+            }
+
+            __R_INTERNAL_NOINLINE_NORET_METHOD(_Throw_NullAllocMsg)(__R_INTERNAL_NOINLINE_FN_PARAMS _Printf_format_string_ PCSTR formatString, va_list argList)
+            {
+                __R_FN_LOCALS;
+                wil::details::ReportFailure_HrMsg<FailureType::Exception>(__R_INTERNAL_NOINLINE_FN_CALL E_OUTOFMEMORY, formatString, argList);
+            }
+
+            __R_INTERNAL_NOINLINE_NORET_METHOD(_Throw_NtStatusMsg)(__R_INTERNAL_NOINLINE_FN_PARAMS NTSTATUS status, _Printf_format_string_ PCSTR formatString, va_list argList)
+            {
+                __R_FN_LOCALS;
+                wil::details::ReportFailure_NtStatusMsg<FailureType::Exception>(__R_INTERNAL_NOINLINE_FN_CALL status, formatString, argList);
+            }
+
+            _Post_satisfies_(return == hr) _When_(FAILED(hr), _Analysis_noreturn_)
+            __R_CONDITIONAL_NOINLINE_METHOD(HRESULT, Throw_IfFailedMsg)(__R_CONDITIONAL_FN_PARAMS HRESULT hr, _Printf_format_string_ PCSTR formatString, ...)
+            {
+                if (FAILED(hr))
+                {
+                    va_list argList;
+                    va_start(argList, formatString);
+                    __R_CALL_INTERNAL_NOINLINE_METHOD(_Throw_HrMsg)(__R_CONDITIONAL_NOINLINE_FN_CALL hr, formatString, argList);
+                }
+                return hr;
+            }
+
+            _Post_satisfies_(return == ret) _When_(!ret, _Analysis_noreturn_)
+            __R_CONDITIONAL_NOINLINE_METHOD(BOOL, Throw_IfWin32BoolFalseMsg)(__R_CONDITIONAL_FN_PARAMS BOOL ret, _Printf_format_string_ PCSTR formatString, ...)
+            {
+                if (!ret)
+                {
+                    va_list argList;
+                    va_start(argList, formatString);
+                    __R_CALL_INTERNAL_NOINLINE_METHOD(_Throw_GetLastErrorMsg)(__R_CONDITIONAL_NOINLINE_FN_CALL formatString, argList);
+                }
+                return ret;
+            }
+
+            _Post_satisfies_(return == err) _When_(FAILED_WIN32(err), _Analysis_noreturn_)
+            __R_CONDITIONAL_NOINLINE_METHOD(DWORD, Throw_IfWin32ErrorMsg)(__R_CONDITIONAL_FN_PARAMS DWORD err, _Printf_format_string_ PCSTR formatString, ...)
+            {
+                if (FAILED_WIN32(err))
+                {
+                    va_list argList;
+                    va_start(argList, formatString);
+                    __R_CALL_INTERNAL_NOINLINE_METHOD(_Throw_Win32Msg)(__R_CONDITIONAL_NOINLINE_FN_CALL err, formatString, argList);
+                }
+                return err;
+            }
+
+            _Post_satisfies_(return == handle) _When_(handle == INVALID_HANDLE_VALUE, _Analysis_noreturn_)
+            __R_CONDITIONAL_NOINLINE_METHOD(HANDLE, Throw_IfHandleInvalidMsg)(__R_CONDITIONAL_FN_PARAMS HANDLE handle, _Printf_format_string_ PCSTR formatString, ...)
+            {
+                if (handle == INVALID_HANDLE_VALUE)
+                {
+                    va_list argList;
+                    va_start(argList, formatString);
+                    __R_CALL_INTERNAL_NOINLINE_METHOD(_Throw_GetLastErrorMsg)(__R_CONDITIONAL_NOINLINE_FN_CALL formatString, argList);
+                }
+                return handle;
+            }
+
+            _Post_satisfies_(return == handle) _When_(handle == 0, _Analysis_noreturn_)
+            __R_CONDITIONAL_NOINLINE_METHOD(RESULT_NORETURN_NULL HANDLE, Throw_IfHandleNullMsg)(__R_CONDITIONAL_FN_PARAMS HANDLE handle, _Printf_format_string_ PCSTR formatString, ...)
+            {
+                if (handle == nullptr)
+                {
+                    va_list argList;
+                    va_start(argList, formatString);
+                    __R_CALL_INTERNAL_NOINLINE_METHOD(_Throw_GetLastErrorMsg)(__R_CONDITIONAL_NOINLINE_FN_CALL formatString, argList);
+                }
+                return handle;
+            }
+
+            template <__R_CONDITIONAL_PARTIAL_TEMPLATE typename PointerT, __R_ENABLE_IF_IS_NOT_CLASS(PointerT)>
+            _Post_satisfies_(return == pointer) _When_(pointer == nullptr, _Analysis_noreturn_)
+            __R_CONDITIONAL_NOINLINE_TEMPLATE_METHOD(RESULT_NORETURN_NULL PointerT, Throw_IfNullAllocMsg)(__R_CONDITIONAL_FN_PARAMS _Pre_maybenull_ PointerT pointer, _Printf_format_string_ PCSTR formatString, ...)
+            {
+                if (pointer == nullptr)
+                {
+                    va_list argList;
+                    va_start(argList, formatString);
+                    __R_CALL_INTERNAL_NOINLINE_METHOD(_Throw_NullAllocMsg)(__R_CONDITIONAL_NOINLINE_FN_CALL_ONLY, formatString, argList);
+                }
+                return pointer;
+            }
+
+            template <__R_CONDITIONAL_PARTIAL_TEMPLATE typename PointerT, __R_ENABLE_IF_IS_CLASS(PointerT)>
+            __WI_SUPPRESS_NULLPTR_ANALYSIS
+            _When_(pointer == nullptr, _Analysis_noreturn_)
+            __R_CONDITIONAL_NOINLINE_TEMPLATE_METHOD(void, Throw_IfNullAllocMsg)(__R_CONDITIONAL_FN_PARAMS const PointerT& pointer, _Printf_format_string_ PCSTR formatString, ...)
+            {
+                if (pointer == nullptr)
+                {
+                    va_list argList;
+                    va_start(argList, formatString);
+                    __R_CALL_INTERNAL_NOINLINE_METHOD(_Throw_NullAllocMsg)(__R_CONDITIONAL_NOINLINE_FN_CALL_ONLY, formatString, argList);
+                }
+            }
+
+            _Post_satisfies_(return == condition) _When_(condition, _Analysis_noreturn_)
+            __R_CONDITIONAL_NOINLINE_METHOD(bool, Throw_HrIfMsg)(__R_CONDITIONAL_FN_PARAMS HRESULT hr, bool condition, _Printf_format_string_ PCSTR formatString, ...)
+            {
+                if (condition)
+                {
+                    va_list argList;
+                    va_start(argList, formatString);
+                    __R_CALL_INTERNAL_NOINLINE_METHOD(_Throw_HrMsg)(__R_CONDITIONAL_NOINLINE_FN_CALL hr, formatString, argList);
+                }
+                return condition;
+            }
+
+            _Post_satisfies_(return == condition) _When_(!condition, _Analysis_noreturn_)
+            __R_CONDITIONAL_NOINLINE_METHOD(bool, Throw_HrIfFalseMsg)(__R_CONDITIONAL_FN_PARAMS HRESULT hr, bool condition, _Printf_format_string_ PCSTR formatString, ...)
+            {
+                if (!condition)
+                {
+                    va_list argList;
+                    va_start(argList, formatString);
+                    __R_CALL_INTERNAL_NOINLINE_METHOD(_Throw_HrMsg)(__R_CONDITIONAL_NOINLINE_FN_CALL hr, formatString, argList);
+                }
+                return condition;
+            }
+
+            template <__R_CONDITIONAL_PARTIAL_TEMPLATE typename PointerT, __R_ENABLE_IF_IS_NOT_CLASS(PointerT)>
+            __WI_SUPPRESS_NULLPTR_ANALYSIS
+            _Post_satisfies_(return == pointer) _When_(pointer == nullptr, _Analysis_noreturn_)
+            __R_CONDITIONAL_NOINLINE_TEMPLATE_METHOD(RESULT_NORETURN_NULL PointerT, Throw_HrIfNullMsg)(__R_CONDITIONAL_FN_PARAMS HRESULT hr, _Pre_maybenull_ PointerT pointer, _Printf_format_string_ PCSTR formatString, ...)
+            {
+                if (pointer == nullptr)
+                {
+                    va_list argList;
+                    va_start(argList, formatString);
+                    __R_CALL_INTERNAL_NOINLINE_METHOD(_Throw_HrMsg)(__R_CONDITIONAL_NOINLINE_FN_CALL hr, formatString, argList);
+                }
+                return pointer;
+            }
+
+            template <__R_CONDITIONAL_PARTIAL_TEMPLATE typename PointerT, __R_ENABLE_IF_IS_CLASS(PointerT)>
+            __WI_SUPPRESS_NULLPTR_ANALYSIS
+            _When_(pointer == nullptr, _Analysis_noreturn_)
+            __R_CONDITIONAL_NOINLINE_TEMPLATE_METHOD(void, Throw_HrIfNullMsg)(__R_CONDITIONAL_FN_PARAMS HRESULT hr, _In_opt_ const PointerT& pointer, _Printf_format_string_ PCSTR formatString, ...)
+            {
+                if (pointer == nullptr)
+                {
+                    va_list argList;
+                    va_start(argList, formatString);
+                    __R_CALL_INTERNAL_NOINLINE_METHOD(_Throw_HrMsg)(__R_CONDITIONAL_NOINLINE_FN_CALL hr, formatString, argList);
+                }
+            }
+
+            _Post_satisfies_(return == condition) _When_(condition, _Analysis_noreturn_)
+            __R_CONDITIONAL_NOINLINE_METHOD(bool, Throw_GetLastErrorIfMsg)(__R_CONDITIONAL_FN_PARAMS bool condition, _Printf_format_string_ PCSTR formatString, ...)
+            {
+                if (condition)
+                {
+                    va_list argList;
+                    va_start(argList, formatString);
+                    __R_CALL_INTERNAL_NOINLINE_METHOD(_Throw_GetLastErrorMsg)(__R_CONDITIONAL_NOINLINE_FN_CALL formatString, argList);
+                }
+                return condition;
+            }
+
+            _Post_satisfies_(return == condition) _When_(!condition, _Analysis_noreturn_)
+            __R_CONDITIONAL_NOINLINE_METHOD(bool, Throw_GetLastErrorIfFalseMsg)(__R_CONDITIONAL_FN_PARAMS bool condition, _Printf_format_string_ PCSTR formatString, ...)
+            {
+                if (!condition)
+                {
+                    va_list argList;
+                    va_start(argList, formatString);
+                    __R_CALL_INTERNAL_NOINLINE_METHOD(_Throw_GetLastErrorMsg)(__R_CONDITIONAL_NOINLINE_FN_CALL formatString, argList);
+                }
+                return condition;
+            }
+
+            template <__R_CONDITIONAL_PARTIAL_TEMPLATE typename PointerT, __R_ENABLE_IF_IS_NOT_CLASS(PointerT)>
+            _Post_satisfies_(return == pointer) _When_(pointer == nullptr, _Analysis_noreturn_)
+            __R_CONDITIONAL_NOINLINE_TEMPLATE_METHOD(RESULT_NORETURN_NULL PointerT, Throw_GetLastErrorIfNullMsg)(__R_CONDITIONAL_FN_PARAMS _Pre_maybenull_ PointerT pointer, _Printf_format_string_ PCSTR formatString, ...)
+            {
+                if (pointer == nullptr)
+                {
+                    va_list argList;
+                    va_start(argList, formatString);
+                    __R_CALL_INTERNAL_NOINLINE_METHOD(_Throw_GetLastErrorMsg)(__R_CONDITIONAL_NOINLINE_FN_CALL formatString, argList);
+                }
+                return pointer;
+            }
+
+            template <__R_CONDITIONAL_PARTIAL_TEMPLATE typename PointerT, __R_ENABLE_IF_IS_CLASS(PointerT)>
+            __WI_SUPPRESS_NULLPTR_ANALYSIS
+            _When_(pointer == nullptr, _Analysis_noreturn_)
+            __R_CONDITIONAL_NOINLINE_TEMPLATE_METHOD(void, Throw_GetLastErrorIfNullMsg)(__R_CONDITIONAL_FN_PARAMS _In_opt_ const PointerT& pointer, _Printf_format_string_ PCSTR formatString, ...)
+            {
+                if (pointer == nullptr)
+                {
+                    va_list argList;
+                    va_start(argList, formatString);
+                    __R_CALL_INTERNAL_NOINLINE_METHOD(_Throw_GetLastErrorMsg)(__R_CONDITIONAL_NOINLINE_FN_CALL formatString, argList);
+                }
+            }
+
+            _Post_satisfies_(return == status) _When_(FAILED_NTSTATUS(status), _Analysis_noreturn_)
+            __R_CONDITIONAL_NOINLINE_METHOD(NTSTATUS, Throw_IfNtStatusFailedMsg)(__R_CONDITIONAL_FN_PARAMS NTSTATUS status, _Printf_format_string_ PCSTR formatString, ...)
+            {
+                if (FAILED_NTSTATUS(status))
+                {
+                    va_list argList;
+                    va_start(argList, formatString);
+                    __R_CALL_INTERNAL_NOINLINE_METHOD(_Throw_NtStatusMsg)(__R_CONDITIONAL_NOINLINE_FN_CALL status, formatString, argList);
+                }
+                return status;
+            }
+#endif // WIL_ENABLE_EXCEPTIONS
+
+        }   // __R_NS_NAME namespace
+    }   // details namespace
+    /// @endcond
+
+
+    //*****************************************************************************
+    // Error Handling Policies to switch between error-handling style
+    //*****************************************************************************
+    // The following policies are used as template policies for components that can support exception, fail-fast, and
+    // error-code based modes.
+
+    // Use for classes which should return HRESULTs as their error-handling policy
+    // Intentionally removed logging from this policy as logging is more useful at the caller.
+    struct err_returncode_policy
+    {
+        using result = HRESULT;
+
+        __forceinline static HRESULT Win32BOOL(BOOL fReturn) { RETURN_IF_WIN32_BOOL_FALSE_EXPECTED(fReturn); return S_OK; }
+        __forceinline static HRESULT Win32Handle(HANDLE h, _Out_ HANDLE *ph) { *ph = h; RETURN_LAST_ERROR_IF_NULL_EXPECTED(h); return S_OK; }
+        _Post_satisfies_(return == hr)
+        __forceinline static HRESULT HResult(HRESULT hr) { return hr; }
+        __forceinline static HRESULT LastError() { return wil::details::GetLastErrorFailHr(); }
+        __forceinline static HRESULT LastErrorIfFalse(bool condition) { RETURN_LAST_ERROR_IF_EXPECTED(!condition); return S_OK; }
+        _Post_satisfies_(return == S_OK)
+        __forceinline static HRESULT OK() { return S_OK; }
+    };
+
+    // Use for classes which fail-fast on errors
+    struct err_failfast_policy
+    {
+        typedef _Return_type_success_(true) void result;
+        __forceinline static result Win32BOOL(BOOL fReturn) { FAIL_FAST_IF_WIN32_BOOL_FALSE(fReturn); }
+        __forceinline static result Win32Handle(HANDLE h, _Out_ HANDLE *ph) { *ph = h; FAIL_FAST_LAST_ERROR_IF_NULL(h); }
+        _When_(FAILED(hr), _Analysis_noreturn_)
+        __forceinline static result HResult(HRESULT hr) { FAIL_FAST_IF_FAILED(hr); }
+        __forceinline static result LastError() { FAIL_FAST_LAST_ERROR(); }
+        __forceinline static result LastErrorIfFalse(bool condition) { if (!condition) { FAIL_FAST_LAST_ERROR(); } }
+        __forceinline static result OK() {}
+    };
+
+#ifdef WIL_ENABLE_EXCEPTIONS
+    // Use for classes which should return through exceptions as their error-handling policy
+    struct err_exception_policy
+    {
+        typedef _Return_type_success_(true) void result;
+        __forceinline static result Win32BOOL(BOOL fReturn) { THROW_IF_WIN32_BOOL_FALSE(fReturn); }
+        __forceinline static result Win32Handle(HANDLE h, _Out_ HANDLE *ph) { *ph = h; THROW_LAST_ERROR_IF_NULL(h); }
+        _When_(FAILED(hr), _Analysis_noreturn_)
+        __forceinline static result HResult(HRESULT hr) { THROW_IF_FAILED(hr); }
+        __forceinline static result LastError() { THROW_LAST_ERROR(); }
+        __forceinline static result LastErrorIfFalse(bool condition) { if (!condition) { THROW_LAST_ERROR(); } }
+        __forceinline static result OK() {}
+    };
+#else
+    // NOTE: A lot of types use 'err_exception_policy' as a default template argument and therefore it must be defined
+    // (MSVC is permissive about this, but other compilers are not). This will still cause compilation errors at
+    // template instantiation time since this type lacks required member functions. An alternative would be to have some
+    // 'default_err_policy' alias that would be something like 'err_failfast_policy' when exceptions are not available,
+    // but that may have unexpected side effects when compiling code that expects to be using exceptions
+    struct err_exception_policy
+    {
+    };
+#endif
+
+} // namespace wil
+
+#pragma warning(pop)
+
+#endif // defined(__cplusplus) && !defined(__WIL_MIN_KERNEL) && !defined(WIL_KERNEL_MODE)
+#endif // __WIL_RESULTMACROS_INCLUDED