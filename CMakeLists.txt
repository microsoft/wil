--- conflicted
+++ resolved
@@ -5,25 +5,17 @@
 
 # Set by build server to speed up build/reduce file/object size
 option(FAST_BUILD "Sets options to speed up build/reduce obj/executable size" OFF)
-<<<<<<< HEAD
-option(WIL_BUILD_PACKAGING "Sets option to build the packaging, default on" On)
-option(WIL_BUILD_TESTS "Sets option to build the unit tests, default on" On)
-=======
 option(WIL_BUILD_PACKAGING "Sets option to build the packaging, default on" ON)
 option(WIL_BUILD_TESTS "Sets option to build the unit tests, default on" ON)
->>>>>>> b7f19bee
 
 if (NOT DEFINED WIL_BUILD_VERSION)
     set(WIL_BUILD_VERSION "0.0.0")
 endif()
 
-<<<<<<< HEAD
-=======
 if (NOT DEFINED CPPWINRT_VERSION)
     set(CPPWINRT_VERSION "2.0.210806.1")
 endif()
 
->>>>>>> b7f19bee
 # Detect the Windows SDK version. If we're using the Visual Studio generator, this will be provided for us. Otherwise
 # we'll need to assume that this value comes from the command line (e.g. through the VS command prompt)
 if (DEFINED CMAKE_VS_WINDOWS_TARGET_PLATFORM_VERSION)
@@ -44,10 +36,7 @@
 # Gather headers into an interface library.
 file(GLOB_RECURSE HEADER_FILES "${PROJECT_SOURCE_DIR}/include/${PROJECT_NAME}/*.h")
 add_library(${PROJECT_NAME} INTERFACE)
-<<<<<<< HEAD
-=======
 add_library(${PROJECT_NAME}::${PROJECT_NAME} ALIAS ${PROJECT_NAME})
->>>>>>> b7f19bee
 
 # The interface's include directory.
 target_include_directories(${PROJECT_NAME} INTERFACE
@@ -65,8 +54,4 @@
 )
 
 # Install the headers at a standard cmake location.
-<<<<<<< HEAD
-install(DIRECTORY "${CMAKE_CURRENT_SOURCE_DIR}/include/${PROJECT_NAME_LOWER}" DESTINATION "${CMAKE_INSTALL_INCLUDEDIR}")
-=======
-install(DIRECTORY "${CMAKE_CURRENT_SOURCE_DIR}/include/wil" DESTINATION "${CMAKE_INSTALL_INCLUDEDIR}")
->>>>>>> b7f19bee
+install(DIRECTORY "${CMAKE_CURRENT_SOURCE_DIR}/include/wil" DESTINATION "${CMAKE_INSTALL_INCLUDEDIR}")