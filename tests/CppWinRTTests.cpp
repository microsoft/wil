--- conflicted
+++ resolved
@@ -1,443 +1,433 @@
-
-#include <wil/cppwinrt.h>
-<<<<<<< HEAD
-#if defined(_RESUMABLE_FUNCTIONS_SUPPORTED) || defined(__cpp_lib_coroutine)
-#include <wil/coroutine.h>
-#include <winrt/Windows.Foundation.h> // use C++/WinRT coroutines to test wil coroutines
-#include <thread>
-#endif
-=======
-#include <winrt/Windows.Foundation.h>
->>>>>>> 492c01bb
-
-#include "catch.hpp"
-
-// HRESULT values that C++/WinRT throws as something other than winrt::hresult_error - e.g. a type derived from
-// winrt::hresult_error, std::*, etc.
-static const HRESULT cppwinrt_mapped_hresults[] =
-{
-    E_ACCESSDENIED,
-    RPC_E_WRONG_THREAD,
-    E_NOTIMPL,
-    E_INVALIDARG,
-    E_BOUNDS,
-    E_NOINTERFACE,
-    CLASS_E_CLASSNOTAVAILABLE,
-    E_CHANGED_STATE,
-    E_ILLEGAL_METHOD_CALL,
-    E_ILLEGAL_STATE_CHANGE,
-    E_ILLEGAL_DELEGATE_ASSIGNMENT,
-    HRESULT_FROM_WIN32(ERROR_CANCELLED),
-    E_OUTOFMEMORY,
-};
-
-TEST_CASE("CppWinRTTests::WilToCppWinRTExceptionTranslationTest", "[cppwinrt]")
-{
-    auto test = [](HRESULT hr)
-    {
-        try
-        {
-            THROW_HR(hr);
-        }
-        catch (...)
-        {
-            REQUIRE(hr == winrt::to_hresult());
-        }
-    };
-
-    for (auto hr : cppwinrt_mapped_hresults)
-    {
-        test(hr);
-    }
-
-    // A non-mapped HRESULT
-    test(E_UNEXPECTED);
-}
-
-TEST_CASE("CppWinRTTests::CppWinRTToWilExceptionTranslationTest", "[cppwinrt]")
-{
-    auto test = [](HRESULT hr)
-    {
-        try
-        {
-            winrt::check_hresult(hr);
-        }
-        catch (...)
-        {
-            REQUIRE(hr == wil::ResultFromCaughtException());
-        }
-    };
-
-    for (auto hr : cppwinrt_mapped_hresults)
-    {
-        test(hr);
-    }
-
-    // A non-mapped HRESULT
-    test(E_UNEXPECTED);
-}
-
-TEST_CASE("CppWinRTTests::ResultFromExceptionDebugTest", "[cppwinrt]")
-{
-    auto test = [](HRESULT hr, wil::SupportedExceptions supportedExceptions)
-    {
-        auto result = wil::ResultFromExceptionDebug(WI_DIAGNOSTICS_INFO, supportedExceptions, [&]()
-        {
-            winrt::check_hresult(hr);
-        });
-        REQUIRE(hr == result);
-    };
-
-    for (auto hr : cppwinrt_mapped_hresults)
-    {
-        test(hr, wil::SupportedExceptions::Known);
-        test(hr, wil::SupportedExceptions::All);
-    }
-
-    // A non-mapped HRESULT
-    test(E_UNEXPECTED, wil::SupportedExceptions::Known);
-    test(E_UNEXPECTED, wil::SupportedExceptions::All);
-
-    // Uncomment any of the following to validate SEH failfast
-    //test(E_UNEXPECTED, wil::SupportedExceptions::None);
-    //test(E_ACCESSDENIED, wil::SupportedExceptions::Thrown);
-    //test(E_INVALIDARG, wil::SupportedExceptions::ThrownOrAlloc);
-}
-
-TEST_CASE("CppWinRTTests::CppWinRTConsistencyTest", "[cppwinrt]")
-{
-    // Since setting 'winrt_to_hresult_handler' opts us into _all_ C++/WinRT exception translation handling, we need to
-    // make sure that we preserve behavior, at least with 'check_hresult', especially when C++/WinRT maps a particular
-    // HRESULT value to a different exception type
-    auto test = [](HRESULT hr)
-    {
-        try
-        {
-            winrt::check_hresult(hr);
-        }
-        catch (...)
-        {
-            REQUIRE(hr == winrt::to_hresult());
-        }
-    };
-
-    for (auto hr : cppwinrt_mapped_hresults)
-    {
-        test(hr);
-    }
-
-    // A non-mapped HRESULT
-    test(E_UNEXPECTED);
-
-    // C++/WinRT also maps a few std::* exceptions to various HRESULTs. We should preserve this behavior
-    try
-    {
-        throw std::out_of_range("oopsie");
-    }
-    catch (...)
-    {
-        REQUIRE(winrt::to_hresult() == E_BOUNDS);
-    }
-
-    try
-    {
-        throw std::invalid_argument("daisy");
-    }
-    catch (...)
-    {
-        REQUIRE(winrt::to_hresult() == E_INVALIDARG);
-    }
-
-    // NOTE: C++/WinRT maps other 'std::exception' derived exceptions to E_FAIL, however we preserve the WIL behavior
-    // that such exceptions become HRESULT_FROM_WIN32(ERROR_UNHANDLED_EXCEPTION)
-}
-
-<<<<<<< HEAD
-#if defined(_RESUMABLE_FUNCTIONS_SUPPORTED) || defined(__cpp_lib_coroutine)
-
-// Note that we use C++/WinRT's coroutines in the test framework,
-// so that we aren't using com_task to validate itself.
-
-namespace
-{
-    // Helper coroutine that lets us pause another coroutine
-    // until after we start co_await'ing for it.
-    winrt::fire_and_forget signal_later(HANDLE h)
-    {
-        winrt::apartment_context context;
-
-        ResetEvent(h);
-        co_await winrt::resume_background();
-
-        // The return to the STA thread occurs after
-        // the STA thread's current coroutine suspends.
-        co_await context;
-
-        SetEvent(h);
-    }
-
-    wil::com_task<void> void_com_task(std::shared_ptr<int> value, HANDLE h)
-    {
-        if (h) co_await winrt::resume_on_signal(h);
-        ++* value;
-        co_return;
-    }
-
-    // Return a reference to the wrapped integer.
-    wil::com_task<int&> intref_com_task(std::shared_ptr<int> value, HANDLE h)
-    {
-        co_await void_com_task(value, h);
-        co_return *value;
-    }
-
-    // Return a move-only type.
-    wil::com_task<wil::unique_cotaskmem_string> string_com_task(HANDLE h)
-    {
-        if (h) co_await winrt::resume_on_signal(h);
-        co_return wil::make_cotaskmem_string(L"Hello");
-    }
-
-    // Return a move-only type with agile resumption.
-    wil::task<wil::unique_cotaskmem_string> string_task(HANDLE h)
-    {
-        if (h) co_await winrt::resume_on_signal(h);
-        co_return wil::make_cotaskmem_string(L"Hello");
-    }
-
-    wil::com_task<void> exception_com_task(HANDLE h)
-    {
-        if (h) co_await winrt::resume_on_signal(h);
-        throw 42; // throw some random exception
-    }
-
-    wil::com_task<void> test_sta_task(HANDLE e)
-    {
-        auto on_ui_thread = [originalThread = GetCurrentThreadId()]
-        { return originalThread == GetCurrentThreadId(); };
-
-        // Signal the incoming event handle when the coroutine has completed.
-        auto complete = wil::SetEvent_scope_exit(e);
-
-        // Create our own event handle to force race conditions.
-        auto sync = wil::unique_event(wil::EventOptions::ManualReset);
-
-        // Remember original thread so we can return to it at the start of each test (if desired).
-        winrt::apartment_context context;
-
-        // Basic test of com_task, ensuring that we return to the UI thread.
-        co_await context; // start on UI thread
-        auto value = std::make_shared<int>(1);
-        signal_later(sync.get()); // prevent void_com_task from completing before we call await_ready
-        co_await void_com_task(value, sync.get());
-        REQUIRE(*value == 2);
-        REQUIRE(on_ui_thread());
-
-        // Fancier version that produces a reference (which PPL and C++/WinRT don't support).
-        co_await context; // start on UI thread
-        signal_later(sync.get()); // prevent intref_com_task from completing before we call await_ready
-        int& valueRef = co_await intref_com_task(value, sync.get());
-        REQUIRE(wistd::addressof(valueRef) == wistd::addressof(*value));
-        REQUIRE(*value == 3);
-        REQUIRE(on_ui_thread());
-
-        // Test forced agility via task conversion.
-        co_await context; // start on UI thread
-        signal_later(sync.get()); // prevent void_com_task from completing before we call await_ready
-        co_await wil::task(void_com_task(value, sync.get()));
-        REQUIRE(*value == 4);
-        REQUIRE(!on_ui_thread());
-
-        // Test that co_await of a com_task from a threadpool thread stays on the threadpool.
-        // Also test move-only type.
-        co_await winrt::resume_background(); // start on non-UI thread
-        signal_later(sync.get()); // prevent string_com_task from completing before we call await_ready
-        auto str = co_await string_com_task(sync.get());
-        REQUIRE(wcscmp(str.get(), L"Hello") == 0);
-        REQUIRE(!on_ui_thread());
-
-        // Test forced agility via resume_any_thread.
-        co_await context; // start on UI thread
-        signal_later(sync.get()); // prevent string_com_task from completing before we call await_ready
-        str = co_await string_com_task(sync.get()).resume_any_thread();
-        REQUIRE(wcscmp(str.get(), L"Hello") == 0);
-        REQUIRE(!on_ui_thread());
-
-        // Test exceptions.
-        co_await context; // start on UI thread
-        signal_later(sync.get()); // prevent exception_com_task from completing before we call await_ready
-        REQUIRE_THROWS_AS(co_await exception_com_task(sync.get()), int);
-        REQUIRE(on_ui_thread());
-
-        // Test forced apartment awareness via task conversion.
-        signal_later(sync.get()); // prevent string_task from completing before we call await_ready
-        str = co_await wil::com_task(string_task(sync.get()));
-        REQUIRE(wcscmp(str.get(), L"Hello") == 0);
-        REQUIRE(on_ui_thread());
-
-        // Test forced apartment awareness via resume_same_apartment.
-        co_await context; // start on UI thread
-        signal_later(sync.get()); // prevent string_task from completing before we call await_ready
-        str = co_await string_task(sync.get()).resume_same_apartment();
-        REQUIRE(wcscmp(str.get(), L"Hello") == 0);
-        REQUIRE(on_ui_thread());
-
-        // Test agile task
-        co_await context; // start on UI thread
-        signal_later(sync.get()); // prevent string_task from completing before we call await_ready
-        str = co_await string_task(sync.get());
-        REQUIRE(wcscmp(str.get(), L"Hello") == 0);
-        REQUIRE(!on_ui_thread());
-    }
-}
-
-TEST_CASE("CppWinRTTests::SimpleTaskTest", "[cppwinrt]")
-{
-    std::thread([]
-        {
-            // MTA tests
-            wil::unique_mta_usage_cookie cookie;
-            REQUIRE(CoIncrementMTAUsage(cookie.put()) == S_OK);
-            auto value = std::make_shared<int>(0);
-            void_com_task(value, nullptr).get();
-            REQUIRE(*value == 1);
-            // Keep MTA active while we run the STA tests.
-
-            // STA tests
-            auto init = wil::CoInitializeEx(COINIT_APARTMENTTHREADED);
-
-            auto done = wil::shared_event(wil::unique_event(wil::EventOptions::ManualReset));
-            auto handle = done.get();
-            auto task = test_sta_task(handle);
-            DWORD waitResult;
-            while ((waitResult = MsgWaitForMultipleObjects(1, &handle, false, INFINITE, QS_ALLEVENTS)) == WAIT_OBJECT_0 + 1)
-            {
-                MSG msg;
-                while (PeekMessage(&msg, nullptr, 0, 0, PM_REMOVE))
-                {
-                    TranslateMessage(&msg);
-                    DispatchMessage(&msg);
-                }
-            }
-        }
-    ).join();
-}
-#endif
-=======
-#if (defined(__cpp_lib_coroutine) && (__cpp_lib_coroutine >= 201902L)) || defined(_RESUMABLE_FUNCTIONS_SUPPORTED)
-
-// Define our own custom dispatcher that we can force it to behave in certain ways.
-// wil::resume_foreground supports any dispatcher that has a dispatcher_traits.
-
-namespace test
-{
-    enum class TestDispatcherPriority
-    {
-        Normal = 0,
-        Weird = 1,
-    };
-
-    using TestDispatcherHandler = winrt::delegate<>;
-
-    enum class TestDispatcherMode
-    {
-        Dispatch,
-        RaceDispatch,
-        Orphan,
-        Fail,
-    };
-
-    struct TestDispatcher
-    {
-        TestDispatcher() = default;
-        TestDispatcher(TestDispatcher const&) = delete;
-
-        TestDispatcherMode mode = TestDispatcherMode::Dispatch;
-        TestDispatcherPriority expected_priority = TestDispatcherPriority::Normal;
-
-        void TryEnqueue(TestDispatcherPriority priority, TestDispatcherHandler const& handler) const
-        {
-            REQUIRE(priority == expected_priority);
-
-            if (mode == TestDispatcherMode::Fail)
-            {
-                throw winrt::hresult_not_implemented();
-            }
-
-            if (mode == TestDispatcherMode::RaceDispatch)
-            {
-                handler();
-                return;
-            }
-
-            auto background = [](auto mode, auto handler) ->winrt::fire_and_forget
-            {
-                co_await winrt::resume_background();
-                if (mode == TestDispatcherMode::Dispatch)
-                {
-                    handler();
-                }
-            }(mode, handler);
-        }
-    };
-}
-
-namespace wil::details
-{
-    template<>
-    struct dispatcher_traits<test::TestDispatcher>
-    {
-        using Priority = test::TestDispatcherPriority;
-        using Handler = test::TestDispatcherHandler;
-        using Scheduler = dispatcher_TryEnqueue;
-    };
-}
-
-TEST_CASE("CppWinRTTests::ResumeForegroundTests", "[cppwinrt]")
-{
-    []() -> winrt::Windows::Foundation::IAsyncAction
-    {
-        test::TestDispatcher dispatcher;
-
-        // Normal case: Resumes on new thread.
-        dispatcher.mode = test::TestDispatcherMode::Dispatch;
-        co_await wil::resume_foreground(dispatcher);
-
-        // Race case: Resumes before TryEnqueue returns.
-        dispatcher.mode = test::TestDispatcherMode::RaceDispatch;
-        co_await wil::resume_foreground(dispatcher);
-
-        // Orphan case: Never resumes, detected when handler is destructed without ever being invoked.
-        dispatcher.mode = test::TestDispatcherMode::Orphan;
-        bool seen = false;
-        try
-        {
-            co_await wil::resume_foreground(dispatcher);
-        }
-        catch (winrt::hresult_error const& e)
-        {
-            seen = e.code() == HRESULT_FROM_WIN32(HRESULT_FROM_WIN32(ERROR_NO_TASK_QUEUE));
-        }
-        REQUIRE(seen);
-
-        // Fail case: Can't even schedule the resumption.
-        dispatcher.mode = test::TestDispatcherMode::Fail;
-        seen = false;
-        try
-        {
-            co_await wil::resume_foreground(dispatcher);
-        }
-        catch (winrt::hresult_not_implemented const&)
-        {
-            seen = true;
-        }
-        REQUIRE(seen);
-
-        // Custom priority.
-        dispatcher.mode = test::TestDispatcherMode::Dispatch;
-        dispatcher.expected_priority = test::TestDispatcherPriority::Weird;
-        co_await wil::resume_foreground(dispatcher, test::TestDispatcherPriority::Weird);
-    }().get();
-}
-#endif // coroutines
-
->>>>>>> 492c01bb
+
+#include <wil/cppwinrt.h>
+#include <winrt/Windows.Foundation.h>
+#if defined(_RESUMABLE_FUNCTIONS_SUPPORTED) || defined(__cpp_lib_coroutine)
+#include <wil/coroutine.h>
+#include <thread>
+#endif
+
+#include "catch.hpp"
+
+// HRESULT values that C++/WinRT throws as something other than winrt::hresult_error - e.g. a type derived from
+// winrt::hresult_error, std::*, etc.
+static const HRESULT cppwinrt_mapped_hresults[] =
+{
+    E_ACCESSDENIED,
+    RPC_E_WRONG_THREAD,
+    E_NOTIMPL,
+    E_INVALIDARG,
+    E_BOUNDS,
+    E_NOINTERFACE,
+    CLASS_E_CLASSNOTAVAILABLE,
+    E_CHANGED_STATE,
+    E_ILLEGAL_METHOD_CALL,
+    E_ILLEGAL_STATE_CHANGE,
+    E_ILLEGAL_DELEGATE_ASSIGNMENT,
+    HRESULT_FROM_WIN32(ERROR_CANCELLED),
+    E_OUTOFMEMORY,
+};
+
+TEST_CASE("CppWinRTTests::WilToCppWinRTExceptionTranslationTest", "[cppwinrt]")
+{
+    auto test = [](HRESULT hr)
+    {
+        try
+        {
+            THROW_HR(hr);
+        }
+        catch (...)
+        {
+            REQUIRE(hr == winrt::to_hresult());
+        }
+    };
+
+    for (auto hr : cppwinrt_mapped_hresults)
+    {
+        test(hr);
+    }
+
+    // A non-mapped HRESULT
+    test(E_UNEXPECTED);
+}
+
+TEST_CASE("CppWinRTTests::CppWinRTToWilExceptionTranslationTest", "[cppwinrt]")
+{
+    auto test = [](HRESULT hr)
+    {
+        try
+        {
+            winrt::check_hresult(hr);
+        }
+        catch (...)
+        {
+            REQUIRE(hr == wil::ResultFromCaughtException());
+        }
+    };
+
+    for (auto hr : cppwinrt_mapped_hresults)
+    {
+        test(hr);
+    }
+
+    // A non-mapped HRESULT
+    test(E_UNEXPECTED);
+}
+
+TEST_CASE("CppWinRTTests::ResultFromExceptionDebugTest", "[cppwinrt]")
+{
+    auto test = [](HRESULT hr, wil::SupportedExceptions supportedExceptions)
+    {
+        auto result = wil::ResultFromExceptionDebug(WI_DIAGNOSTICS_INFO, supportedExceptions, [&]()
+        {
+            winrt::check_hresult(hr);
+        });
+        REQUIRE(hr == result);
+    };
+
+    for (auto hr : cppwinrt_mapped_hresults)
+    {
+        test(hr, wil::SupportedExceptions::Known);
+        test(hr, wil::SupportedExceptions::All);
+    }
+
+    // A non-mapped HRESULT
+    test(E_UNEXPECTED, wil::SupportedExceptions::Known);
+    test(E_UNEXPECTED, wil::SupportedExceptions::All);
+
+    // Uncomment any of the following to validate SEH failfast
+    //test(E_UNEXPECTED, wil::SupportedExceptions::None);
+    //test(E_ACCESSDENIED, wil::SupportedExceptions::Thrown);
+    //test(E_INVALIDARG, wil::SupportedExceptions::ThrownOrAlloc);
+}
+
+TEST_CASE("CppWinRTTests::CppWinRTConsistencyTest", "[cppwinrt]")
+{
+    // Since setting 'winrt_to_hresult_handler' opts us into _all_ C++/WinRT exception translation handling, we need to
+    // make sure that we preserve behavior, at least with 'check_hresult', especially when C++/WinRT maps a particular
+    // HRESULT value to a different exception type
+    auto test = [](HRESULT hr)
+    {
+        try
+        {
+            winrt::check_hresult(hr);
+        }
+        catch (...)
+        {
+            REQUIRE(hr == winrt::to_hresult());
+        }
+    };
+
+    for (auto hr : cppwinrt_mapped_hresults)
+    {
+        test(hr);
+    }
+
+    // A non-mapped HRESULT
+    test(E_UNEXPECTED);
+
+    // C++/WinRT also maps a few std::* exceptions to various HRESULTs. We should preserve this behavior
+    try
+    {
+        throw std::out_of_range("oopsie");
+    }
+    catch (...)
+    {
+        REQUIRE(winrt::to_hresult() == E_BOUNDS);
+    }
+
+    try
+    {
+        throw std::invalid_argument("daisy");
+    }
+    catch (...)
+    {
+        REQUIRE(winrt::to_hresult() == E_INVALIDARG);
+    }
+
+    // NOTE: C++/WinRT maps other 'std::exception' derived exceptions to E_FAIL, however we preserve the WIL behavior
+    // that such exceptions become HRESULT_FROM_WIN32(ERROR_UNHANDLED_EXCEPTION)
+}
+
+#if (defined(__cpp_lib_coroutine) && (__cpp_lib_coroutine >= 201902L)) || defined(_RESUMABLE_FUNCTIONS_SUPPORTED)
+
+// Note that we use C++/WinRT's coroutines in the test framework,
+// so that we aren't using com_task to validate itself.
+
+namespace
+{
+    // Helper coroutine that lets us pause another coroutine
+    // until after we start co_await'ing for it.
+    winrt::fire_and_forget signal_later(HANDLE h)
+    {
+        winrt::apartment_context context;
+
+        ResetEvent(h);
+        co_await winrt::resume_background();
+
+        // The return to the STA thread occurs after
+        // the STA thread's current coroutine suspends.
+        co_await context;
+
+        SetEvent(h);
+    }
+
+    wil::com_task<void> void_com_task(std::shared_ptr<int> value, HANDLE h)
+    {
+        if (h) co_await winrt::resume_on_signal(h);
+        ++* value;
+        co_return;
+    }
+
+    // Return a reference to the wrapped integer.
+    wil::com_task<int&> intref_com_task(std::shared_ptr<int> value, HANDLE h)
+    {
+        co_await void_com_task(value, h);
+        co_return *value;
+    }
+
+    // Return a move-only type.
+    wil::com_task<wil::unique_cotaskmem_string> string_com_task(HANDLE h)
+    {
+        if (h) co_await winrt::resume_on_signal(h);
+        co_return wil::make_cotaskmem_string(L"Hello");
+    }
+
+    // Return a move-only type with agile resumption.
+    wil::task<wil::unique_cotaskmem_string> string_task(HANDLE h)
+    {
+        if (h) co_await winrt::resume_on_signal(h);
+        co_return wil::make_cotaskmem_string(L"Hello");
+    }
+
+    wil::com_task<void> exception_com_task(HANDLE h)
+    {
+        if (h) co_await winrt::resume_on_signal(h);
+        throw 42; // throw some random exception
+    }
+
+    wil::com_task<void> test_sta_task(HANDLE e)
+    {
+        auto on_ui_thread = [originalThread = GetCurrentThreadId()]
+        { return originalThread == GetCurrentThreadId(); };
+
+        // Signal the incoming event handle when the coroutine has completed.
+        auto complete = wil::SetEvent_scope_exit(e);
+
+        // Create our own event handle to force race conditions.
+        auto sync = wil::unique_event(wil::EventOptions::ManualReset);
+
+        // Remember original thread so we can return to it at the start of each test (if desired).
+        winrt::apartment_context context;
+
+        // Basic test of com_task, ensuring that we return to the UI thread.
+        co_await context; // start on UI thread
+        auto value = std::make_shared<int>(1);
+        signal_later(sync.get()); // prevent void_com_task from completing before we call await_ready
+        co_await void_com_task(value, sync.get());
+        REQUIRE(*value == 2);
+        REQUIRE(on_ui_thread());
+
+        // Fancier version that produces a reference (which PPL and C++/WinRT don't support).
+        co_await context; // start on UI thread
+        signal_later(sync.get()); // prevent intref_com_task from completing before we call await_ready
+        int& valueRef = co_await intref_com_task(value, sync.get());
+        REQUIRE(wistd::addressof(valueRef) == wistd::addressof(*value));
+        REQUIRE(*value == 3);
+        REQUIRE(on_ui_thread());
+
+        // Test forced agility via task conversion.
+        co_await context; // start on UI thread
+        signal_later(sync.get()); // prevent void_com_task from completing before we call await_ready
+        co_await wil::task(void_com_task(value, sync.get()));
+        REQUIRE(*value == 4);
+        REQUIRE(!on_ui_thread());
+
+        // Test that co_await of a com_task from a threadpool thread stays on the threadpool.
+        // Also test move-only type.
+        co_await winrt::resume_background(); // start on non-UI thread
+        signal_later(sync.get()); // prevent string_com_task from completing before we call await_ready
+        auto str = co_await string_com_task(sync.get());
+        REQUIRE(wcscmp(str.get(), L"Hello") == 0);
+        REQUIRE(!on_ui_thread());
+
+        // Test forced agility via resume_any_thread.
+        co_await context; // start on UI thread
+        signal_later(sync.get()); // prevent string_com_task from completing before we call await_ready
+        str = co_await string_com_task(sync.get()).resume_any_thread();
+        REQUIRE(wcscmp(str.get(), L"Hello") == 0);
+        REQUIRE(!on_ui_thread());
+
+        // Test exceptions.
+        co_await context; // start on UI thread
+        signal_later(sync.get()); // prevent exception_com_task from completing before we call await_ready
+        REQUIRE_THROWS_AS(co_await exception_com_task(sync.get()), int);
+        REQUIRE(on_ui_thread());
+
+        // Test forced apartment awareness via task conversion.
+        signal_later(sync.get()); // prevent string_task from completing before we call await_ready
+        str = co_await wil::com_task(string_task(sync.get()));
+        REQUIRE(wcscmp(str.get(), L"Hello") == 0);
+        REQUIRE(on_ui_thread());
+
+        // Test forced apartment awareness via resume_same_apartment.
+        co_await context; // start on UI thread
+        signal_later(sync.get()); // prevent string_task from completing before we call await_ready
+        str = co_await string_task(sync.get()).resume_same_apartment();
+        REQUIRE(wcscmp(str.get(), L"Hello") == 0);
+        REQUIRE(on_ui_thread());
+
+        // Test agile task
+        co_await context; // start on UI thread
+        signal_later(sync.get()); // prevent string_task from completing before we call await_ready
+        str = co_await string_task(sync.get());
+        REQUIRE(wcscmp(str.get(), L"Hello") == 0);
+        REQUIRE(!on_ui_thread());
+    }
+}
+
+TEST_CASE("CppWinRTTests::SimpleTaskTest", "[cppwinrt]")
+{
+    std::thread([]
+        {
+            // MTA tests
+            wil::unique_mta_usage_cookie cookie;
+            REQUIRE(CoIncrementMTAUsage(cookie.put()) == S_OK);
+            auto value = std::make_shared<int>(0);
+            void_com_task(value, nullptr).get();
+            REQUIRE(*value == 1);
+            // Keep MTA active while we run the STA tests.
+
+            // STA tests
+            auto init = wil::CoInitializeEx(COINIT_APARTMENTTHREADED);
+
+            auto done = wil::shared_event(wil::unique_event(wil::EventOptions::ManualReset));
+            auto handle = done.get();
+            auto task = test_sta_task(handle);
+            DWORD waitResult;
+            while ((waitResult = MsgWaitForMultipleObjects(1, &handle, false, INFINITE, QS_ALLEVENTS)) == WAIT_OBJECT_0 + 1)
+            {
+                MSG msg;
+                while (PeekMessage(&msg, nullptr, 0, 0, PM_REMOVE))
+                {
+                    TranslateMessage(&msg);
+                    DispatchMessage(&msg);
+                }
+            }
+        }
+    ).join();
+}
+
+// Define our own custom dispatcher that we can force it to behave in certain ways.
+// wil::resume_foreground supports any dispatcher that has a dispatcher_traits.
+
+namespace test
+{
+    enum class TestDispatcherPriority
+    {
+        Normal = 0,
+        Weird = 1,
+    };
+
+    using TestDispatcherHandler = winrt::delegate<>;
+
+    enum class TestDispatcherMode
+    {
+        Dispatch,
+        RaceDispatch,
+        Orphan,
+        Fail,
+    };
+
+    struct TestDispatcher
+    {
+        TestDispatcher() = default;
+        TestDispatcher(TestDispatcher const&) = delete;
+
+        TestDispatcherMode mode = TestDispatcherMode::Dispatch;
+        TestDispatcherPriority expected_priority = TestDispatcherPriority::Normal;
+
+        void TryEnqueue(TestDispatcherPriority priority, TestDispatcherHandler const& handler) const
+        {
+            REQUIRE(priority == expected_priority);
+
+            if (mode == TestDispatcherMode::Fail)
+            {
+                throw winrt::hresult_not_implemented();
+            }
+
+            if (mode == TestDispatcherMode::RaceDispatch)
+            {
+                handler();
+                return;
+            }
+
+            auto background = [](auto mode, auto handler) ->winrt::fire_and_forget
+            {
+                co_await winrt::resume_background();
+                if (mode == TestDispatcherMode::Dispatch)
+                {
+                    handler();
+                }
+            }(mode, handler);
+        }
+    };
+}
+
+namespace wil::details
+{
+    template<>
+    struct dispatcher_traits<test::TestDispatcher>
+    {
+        using Priority = test::TestDispatcherPriority;
+        using Handler = test::TestDispatcherHandler;
+        using Scheduler = dispatcher_TryEnqueue;
+    };
+}
+
+TEST_CASE("CppWinRTTests::ResumeForegroundTests", "[cppwinrt]")
+{
+    []() -> winrt::Windows::Foundation::IAsyncAction
+    {
+        test::TestDispatcher dispatcher;
+
+        // Normal case: Resumes on new thread.
+        dispatcher.mode = test::TestDispatcherMode::Dispatch;
+        co_await wil::resume_foreground(dispatcher);
+
+        // Race case: Resumes before TryEnqueue returns.
+        dispatcher.mode = test::TestDispatcherMode::RaceDispatch;
+        co_await wil::resume_foreground(dispatcher);
+
+        // Orphan case: Never resumes, detected when handler is destructed without ever being invoked.
+        dispatcher.mode = test::TestDispatcherMode::Orphan;
+        bool seen = false;
+        try
+        {
+            co_await wil::resume_foreground(dispatcher);
+        }
+        catch (winrt::hresult_error const& e)
+        {
+            seen = e.code() == HRESULT_FROM_WIN32(HRESULT_FROM_WIN32(ERROR_NO_TASK_QUEUE));
+        }
+        REQUIRE(seen);
+
+        // Fail case: Can't even schedule the resumption.
+        dispatcher.mode = test::TestDispatcherMode::Fail;
+        seen = false;
+        try
+        {
+            co_await wil::resume_foreground(dispatcher);
+        }
+        catch (winrt::hresult_not_implemented const&)
+        {
+            seen = true;
+        }
+        REQUIRE(seen);
+
+        // Custom priority.
+        dispatcher.mode = test::TestDispatcherMode::Dispatch;
+        dispatcher.expected_priority = test::TestDispatcherPriority::Weird;
+        co_await wil::resume_foreground(dispatcher, test::TestDispatcherPriority::Weird);
+    }().get();
+}
+#endif // coroutines