#include <memory>
#include <string>
#include <vector>
#include <optional>
#include <array>

#include <windows.h>

#include <wil/filesystem.h>
#include <wil/registry.h>
#include <wil/resource.h>

#include "common.h"

constexpr auto* testSubkey = L"Software\\Microsoft\\BasicRegistryTest";
constexpr auto* dwordValueName = L"MyDwordValue";
constexpr auto* qwordValueName = L"MyQwordvalue";
constexpr auto* stringValueName = L"MyStringValue";
constexpr auto* multiStringValueName = L"MyMultiStringValue";
constexpr auto* binaryValueName = L"MyBinaryValue";
constexpr auto* invalidValueName = L"NonExistentValue";
constexpr auto* wrongTypeValueName = L"InvalidTypeValue";

constexpr uint32_t test_dword_two = 2ul;
constexpr uint32_t test_dword_three = 3ul;
constexpr uint32_t test_dword_zero = 0ul;
constexpr uint64_t test_qword_zero = 0ull;
const std::wstring test_string_empty{};

// The empty multistring array has specific behavior: it will be read as an array with one string.
const std::vector<std::wstring> test_multistring_empty{};

#if defined(WIL_ENABLE_EXCEPTIONS)
constexpr uint32_t test_expanded_string_buffer_size = 100;
#endif

const std::vector<DWORD> dwordTestVector = { static_cast<DWORD>(-1), 1, 0 };
const std::vector<DWORD64> qwordTestVector = { static_cast<DWORD64>(-1), 1, 0 };
const std::array<std::wstring, 4> stringTestArray = { L".", L"", L"Hello there!", L"\0" };
const std::wstring expandedStringTestArray[] = { L".", L"", L"%WINDIR%", L"\0" };
const std::vector<std::vector<std::wstring>> multiStringTestVector{
    std::vector<std::wstring>{ {} },
    std::vector<std::wstring>{ {}, {} },
    std::vector<std::wstring>{ {}, {L"."}, {}, {L"."}, {}, {} },
    std::vector<std::wstring>{ {L"Hello there!"}, {L"Hello a second time!"}, {L"Hello a third time!"} },
    std::vector<std::wstring>{ {L""}, {L""}, {L""} },
    std::vector<std::wstring>{ {L"a"} }
};

const std::vector<BYTE> emptyStringTestValue{};
const std::vector<BYTE> nonNullTerminatedString{ 'a', 0, 'b', 0, 'c', 0, 'd', 0, 'e', 0, 'f', 0, 'g', 0, 'h', 0, 'i', 0, 'j', 0, 'k', 0, 'l', 0 };
const std::wstring nonNullTerminatedStringFixed{ L"abcdefghijkl" };

<<<<<<< HEAD
const std::vector<BYTE> vectorBytesTestArray[]
{
    { 0x00 },
    {},
    { 0x1, 0x2, 0x3, 0x4, 0x5, 0x6,0x7, 0x8, 0x9,0xa, 0xb, 0xc, 0xd, 0xe, 0xf }
=======
const std::array<std::vector<BYTE>, 3> vectorBytesTestArray = {
    std::vector<BYTE>{ {0x00} },
    std::vector<BYTE>{},
    std::vector<BYTE>{ {0x1}, {0x2}, {0x3}, {0x4}, {0x5}, {0x6},{0x7}, {0x8}, {0x9},{0xa}, {0xb}, {0xc}, {0xd}, {0xe}, {0xf} },
>>>>>>> 8e28af16
};

bool AreStringsEqual(const std::wstring& lhs, const std::wstring& rhs) noexcept
{
    return lhs == rhs;
}

bool AreStringsEqual(const wil::unique_bstr& lhs, const std::wstring& rhs) noexcept
{
    if (!lhs && rhs.empty())
    {
        return true;
    }
    if (SysStringLen(lhs.get()) != rhs.length())
    {
        printf("String lengths don't match: BSTR (%ws) %u, wstring (%ws) %zu\n", lhs.get(), SysStringLen(lhs.get()), rhs.c_str(), rhs.length());
        return false;
    }
    return (0 == wcscmp(lhs.get(), rhs.c_str()));
}

#if defined(__WIL_OLEAUTO_H_STL)
bool AreStringsEqual(const wil::shared_bstr& lhs, const std::wstring& rhs) noexcept
{
    if (!lhs && rhs.empty())
    {
        return true;
    }
    if (SysStringLen(lhs.get()) != rhs.length())
    {
        printf("String lengths don't match: BSTR (%ws) %u, wstring (%ws) %zu\n", lhs.get(), SysStringLen(lhs.get()), rhs.c_str(), rhs.length());
        return false;
    }
    return (0 == wcscmp(lhs.get(), rhs.c_str()));
}
#endif

bool AreStringsEqual(const wil::unique_cotaskmem_string& lhs, const std::wstring& rhs) noexcept
{
    if (!lhs && rhs.empty())
    {
        return true;
    }
    return (0 == wcscmp(lhs.get(), rhs.c_str()));
}

#if defined(__WIL_OBJBASE_H_STL)
bool AreStringsEqual(const wil::shared_cotaskmem_string& lhs, const std::wstring& rhs) noexcept
{
    if (!lhs && rhs.empty())
    {
        return true;
    }
    return (0 == wcscmp(lhs.get(), rhs.c_str()));
}
#endif

#if defined WIL_ENABLE_EXCEPTIONS
void VerifyThrowsHr(HRESULT hr, std::function<void()> fn)
{
    try
    {
        fn();
        // Should not hit this
        REQUIRE(false);
    }
    catch (const wil::ResultException& e)
    {
        REQUIRE(e.GetErrorCode() == hr);
    }
}
#endif

TEST_CASE("BasicRegistryTests::Open", "[registry]")
{
    const auto deleteHr = HRESULT_FROM_WIN32(::RegDeleteTreeW(HKEY_CURRENT_USER, testSubkey));
    if (deleteHr != HRESULT_FROM_WIN32(ERROR_FILE_NOT_FOUND))
    {
        REQUIRE_SUCCEEDED(deleteHr);
    }

    SECTION("open_unique_key_nothrow: with opened key")
    {
        constexpr auto* subSubKey = L"subkey";

        wil::unique_hkey hkey;
        REQUIRE_SUCCEEDED(wil::reg::create_unique_key_nothrow(HKEY_CURRENT_USER, testSubkey, hkey, wil::reg::key_access::readwrite));
        // create a sub-key under this which we will try to open - but open_key will use the above hkey
        wil::unique_hkey subkey;
        REQUIRE_SUCCEEDED(wil::reg::create_unique_key_nothrow(hkey.get(), subSubKey, subkey, wil::reg::key_access::readwrite));
        // write a test value we'll try to read from later
        REQUIRE_SUCCEEDED(wil::reg::set_value_dword_nothrow(subkey.get(), dwordValueName, test_dword_two));

        wil::unique_hkey opened_key;

        REQUIRE_SUCCEEDED(wil::reg::open_unique_key_nothrow(hkey.get(), subSubKey, opened_key, wil::reg::key_access::read));

        REQUIRE_SUCCEEDED(wil::reg::open_unique_key_nothrow(hkey.get(), subSubKey, opened_key, wil::reg::key_access::read));
        DWORD result{};
        REQUIRE_SUCCEEDED(wil::reg::get_value_dword_nothrow(opened_key.get(), dwordValueName, &result));
        REQUIRE(result == test_dword_two);
        auto hr = wil::reg::set_value_dword_nothrow(opened_key.get(), dwordValueName, test_dword_three);
        REQUIRE(hr == E_ACCESSDENIED);

        REQUIRE_SUCCEEDED(wil::reg::open_unique_key_nothrow(hkey.get(), subSubKey, opened_key, wil::reg::key_access::readwrite));
        REQUIRE_SUCCEEDED(wil::reg::set_value_dword_nothrow(opened_key.get(), dwordValueName, test_dword_three));
        REQUIRE_SUCCEEDED(wil::reg::get_value_dword_nothrow(opened_key.get(), dwordValueName, &result));
        REQUIRE(result == test_dword_three);

        // fail open if the key doesn't exist
        hr = wil::reg::open_unique_key_nothrow(hkey.get(), (std::wstring(subSubKey) + L"_not_valid").c_str(), opened_key, wil::reg::key_access::read);
        REQUIRE(hr == HRESULT_FROM_WIN32(ERROR_FILE_NOT_FOUND));
    }
    SECTION("open_unique_key_nothrow: with string key")
    {
        // create read-write, should be able to open read and open read-write
        wil::unique_hkey hkey;
        REQUIRE_SUCCEEDED(wil::reg::create_unique_key_nothrow(HKEY_CURRENT_USER, testSubkey, hkey, wil::reg::key_access::readwrite));
        // write a test value
        REQUIRE_SUCCEEDED(wil::reg::set_value_dword_nothrow(hkey.get(), dwordValueName, test_dword_two));

        wil::unique_hkey opened_key;

        REQUIRE_SUCCEEDED(wil::reg::open_unique_key_nothrow(HKEY_CURRENT_USER, testSubkey, opened_key, wil::reg::key_access::read));

        REQUIRE_SUCCEEDED(wil::reg::open_unique_key_nothrow(HKEY_CURRENT_USER, testSubkey, opened_key, wil::reg::key_access::read));
        DWORD result{};
        REQUIRE_SUCCEEDED(wil::reg::get_value_dword_nothrow(opened_key.get(), dwordValueName, &result));
        REQUIRE(result == test_dword_two);
        auto hr = wil::reg::set_value_dword_nothrow(opened_key.get(), dwordValueName, test_dword_three);
        REQUIRE(hr == E_ACCESSDENIED);

        REQUIRE_SUCCEEDED(wil::reg::open_unique_key_nothrow(HKEY_CURRENT_USER, testSubkey, opened_key, wil::reg::key_access::readwrite));
        REQUIRE_SUCCEEDED(wil::reg::set_value_dword_nothrow(opened_key.get(), dwordValueName, test_dword_three));
        REQUIRE_SUCCEEDED(wil::reg::get_value_dword_nothrow(opened_key.get(), dwordValueName, &result));
        REQUIRE(result == test_dword_three);

        // fail open if the key doesn't exist
        hr = wil::reg::open_unique_key_nothrow(HKEY_CURRENT_USER, (std::wstring(testSubkey) + L"_not_valid").c_str(), opened_key, wil::reg::key_access::read);
        REQUIRE(hr == HRESULT_FROM_WIN32(ERROR_FILE_NOT_FOUND));
    }

#if defined(__WIL_WINREG_STL)
    SECTION("open_shared_key_nothrow: with opened key")
    {
        constexpr auto* subSubKey = L"subkey";

        wil::shared_hkey hkey;
        REQUIRE_SUCCEEDED(wil::reg::create_shared_key_nothrow(HKEY_CURRENT_USER, testSubkey, hkey, wil::reg::key_access::readwrite));
        // create a sub-key under this which we will try to open - but open_key will use the above hkey
        wil::shared_hkey subkey;
        REQUIRE_SUCCEEDED(wil::reg::create_shared_key_nothrow(hkey.get(), subSubKey, subkey, wil::reg::key_access::readwrite));
        // write a test value we'll try to read from later
        REQUIRE_SUCCEEDED(wil::reg::set_value_dword_nothrow(subkey.get(), dwordValueName, test_dword_two));

        wil::shared_hkey opened_key;

        REQUIRE_SUCCEEDED(wil::reg::open_shared_key_nothrow(hkey.get(), subSubKey, opened_key, wil::reg::key_access::read));

        REQUIRE_SUCCEEDED(wil::reg::open_shared_key_nothrow(hkey.get(), subSubKey, opened_key, wil::reg::key_access::read));
        DWORD result{};
        REQUIRE_SUCCEEDED(wil::reg::get_value_dword_nothrow(opened_key.get(), dwordValueName, &result));
        REQUIRE(result == test_dword_two);
        auto hr = wil::reg::set_value_dword_nothrow(opened_key.get(), dwordValueName, test_dword_three);
        REQUIRE(hr == E_ACCESSDENIED);

        REQUIRE_SUCCEEDED(wil::reg::open_shared_key_nothrow(hkey.get(), subSubKey, opened_key, wil::reg::key_access::readwrite));
        REQUIRE_SUCCEEDED(wil::reg::set_value_dword_nothrow(opened_key.get(), dwordValueName, test_dword_three));
        REQUIRE_SUCCEEDED(wil::reg::get_value_dword_nothrow(opened_key.get(), dwordValueName, &result));
        REQUIRE(result == test_dword_three);

        // fail open if the key doesn't exist
        hr = wil::reg::open_shared_key_nothrow(hkey.get(), (std::wstring(subSubKey) + L"_not_valid").c_str(), opened_key, wil::reg::key_access::read);
        REQUIRE(hr == HRESULT_FROM_WIN32(ERROR_FILE_NOT_FOUND));
    }
    SECTION("open_shared_key_nothrow: with string key")
    {
        // create read-write, should be able to open read and open read-write
        wil::shared_hkey hkey;
        REQUIRE_SUCCEEDED(wil::reg::create_shared_key_nothrow(HKEY_CURRENT_USER, testSubkey, hkey, wil::reg::key_access::readwrite));
        // write a test value
        REQUIRE_SUCCEEDED(wil::reg::set_value_dword_nothrow(hkey.get(), dwordValueName, test_dword_two));

        wil::shared_hkey opened_key;

        REQUIRE_SUCCEEDED(wil::reg::open_shared_key_nothrow(HKEY_CURRENT_USER, testSubkey, opened_key, wil::reg::key_access::read));

        REQUIRE_SUCCEEDED(wil::reg::open_shared_key_nothrow(HKEY_CURRENT_USER, testSubkey, opened_key, wil::reg::key_access::read));
        DWORD result{};
        REQUIRE_SUCCEEDED(wil::reg::get_value_dword_nothrow(opened_key.get(), dwordValueName, &result));
        REQUIRE(result == test_dword_two);
        auto hr = wil::reg::set_value_dword_nothrow(opened_key.get(), dwordValueName, test_dword_three);
        REQUIRE(hr == E_ACCESSDENIED);

        REQUIRE_SUCCEEDED(wil::reg::open_shared_key_nothrow(HKEY_CURRENT_USER, testSubkey, opened_key, wil::reg::key_access::readwrite));
        REQUIRE_SUCCEEDED(wil::reg::set_value_dword_nothrow(opened_key.get(), dwordValueName, test_dword_three));
        REQUIRE_SUCCEEDED(wil::reg::get_value_dword_nothrow(opened_key.get(), dwordValueName, &result));
        REQUIRE(result == test_dword_three);

        // fail open if the key doesn't exist
        hr = wil::reg::open_shared_key_nothrow(HKEY_CURRENT_USER, (std::wstring(testSubkey) + L"_not_valid").c_str(), opened_key, wil::reg::key_access::read);
        REQUIRE(hr == HRESULT_FROM_WIN32(ERROR_FILE_NOT_FOUND));
    }
#endif // #if defined(__WIL_WINREG_STL)

#if defined(WIL_ENABLE_EXCEPTIONS)
    SECTION("open_unique_key: with opened key")
    {
        constexpr auto* subSubKey = L"subkey";

        wil::unique_hkey hkey{ wil::reg::create_unique_key(HKEY_CURRENT_USER, testSubkey, wil::reg::key_access::readwrite) };
        // create a sub-key under this which we will try to open - but open_key will use the above hkey
        wil::unique_hkey subkey{ wil::reg::create_unique_key(hkey.get(), subSubKey, wil::reg::key_access::readwrite) };
        // write a test value we'll try to read from later
        wil::reg::set_value_dword(subkey.get(), dwordValueName, test_dword_two);

        wil::unique_hkey read_only_key{ wil::reg::open_unique_key(hkey.get(), subSubKey, wil::reg::key_access::read) };
        DWORD result = wil::reg::get_value_dword(read_only_key.get(), dwordValueName);
        REQUIRE(result == test_dword_two);
        auto hr = wil::reg::set_value_dword_nothrow(read_only_key.get(), dwordValueName, test_dword_three);
        REQUIRE(hr == E_ACCESSDENIED);

        wil::unique_hkey read_write_key{ wil::reg::open_unique_key(hkey.get(), subSubKey, wil::reg::key_access::readwrite) };
        wil::reg::set_value_dword(read_write_key.get(), dwordValueName, test_dword_three);
        result = wil::reg::get_value_dword(read_write_key.get(), dwordValueName);
        REQUIRE(result == test_dword_three);

        // fail get* if the value doesn't exist
        VerifyThrowsHr(HRESULT_FROM_WIN32(ERROR_FILE_NOT_FOUND), [&]()
            {
                wil::unique_hkey invalid_key{ wil::reg::open_unique_key(hkey.get(), (std::wstring(subSubKey) + L"_not_valid").c_str(), wil::reg::key_access::readwrite) };
            });
    }

    SECTION("open_unique_key: with string key")
    {
        wil::unique_hkey hkey{ wil::reg::create_unique_key(HKEY_CURRENT_USER, testSubkey, wil::reg::key_access::readwrite) };
        // write a test value we'll try to read from later
        wil::reg::set_value_dword(hkey.get(), dwordValueName, test_dword_two);

        wil::unique_hkey read_only_key{ wil::reg::open_unique_key(HKEY_CURRENT_USER, testSubkey, wil::reg::key_access::read) };
        DWORD result = wil::reg::get_value_dword(read_only_key.get(), dwordValueName);
        REQUIRE(result == test_dword_two);
        auto hr = wil::reg::set_value_dword_nothrow(read_only_key.get(), dwordValueName, test_dword_three);
        REQUIRE(hr == E_ACCESSDENIED);

        wil::unique_hkey read_write_key{ wil::reg::open_unique_key(HKEY_CURRENT_USER, testSubkey, wil::reg::key_access::readwrite) };
        wil::reg::set_value_dword(read_write_key.get(), dwordValueName, test_dword_three);
        result = wil::reg::get_value_dword(read_write_key.get(), dwordValueName);
        REQUIRE(result == test_dword_three);

        // fail get* if the value doesn't exist
        VerifyThrowsHr(HRESULT_FROM_WIN32(ERROR_FILE_NOT_FOUND), [&]()
            {
                wil::unique_hkey invalid_key{ wil::reg::open_unique_key(HKEY_CURRENT_USER, (std::wstring(testSubkey) + L"_not_valid").c_str(), wil::reg::key_access::readwrite) };
            });
    }

#if defined(__WIL_WINREG_STL)
    SECTION("open_shared_key: with opened key")
    {
        constexpr auto* subSubKey = L"subkey";

        wil::shared_hkey hkey{ wil::reg::create_shared_key(HKEY_CURRENT_USER, testSubkey, wil::reg::key_access::readwrite) };
        // create a sub-key under this which we will try to open - but open_key will use the above hkey
        wil::shared_hkey subkey{ wil::reg::create_shared_key(hkey.get(), subSubKey, wil::reg::key_access::readwrite) };
        // write a test value we'll try to read from later
        wil::reg::set_value_dword(subkey.get(), dwordValueName, test_dword_two);

        wil::shared_hkey read_only_key{ wil::reg::open_shared_key(hkey.get(), subSubKey, wil::reg::key_access::read) };
        DWORD result = wil::reg::get_value_dword(read_only_key.get(), dwordValueName);
        REQUIRE(result == test_dword_two);
        auto hr = wil::reg::set_value_dword_nothrow(read_only_key.get(), dwordValueName, test_dword_three);
        REQUIRE(hr == E_ACCESSDENIED);

        wil::shared_hkey read_write_key{ wil::reg::open_shared_key(hkey.get(), subSubKey, wil::reg::key_access::readwrite) };
        wil::reg::set_value_dword(read_write_key.get(), dwordValueName, test_dword_three);
        result = wil::reg::get_value_dword(read_write_key.get(), dwordValueName);
        REQUIRE(result == test_dword_three);

        // fail get* if the value doesn't exist
        VerifyThrowsHr(HRESULT_FROM_WIN32(ERROR_FILE_NOT_FOUND), [&]()
            {
                wil::shared_hkey invalid_key{ wil::reg::open_shared_key(hkey.get(), (std::wstring(subSubKey) + L"_not_valid").c_str(), wil::reg::key_access::readwrite) };
            });
    }

    SECTION("open_shared_key: with string key")
    {
        wil::shared_hkey hkey{ wil::reg::create_shared_key(HKEY_CURRENT_USER, testSubkey, wil::reg::key_access::readwrite) };
        // write a test value we'll try to read from later
        wil::reg::set_value_dword(hkey.get(), dwordValueName, test_dword_two);

        wil::shared_hkey read_only_key{ wil::reg::open_shared_key(HKEY_CURRENT_USER, testSubkey, wil::reg::key_access::read) };
        DWORD result = wil::reg::get_value_dword(read_only_key.get(), dwordValueName);
        REQUIRE(result == test_dword_two);
        auto hr = wil::reg::set_value_dword_nothrow(read_only_key.get(), dwordValueName, test_dword_three);
        REQUIRE(hr == E_ACCESSDENIED);

        wil::shared_hkey read_write_key{ wil::reg::open_shared_key(HKEY_CURRENT_USER, testSubkey, wil::reg::key_access::readwrite) };
        wil::reg::set_value_dword(read_write_key.get(), dwordValueName, test_dword_three);
        result = wil::reg::get_value_dword(read_write_key.get(), dwordValueName);
        REQUIRE(result == test_dword_three);

        // fail get* if the value doesn't exist
        VerifyThrowsHr(HRESULT_FROM_WIN32(ERROR_FILE_NOT_FOUND), [&]()
            {
                wil::shared_hkey invalid_key{ wil::reg::open_shared_key(HKEY_CURRENT_USER, (std::wstring(testSubkey) + L"_not_valid").c_str(), wil::reg::key_access::readwrite) };
            });
    }
#endif
#endif
}

namespace
{
    // Mimic C++20 type_identity to avoid trying to template-deduce in
    // function pointers.
    //
    // https://en.cppreference.com/w/cpp/types/type_identity
    template<typename T>
    struct type_identity
    {
        using type = T;
    };
}

namespace
{
    // TODO: note about this test matrix
    // TODO: note about strings; ensure we test all strings, including generic functions and verifying std::string is the default
    // TODO: invert the string tests to get better errors
    // TODO: expanded strings
    // TODO: byte vectors
    // TODO: fix generic multistring get
    // TODO: remove redundant OLEAUTO checks in string code
    // TODO: fix dereferencing losing wil::unique_* in string code

    template<typename RetType, typename SetType>
    struct GenericBaseFns
    {
        static HRESULT set_nothrow(wil::unique_hkey const& key, PCWSTR valueName, SetType const& value) { return wil::reg::set_value_nothrow(key.get(), valueName, value); }
        static HRESULT set_nothrow(HKEY key, PCWSTR subkey, PCWSTR valueName, SetType const& value) { return wil::reg::set_value_nothrow(key, subkey, valueName, value); }

        static HRESULT get_nothrow(wil::unique_hkey const& key, PCWSTR valueName, RetType* output) { return wil::reg::get_value_nothrow(key.get(), valueName, output); }
        static HRESULT get_nothrow(HKEY key, PCWSTR subkey, PCWSTR valueName, RetType* output) { return wil::reg::get_value_nothrow(key, subkey, valueName, output); }

#if defined(WIL_ENABLE_EXCEPTIONS)
        static void set(wil::unique_hkey const& key, PCWSTR valueName, SetType const& value) { wil::reg::set_value(key.get(), valueName, value); }
        static void set(HKEY key, PCWSTR subkey, PCWSTR valueName, SetType const& value) { wil::reg::set_value(key, subkey, valueName, value); }

        static RetType get(wil::unique_hkey const& key, PCWSTR valueName) { return wil::reg::get_value<RetType>(key.get(), valueName); }
        static RetType get(HKEY key, PCWSTR subkey, PCWSTR valueName) { return wil::reg::get_value<RetType>(key, subkey, valueName); }
#if defined(__cpp_lib_optional)
        static std::optional<RetType> try_get(wil::unique_hkey const& key, PCWSTR valueName) { return wil::reg::try_get_value<RetType>(key.get(), valueName); }
        static std::optional<RetType> try_get(HKEY key, PCWSTR subkey, PCWSTR valueName) { return wil::reg::try_get_value<RetType>(key, subkey, valueName); }
#endif // defined(__cpp_lib_optional)
#endif // defined(WIL_ENABLE_EXCEPTIONS)
    };

    struct DwordFns
    {
        using RetType = DWORD;
        using SetType = uint32_t;
        
        static std::vector<RetType> testValues() { return dwordTestVector; }
        static PCWSTR testValueName() { return dwordValueName; }

        static std::vector<std::function<HRESULT(wil::unique_hkey const&, PCWSTR)>> set_wrong_value_fns_openkey()
        {
            return {
                [](wil::unique_hkey const& key, PCWSTR value_name) { return wil::reg::set_value_qword_nothrow(key.get(), value_name, test_qword_zero); }
            };
        }

        static std::vector<std::function<HRESULT(HKEY, PCWSTR, PCWSTR)>> set_wrong_value_fns_subkey()
        {
            return {
                [](HKEY key, PCWSTR subkey, PCWSTR value_name) { return wil::reg::set_value_qword_nothrow(key, subkey, value_name, test_qword_zero); }
            };
        }

        static HRESULT set_nothrow(wil::unique_hkey const& key, PCWSTR valueName, SetType const& value) { return wil::reg::set_value_dword_nothrow(key.get(), valueName, value); }
        static HRESULT set_nothrow(HKEY key, PCWSTR subkey, PCWSTR valueName, SetType const& value) { return wil::reg::set_value_dword_nothrow(key, subkey, valueName, value); }

        static HRESULT get_nothrow(wil::unique_hkey const& key, PCWSTR valueName, RetType* output) { return wil::reg::get_value_dword_nothrow(key.get(), valueName, output); }
        static HRESULT get_nothrow(HKEY key, PCWSTR subkey, PCWSTR valueName, RetType* output) { return wil::reg::get_value_dword_nothrow(key, subkey, valueName, output); }

#if defined(WIL_ENABLE_EXCEPTIONS)
        static void set(wil::unique_hkey const& key, PCWSTR valueName, SetType const& value) { wil::reg::set_value_dword(key.get(), valueName, value); }
        static void set(HKEY key, PCWSTR subkey, PCWSTR valueName, SetType const& value) { wil::reg::set_value_dword(key, subkey, valueName, value); }

        static RetType get(wil::unique_hkey const& key, PCWSTR valueName) { return wil::reg::get_value_dword(key.get(), valueName); }
        static RetType get(HKEY key, PCWSTR subkey, PCWSTR valueName) { return wil::reg::get_value_dword(key, subkey, valueName); }
#if defined(__cpp_lib_optional)
        static std::optional<RetType> try_get(wil::unique_hkey const& key, PCWSTR valueName) { return wil::reg::try_get_value_dword(key.get(), valueName); }
        static std::optional<RetType> try_get(HKEY key, PCWSTR subkey, PCWSTR valueName) { return wil::reg::try_get_value_dword(key, subkey, valueName); }
#endif // defined(__cpp_lib_optional)
#endif // defined(WIL_ENABLE_EXCEPTIONS)
    };

    struct GenericDwordFns : GenericBaseFns<DWORD, uint32_t>
    {
        using RetType = DWORD;
        using SetType = uint32_t;

        static std::vector<RetType> testValues() { return dwordTestVector; }
        static PCWSTR testValueName() { return dwordValueName; }

        static std::vector<std::function<HRESULT(wil::unique_hkey const&, PCWSTR)>> set_wrong_value_fns_openkey()
        {
            return {
                [](wil::unique_hkey const& key, PCWSTR value_name) { return wil::reg::set_value_qword_nothrow(key.get(), value_name, test_qword_zero); }
            };
        }

        static std::vector<std::function<HRESULT(HKEY, PCWSTR, PCWSTR)>> set_wrong_value_fns_subkey()
        {
            return {
                [](HKEY key, PCWSTR subkey, PCWSTR value_name) { return wil::reg::set_value_qword_nothrow(key, subkey, value_name, test_qword_zero); }
            };
        }
    };

    struct QwordFns
    {
        using RetType = DWORD64;
        using SetType = uint64_t;

        static std::vector<RetType> testValues() { return qwordTestVector; }
        static PCWSTR testValueName() { return qwordValueName; }

        static std::vector<std::function<HRESULT(wil::unique_hkey const&, PCWSTR)>> set_wrong_value_fns_openkey()
        {
            return {
                [](wil::unique_hkey const& key, PCWSTR value_name) { return wil::reg::set_value_dword_nothrow(key.get(), value_name, test_dword_zero); }
            };
        }

        static std::vector<std::function<HRESULT(HKEY, PCWSTR, PCWSTR)>> set_wrong_value_fns_subkey()
        {
            return {
                [](HKEY key, PCWSTR subkey, PCWSTR value_name) { return wil::reg::set_value_dword_nothrow(key, subkey, value_name, test_dword_zero); }
            };
        }

        static HRESULT set_nothrow(wil::unique_hkey const& key, PCWSTR valueName, SetType const& value) { return wil::reg::set_value_qword_nothrow(key.get(), valueName, value); }
        static HRESULT set_nothrow(HKEY key, PCWSTR subkey, PCWSTR valueName, SetType const& value) { return wil::reg::set_value_qword_nothrow(key, subkey, valueName, value); }

        static HRESULT get_nothrow(wil::unique_hkey const& key, PCWSTR valueName, RetType* output) { return wil::reg::get_value_qword_nothrow(key.get(), valueName, output); }
        static HRESULT get_nothrow(HKEY key, PCWSTR subkey, PCWSTR valueName, RetType* output) { return wil::reg::get_value_qword_nothrow(key, subkey, valueName, output); }

#if defined(WIL_ENABLE_EXCEPTIONS)
        static void set(wil::unique_hkey const& key, PCWSTR valueName, SetType const& value) { wil::reg::set_value_qword(key.get(), valueName, value); }
        static void set(HKEY key, PCWSTR subkey, PCWSTR valueName, SetType const& value) { wil::reg::set_value_qword(key, subkey, valueName, value); }

        static RetType get(wil::unique_hkey const& key, PCWSTR valueName) { return wil::reg::get_value_qword(key.get(), valueName); }
        static RetType get(HKEY key, PCWSTR subkey, PCWSTR valueName) { return wil::reg::get_value_qword(key, subkey, valueName); }

#if defined(__cpp_lib_optional)
        static std::optional<RetType> try_get(wil::unique_hkey const& key, PCWSTR valueName) { return wil::reg::try_get_value_qword(key.get(), valueName); }
        static std::optional<RetType> try_get(HKEY key, PCWSTR subkey, PCWSTR valueName) { return wil::reg::try_get_value_qword(key, subkey, valueName); }
#endif // defined(__cpp_lib_optional)
#endif // defined(WIL_ENABLE_EXCEPTIONS)
    };

    struct GenericQwordFns : GenericBaseFns<DWORD64, uint64_t>
    {
        using RetType = DWORD64;
        using SetType = uint64_t;

        static std::vector<RetType> testValues() { return qwordTestVector; }
        static PCWSTR testValueName() { return qwordValueName; }

        static std::vector<std::function<HRESULT(wil::unique_hkey const&, PCWSTR)>> set_wrong_value_fns_openkey()
        {
            return {
                [](wil::unique_hkey const& key, PCWSTR value_name) { return wil::reg::set_value_dword_nothrow(key.get(), value_name, test_dword_zero); }
            };
        }

        static std::vector<std::function<HRESULT(HKEY, PCWSTR, PCWSTR)>> set_wrong_value_fns_subkey()
        {
            return {
                [](HKEY key, PCWSTR subkey, PCWSTR value_name) { return wil::reg::set_value_dword_nothrow(key, subkey, value_name, test_dword_zero); }
            };
        }
    };

#if defined(WIL_ENABLE_EXCEPTIONS)
    struct MultiStringFns
    {
        using RetType = std::vector<std::wstring>;
        using SetType = std::vector<std::wstring>;

        static std::vector<RetType> testValues() { return multiStringTestVector; }
        static PCWSTR testValueName() { return multiStringValueName; }

        static std::vector<std::function<HRESULT(wil::unique_hkey const&, PCWSTR)>> set_wrong_value_fns_openkey()
        {
            return {
                [](wil::unique_hkey const& key, PCWSTR value_name) { return wil::reg::set_value_dword_nothrow(key.get(), value_name, test_dword_zero); },
                [](wil::unique_hkey const& key, PCWSTR value_name) { return wil::reg::set_value_string_nothrow(key.get(), value_name, test_string_empty.c_str()); },
            };
        }

        static std::vector<std::function<HRESULT(HKEY, PCWSTR, PCWSTR)>> set_wrong_value_fns_subkey()
        {
            return {
                [](HKEY key, PCWSTR subkey, PCWSTR value_name) { return wil::reg::set_value_dword_nothrow(key, subkey, value_name, test_dword_zero); },
                [](HKEY key, PCWSTR subkey, PCWSTR value_name) { return wil::reg::set_value_string_nothrow(key, subkey, value_name, test_string_empty.c_str()); },
            };
        }

        static HRESULT set_nothrow(wil::unique_hkey const& key, PCWSTR valueName, SetType const& value) { return wil::reg::set_value_multistring_nothrow(key.get(), valueName, value); }
        static HRESULT set_nothrow(HKEY key, PCWSTR subkey, PCWSTR valueName, SetType const& value) { return wil::reg::set_value_multistring_nothrow(key, subkey, valueName, value); }

        static HRESULT get_nothrow(wil::unique_hkey const& key, PCWSTR valueName, RetType* output) { return wil::reg::get_value_multistring_nothrow(key.get(), valueName, output); }
        static HRESULT get_nothrow(HKEY key, PCWSTR subkey, PCWSTR valueName, RetType* output) { return wil::reg::get_value_multistring_nothrow(key, subkey, valueName, output); }

        static void set(wil::unique_hkey const& key, PCWSTR valueName, SetType const& value) { wil::reg::set_value_multistring(key.get(), valueName, value); }
        static void set(HKEY key, PCWSTR subkey, PCWSTR valueName, SetType const& value) { wil::reg::set_value_multistring(key, subkey, valueName, value); }

        static RetType get(wil::unique_hkey const& key, PCWSTR valueName) { return wil::reg::get_value_multistring(key.get(), valueName); }
        static RetType get(HKEY key, PCWSTR subkey, PCWSTR valueName) { return wil::reg::get_value_multistring(key, subkey, valueName); }

#if defined(__cpp_lib_optional)
        static std::optional<RetType> try_get(wil::unique_hkey const& key, PCWSTR valueName) { return wil::reg::try_get_value_multistring(key.get(), valueName); }
        static std::optional<RetType> try_get(HKEY key, PCWSTR subkey, PCWSTR valueName) { return wil::reg::try_get_value_multistring(key, subkey, valueName); }
#endif // defined(__cpp_lib_optional)
    };

    // TODO: get_value<std::vector<std::wstring>> currently does not work.
    //struct GenericMultiStringFns : GenericBaseFns<std::vector<std::wstring>, std::vector<std::wstring>>
    //{
    //    using RetType = std::vector<std::wstring>;
    //    using SetType = std::vector<std::wstring>;

    //    static std::vector<RetType> testValues() { return multiStringTestVector; }
    //    static PCWSTR testValueName() { return multiStringValueName; }

    //    static std::vector<std::function<HRESULT(wil::unique_hkey const&, PCWSTR)>> set_wrong_value_fns_openkey()
    //    {
    //        return {
    //            [](wil::unique_hkey const& key, PCWSTR value_name) { return wil::reg::set_value_dword_nothrow(key.get(), value_name, test_dword_zero); },
    //            [](wil::unique_hkey const& key, PCWSTR value_name) { return wil::reg::set_value_string_nothrow(key.get(), value_name, test_string_empty.c_str()); },
    //        };
    //    }

    //    static std::vector<std::function<HRESULT(HKEY, PCWSTR, PCWSTR)>> set_wrong_value_fns_subkey()
    //    {
    //        return {
    //            [](HKEY key, PCWSTR subkey, PCWSTR value_name) { return wil::reg::set_value_dword_nothrow(key, subkey, value_name, test_dword_zero); },
    //            [](HKEY key, PCWSTR subkey, PCWSTR value_name) { return wil::reg::set_value_string_nothrow(key, subkey, value_name, test_string_empty.c_str()); },
    //        };
    //    }
    //};
#endif // defined(WIL_ENABLE_EXCEPTIONS)

#if defined(WIL_ENABLE_EXCEPTIONS)
using TypesToTest = std::tuple<DwordFns, GenericDwordFns, QwordFns, GenericQwordFns, MultiStringFns>;
#else
using TypesToTest = std::tuple<DwordFns, GenericDwordFns, QwordFns, GenericQwordFns>;
#endif // defined(WIL_ENABLE_EXCEPTIONS)
}

TEMPLATE_LIST_TEST_CASE("BasicRegistryTests::typed nothrow gets/sets", "[registry]", TypesToTest)
{
    const auto deleteHr = HRESULT_FROM_WIN32(::RegDeleteTreeW(HKEY_CURRENT_USER, testSubkey));
    if (deleteHr != HRESULT_FROM_WIN32(ERROR_FILE_NOT_FOUND))
    {
        REQUIRE_SUCCEEDED(deleteHr);
    }

    SECTION("get_nothrow")
    {
        SECTION("with opened key")
        {
            wil::unique_hkey hkey;
            REQUIRE_SUCCEEDED(wil::reg::create_unique_key_nothrow(HKEY_CURRENT_USER, testSubkey, hkey, wil::reg::key_access::readwrite));

            for (auto&& value : TestType::testValues())
            {
                REQUIRE_SUCCEEDED(TestType::set_nothrow(hkey, TestType::testValueName(), value));
                typename TestType::RetType result{};
                REQUIRE_SUCCEEDED(TestType::get_nothrow(hkey, TestType::testValueName(), &result));
                REQUIRE(result == value);

                // and verify default value name
                REQUIRE_SUCCEEDED(TestType::set_nothrow(hkey, nullptr, value));
                result = {};
                REQUIRE_SUCCEEDED(TestType::get_nothrow(hkey, nullptr, &result));
                REQUIRE(result == value);
            }

            // fail get* if the value doesn't exist
            typename TestType::RetType result{};
            HRESULT hr = TestType::get_nothrow(hkey, invalidValueName, &result);
            REQUIRE(hr == HRESULT_FROM_WIN32(ERROR_FILE_NOT_FOUND));

            // fail if get* requests the wrong type
            for (auto& setWrongTypeFn : TestType::set_wrong_value_fns_openkey())
            {
                REQUIRE_SUCCEEDED(setWrongTypeFn(hkey, wrongTypeValueName));
                hr = TestType::get_nothrow(hkey, wrongTypeValueName, &result);
                REQUIRE(hr == HRESULT_FROM_WIN32(ERROR_UNSUPPORTED_TYPE));
            }
        }

        SECTION("with string key")
        {
            for (auto&& value : TestType::testValues())
            {
                REQUIRE_SUCCEEDED(TestType::set_nothrow(HKEY_CURRENT_USER, testSubkey, TestType::testValueName(), value));
                typename TestType::RetType result{};
                REQUIRE_SUCCEEDED(TestType::get_nothrow(HKEY_CURRENT_USER, testSubkey, TestType::testValueName(), &result));
                REQUIRE(result == value);

                // and verify default value name
                REQUIRE_SUCCEEDED(TestType::set_nothrow(HKEY_CURRENT_USER, testSubkey, nullptr, value));
                result = {};
                REQUIRE_SUCCEEDED(TestType::get_nothrow(HKEY_CURRENT_USER, testSubkey, nullptr, &result));
                REQUIRE(result == value);
            }

            // fail get* if the value doesn't exist
            typename TestType::RetType result{};
            HRESULT hr = TestType::get_nothrow(HKEY_CURRENT_USER, testSubkey, invalidValueName, &result);
            REQUIRE(hr == HRESULT_FROM_WIN32(ERROR_FILE_NOT_FOUND));

            // fail if get* requests the wrong type
            for (auto& setWrongTypeFn : TestType::set_wrong_value_fns_subkey())
            {
                REQUIRE_SUCCEEDED(setWrongTypeFn(HKEY_CURRENT_USER, testSubkey, wrongTypeValueName));
                hr = TestType::get_nothrow(HKEY_CURRENT_USER, testSubkey, wrongTypeValueName, &result);
                REQUIRE(hr == HRESULT_FROM_WIN32(ERROR_UNSUPPORTED_TYPE));
            }
        }
    }
}

#if defined(WIL_ENABLE_EXCEPTIONS)
TEMPLATE_LIST_TEST_CASE("BasicRegistryTests::typed gets/sets/try_gets", "[registry]", TypesToTest)
{
    const auto deleteHr = HRESULT_FROM_WIN32(::RegDeleteTreeW(HKEY_CURRENT_USER, testSubkey));
    if (deleteHr != HRESULT_FROM_WIN32(ERROR_FILE_NOT_FOUND))
    {
        REQUIRE_SUCCEEDED(deleteHr);
    }

    SECTION("get")
    {
        SECTION("with opened key")
        {
            wil::unique_hkey hkey;
            REQUIRE_SUCCEEDED(wil::reg::create_unique_key_nothrow(HKEY_CURRENT_USER, testSubkey, hkey, wil::reg::key_access::readwrite));

            for (auto&& value : TestType::testValues())
            {
                TestType::set(hkey, TestType::testValueName(), value);
                auto result = TestType::get(hkey, TestType::testValueName());
                REQUIRE(result == value); // intentional fail

                // and verify default value name
                TestType::set(hkey, nullptr, value);
                result = TestType::get(hkey, nullptr);
                REQUIRE(result == value);
            }

            // fail if get* requests an invalid value
            VerifyThrowsHr(HRESULT_FROM_WIN32(ERROR_FILE_NOT_FOUND), [&]()
                {
                    const auto ignored = TestType::get(hkey, invalidValueName);
                    ignored;
                });

            // fail if get* requests the wrong type
            for (auto& setWrongTypeFn : TestType::set_wrong_value_fns_openkey())
            {
                REQUIRE_SUCCEEDED(setWrongTypeFn(hkey, wrongTypeValueName));
                VerifyThrowsHr(HRESULT_FROM_WIN32(ERROR_UNSUPPORTED_TYPE), [&]()
                    {
                        const auto ignored = TestType::get(hkey, wrongTypeValueName);
                        ignored;
                    });
            }
        }

        SECTION("with string key")
        {
            for (auto&& value : TestType::testValues())
            {
                TestType::set(HKEY_CURRENT_USER, testSubkey, TestType::testValueName(), value);
                auto result = TestType::get(HKEY_CURRENT_USER, testSubkey, TestType::testValueName());
                REQUIRE(result == value); // intentional fail

                // and verify default value name
                TestType::set(HKEY_CURRENT_USER, testSubkey, nullptr, value);
                result = TestType::get(HKEY_CURRENT_USER, testSubkey, nullptr);
                REQUIRE(result == value);
            }

            // fail if get* requests an invalid value
            VerifyThrowsHr(HRESULT_FROM_WIN32(ERROR_FILE_NOT_FOUND), [&]()
                {
                    const auto ignored = TestType::get(HKEY_CURRENT_USER, testSubkey, invalidValueName);
                    ignored;
                });

            // fail if get* requests the wrong type
            for (auto& setWrongTypeFn : TestType::set_wrong_value_fns_subkey())
            {
                REQUIRE_SUCCEEDED(setWrongTypeFn(HKEY_CURRENT_USER, testSubkey, wrongTypeValueName));
                VerifyThrowsHr(HRESULT_FROM_WIN32(ERROR_UNSUPPORTED_TYPE), [&]()
                    {
                        const auto ignored = TestType::get(HKEY_CURRENT_USER, testSubkey, wrongTypeValueName);
                        ignored;
                    });
            }
        }
    }

#if defined(__cpp_lib_optional)
    SECTION("try_get")
    {
        SECTION("with opened key")
        {
            wil::unique_hkey hkey;
            REQUIRE_SUCCEEDED(wil::reg::create_unique_key_nothrow(HKEY_CURRENT_USER, testSubkey, hkey, wil::reg::key_access::readwrite));

            for (auto&& value : TestType::testValues())
            {
                TestType::set(hkey, TestType::testValueName(), value);
                auto result = TestType::try_get(hkey, TestType::testValueName());
                REQUIRE(result.value() == value); // intentional fail

                // and verify default value name
                TestType::set(hkey, nullptr, value);
                result = TestType::try_get(hkey, nullptr);
                REQUIRE(result.value() == value);
            }

            // try_get should simply return nullopt
            const auto result = TestType::try_get(hkey, invalidValueName);
            REQUIRE(!result.has_value());

            // fail if try_get* requests the wrong type
            for (auto& setWrongTypeFn : TestType::set_wrong_value_fns_openkey())
            {
                REQUIRE_SUCCEEDED(setWrongTypeFn(hkey, wrongTypeValueName));
                VerifyThrowsHr(HRESULT_FROM_WIN32(ERROR_UNSUPPORTED_TYPE), [&]()
                    {
                        const auto ignored = TestType::try_get(hkey, wrongTypeValueName);
                        ignored;
                    });
            }
        }

        SECTION("with string key")
        {
            for (auto&& value : TestType::testValues())
            {
                TestType::set(HKEY_CURRENT_USER, testSubkey, TestType::testValueName(), value);
                auto result = TestType::try_get(HKEY_CURRENT_USER, testSubkey, TestType::testValueName());
                REQUIRE(result.value() == value); // intentional fail

                // and verify default value name
                TestType::set(HKEY_CURRENT_USER, testSubkey, nullptr, value);
                result = TestType::try_get(HKEY_CURRENT_USER, testSubkey, nullptr);
                REQUIRE(result.value() == value);
            }

            // try_get should simply return nullopt
            const auto result = TestType::try_get(HKEY_CURRENT_USER, testSubkey, invalidValueName);
            REQUIRE(!result.has_value());

            // fail if try_get* requests the wrong type
            for (auto& setWrongTypeFn : TestType::set_wrong_value_fns_subkey())
            {
                REQUIRE_SUCCEEDED(setWrongTypeFn(HKEY_CURRENT_USER, testSubkey, wrongTypeValueName));
                VerifyThrowsHr(HRESULT_FROM_WIN32(ERROR_UNSUPPORTED_TYPE), [&]()
                    {
                        const auto ignored = TestType::try_get(HKEY_CURRENT_USER, testSubkey, wrongTypeValueName);
                        ignored;
                    });
            }
        }
    }
#endif // defined(__cpp_lib_optional)
}
#endif // defined(WIL_ENABLE_EXCEPTIONS)

#if defined(WIL_ENABLE_EXCEPTIONS)
TEST_CASE("BasicRegistryTests::wstrings", "[registry]")
{
    const auto deleteHr = HRESULT_FROM_WIN32(::RegDeleteTreeW(HKEY_CURRENT_USER, testSubkey));
    if (deleteHr != HRESULT_FROM_WIN32(ERROR_FILE_NOT_FOUND))
    {
        REQUIRE_SUCCEEDED(deleteHr);
    }

#if defined(_VECTOR_)
    SECTION("get_value_nothrow with non-null-terminated string: with opened key")
    {
        wil::unique_hkey hkey;
        REQUIRE_SUCCEEDED(wil::reg::create_unique_key_nothrow(HKEY_CURRENT_USER, testSubkey, hkey, wil::reg::key_access::readwrite));
        REQUIRE_SUCCEEDED(wil::reg::set_value_byte_vector_nothrow(hkey.get(), stringValueName, REG_SZ, nonNullTerminatedString));

        std::wstring result{};
        REQUIRE_SUCCEEDED(wil::reg::get_value_nothrow(hkey.get(), stringValueName, &result));
        REQUIRE(result == nonNullTerminatedStringFixed);
    }
    SECTION("get_value_nothrow with non-null-terminated string: with string key")
    {
        REQUIRE_SUCCEEDED(wil::reg::set_value_byte_vector_nothrow(HKEY_CURRENT_USER, testSubkey, stringValueName, REG_SZ, nonNullTerminatedString));

        std::wstring result{};
        REQUIRE_SUCCEEDED(wil::reg::get_value_nothrow(HKEY_CURRENT_USER, testSubkey, stringValueName, &result));
        REQUIRE(result == nonNullTerminatedStringFixed);
    }
    SECTION("get_value_string with non-null-terminated string: with opened key")
    {
        wil::unique_hkey hkey;
        REQUIRE_SUCCEEDED(wil::reg::create_unique_key_nothrow(HKEY_CURRENT_USER, testSubkey, hkey, wil::reg::key_access::readwrite));
        REQUIRE_SUCCEEDED(wil::reg::set_value_byte_vector_nothrow(hkey.get(), stringValueName, REG_SZ, nonNullTerminatedString));

        std::wstring result{ wil::reg::get_value_string(hkey.get(), stringValueName) };
        REQUIRE(result == nonNullTerminatedStringFixed);
    }
    SECTION("get_value_string with non-null-terminated string: with string key")
    {
        REQUIRE_SUCCEEDED(wil::reg::set_value_byte_vector_nothrow(HKEY_CURRENT_USER, testSubkey, stringValueName, REG_SZ, nonNullTerminatedString));

        std::wstring result{ wil::reg::get_value_string(HKEY_CURRENT_USER, testSubkey, stringValueName) };
        REQUIRE(result == nonNullTerminatedStringFixed);
    }

    SECTION("get_value_nothrow with empty string value: with opened key")
    {
        wil::unique_hkey hkey;
        REQUIRE_SUCCEEDED(wil::reg::create_unique_key_nothrow(HKEY_CURRENT_USER, testSubkey, hkey, wil::reg::key_access::readwrite));
        REQUIRE_SUCCEEDED(wil::reg::set_value_byte_vector_nothrow(hkey.get(), stringValueName, REG_SZ, emptyStringTestValue));

        std::wstring result{};
        REQUIRE_SUCCEEDED(wil::reg::get_value_nothrow(hkey.get(), stringValueName, &result));
        REQUIRE(result.empty());
    }
    SECTION("get_value_nothrow with empty string value: with string key")
    {
        REQUIRE_SUCCEEDED(wil::reg::set_value_byte_vector_nothrow(HKEY_CURRENT_USER, testSubkey, stringValueName, REG_SZ, emptyStringTestValue));

        std::wstring result{};
        REQUIRE_SUCCEEDED(wil::reg::get_value_nothrow(HKEY_CURRENT_USER, testSubkey, stringValueName, &result));
        REQUIRE(result.empty());
    }
    SECTION("get_value_string with empty string value: with opened key")
    {
        wil::unique_hkey hkey;
        REQUIRE_SUCCEEDED(wil::reg::create_unique_key_nothrow(HKEY_CURRENT_USER, testSubkey, hkey, wil::reg::key_access::readwrite));
        REQUIRE_SUCCEEDED(wil::reg::set_value_byte_vector_nothrow(hkey.get(), stringValueName, REG_SZ, emptyStringTestValue));

        std::wstring result{ wil::reg::get_value_string(hkey.get(), stringValueName) };
        REQUIRE(result.empty());
    }
    SECTION("get_value_string with empty string value: with string key")
    {
        REQUIRE_SUCCEEDED(wil::reg::set_value_byte_vector_nothrow(HKEY_CURRENT_USER, testSubkey, stringValueName, REG_SZ, emptyStringTestValue));

        std::wstring result{ wil::reg::get_value_string(HKEY_CURRENT_USER, testSubkey, stringValueName) };
        REQUIRE(result.empty());
    }
#endif

    SECTION("set_value_nothrow/get_value_string_nothrow: into buffers with open key")
    {
        wil::unique_hkey hkey;
        REQUIRE_SUCCEEDED(wil::reg::create_unique_key_nothrow(HKEY_CURRENT_USER, testSubkey, hkey, wil::reg::key_access::readwrite));

        for (const auto& value : stringTestArray)
        {
            WCHAR result[test_expanded_string_buffer_size]{};
            REQUIRE_SUCCEEDED(wil::reg::set_value_nothrow(hkey.get(), stringValueName, value.c_str()));
            REQUIRE_SUCCEEDED(wil::reg::get_value_string_nothrow(hkey.get(), stringValueName, result));
            REQUIRE(result == value);

            // and verify default value name
            REQUIRE_SUCCEEDED(wil::reg::set_value_nothrow(hkey.get(), nullptr, value.c_str()));
            REQUIRE_SUCCEEDED(wil::reg::get_value_string_nothrow(hkey.get(), nullptr, result));
            REQUIRE(result == value);
        }

        WCHAR too_small_result[4]{};
        // fail get* if the buffer is too small
        REQUIRE_SUCCEEDED(wil::reg::set_value_string_nothrow(hkey.get(), stringValueName, L"Test"));
        DWORD expectedSize{};
        auto hr = wil::reg::get_value_string_nothrow(hkey.get(), stringValueName, too_small_result, &expectedSize);
        REQUIRE(hr == HRESULT_FROM_WIN32(ERROR_MORE_DATA));
        REQUIRE(expectedSize == 12);
        WCHAR valid_buffer_result[5]{};
        REQUIRE_SUCCEEDED(wil::reg::get_value_string_nothrow(hkey.get(), stringValueName, valid_buffer_result, &expectedSize));
        REQUIRE(expectedSize == 10);
        REQUIRE(0 == wcscmp(valid_buffer_result, L"Test"));

        // fail get* if the value doesn't exist
        hr = wil::reg::get_value_string_nothrow(hkey.get(), invalidValueName, too_small_result, &expectedSize);
        REQUIRE(hr == HRESULT_FROM_WIN32(ERROR_FILE_NOT_FOUND));
        REQUIRE(expectedSize == 0);

        // fail if get* requests the wrong type
        REQUIRE_SUCCEEDED(wil::reg::set_value_dword_nothrow(HKEY_CURRENT_USER, testSubkey, dwordValueName, test_dword_zero));
        hr = wil::reg::get_value_string_nothrow(hkey.get(), dwordValueName, too_small_result);
        REQUIRE(hr == HRESULT_FROM_WIN32(ERROR_UNSUPPORTED_TYPE));
    }
    SECTION("set_value_nothrow/get_value_string_nothrow: into buffers with string key")
    {
        for (const auto& value : stringTestArray)
        {
            WCHAR result[test_expanded_string_buffer_size]{};
            REQUIRE_SUCCEEDED(wil::reg::set_value_nothrow(HKEY_CURRENT_USER, testSubkey, stringValueName, value.c_str()));
            REQUIRE_SUCCEEDED(wil::reg::get_value_string_nothrow(HKEY_CURRENT_USER, testSubkey, stringValueName, result));
            REQUIRE(result == value);

            // and verify default value name
            REQUIRE_SUCCEEDED(wil::reg::set_value_nothrow(HKEY_CURRENT_USER, testSubkey, nullptr, value.c_str()));
            REQUIRE_SUCCEEDED(wil::reg::get_value_string_nothrow(HKEY_CURRENT_USER, testSubkey, nullptr, result));
            REQUIRE(result == value);
        }

        WCHAR too_small_result[4]{};
        // fail get* if the buffer is too small
        REQUIRE_SUCCEEDED(wil::reg::set_value_string_nothrow(HKEY_CURRENT_USER, testSubkey, stringValueName, L"Test"));
        DWORD expectedSize{};
        auto hr = wil::reg::get_value_string_nothrow(HKEY_CURRENT_USER, testSubkey, stringValueName, too_small_result, &expectedSize);
        REQUIRE(hr == HRESULT_FROM_WIN32(ERROR_MORE_DATA));
        REQUIRE(expectedSize == 12); // yes, this is a registry oddity that it returned 2-bytes-more-than-required
        WCHAR valid_buffer_result[5]{};
        REQUIRE_SUCCEEDED(wil::reg::get_value_string_nothrow(HKEY_CURRENT_USER, testSubkey, stringValueName, valid_buffer_result, &expectedSize));
        REQUIRE(expectedSize == 10);
        REQUIRE(0 == wcscmp(valid_buffer_result, L"Test"));

        // fail get* if the value doesn't exist
        hr = wil::reg::get_value_string_nothrow(HKEY_CURRENT_USER, testSubkey, invalidValueName, too_small_result, &expectedSize);
        REQUIRE(hr == HRESULT_FROM_WIN32(ERROR_FILE_NOT_FOUND));
        REQUIRE(expectedSize == 0);

        // fail if get* requests the wrong type
        REQUIRE_SUCCEEDED(wil::reg::set_value_dword_nothrow(HKEY_CURRENT_USER, testSubkey, dwordValueName, test_dword_zero));
        hr = wil::reg::get_value_string_nothrow(HKEY_CURRENT_USER, testSubkey, dwordValueName, too_small_result);
        REQUIRE(hr == HRESULT_FROM_WIN32(ERROR_UNSUPPORTED_TYPE));
    }
}
#endif

namespace
{
    template<typename StringT, typename SetStringT = PCWSTR>
    void verify_string_nothrow(
        std::function<HRESULT(PCWSTR, typename type_identity<StringT>::type&)> getFn,
        std::function<HRESULT(PCWSTR, typename type_identity<SetStringT>::type)> setFn,
        std::function<HRESULT(PCWSTR)> wrongSetFn)
    {
        for (const auto& value : stringTestArray)
        {
            REQUIRE_SUCCEEDED(setFn(stringValueName, value.c_str()));
            StringT result{};
            REQUIRE_SUCCEEDED(getFn(stringValueName, result));
            REQUIRE(AreStringsEqual(result, value));

            // and verify default value name
            REQUIRE_SUCCEEDED(setFn(nullptr, value.c_str()));
            result = {};
            REQUIRE_SUCCEEDED(getFn(nullptr, result));
            REQUIRE(AreStringsEqual(result, value));
        }

        // fail get* if the value doesn't exist
        StringT result{};
        HRESULT hr = getFn(invalidValueName, result);
        REQUIRE(hr == HRESULT_FROM_WIN32(ERROR_FILE_NOT_FOUND));

        // fail if get* requests the wrong type
        REQUIRE_SUCCEEDED(wrongSetFn(dwordValueName));
        hr = getFn(dwordValueName, result);
        REQUIRE(hr == HRESULT_FROM_WIN32(ERROR_UNSUPPORTED_TYPE));
    }

    template<typename StringT>
    void verify_string_nothrow(HKEY key)
    {
        verify_string_nothrow<StringT>(
            [&key](PCWSTR valueName, StringT& output) { return wil::reg::get_value_string_nothrow(key, valueName, output); },
            [&key](PCWSTR valueName, PCWSTR input) { return wil::reg::set_value_string_nothrow(key, valueName, input); },
            [&key](PCWSTR valueName) -> HRESULT { return wil::reg::set_value_dword_nothrow(key, valueName, test_dword_zero); });
    }

    template<typename StringT>
    void verify_string_nothrow(HKEY key, PCWSTR subkey)
    {
        verify_string_nothrow<StringT>(
            [&key, &subkey](PCWSTR valueName, StringT& output) { return wil::reg::get_value_string_nothrow(key, subkey, valueName, output); },
            [&key, &subkey](PCWSTR valueName, PCWSTR input) { return wil::reg::set_value_string_nothrow(key, subkey, valueName, input); },
            [&key, &subkey](PCWSTR valueName) -> HRESULT { return wil::reg::set_value_dword_nothrow(key, subkey, valueName, test_dword_zero); });
    }

    template<typename StringT>
    void verify_string_generic_get_value_nothrow(HKEY key)
    {
        // TODO: this dereferencing loses the wil::unique type
        verify_string_nothrow<StringT>(
            [&key](PCWSTR valueName, StringT& output) { return wil::reg::get_value_nothrow(key, valueName, &output); },
            [&key](PCWSTR valueName, PCWSTR input) { return wil::reg::set_value_nothrow(key, valueName, input); },
            [&key](PCWSTR valueName) -> HRESULT { return wil::reg::set_value_dword_nothrow(key, valueName, test_dword_zero); });
    }

    template<typename StringT>
    void verify_string_generic_get_value_nothrow(HKEY key, PCWSTR subkey)
    {
        // TODO: this dereferencing loses the wil::unique type
        verify_string_nothrow<StringT>(
            [&key, &subkey](PCWSTR valueName, StringT& output) { return wil::reg::get_value_nothrow(key, subkey, valueName, &output); },
            [&key, &subkey](PCWSTR valueName, PCWSTR input) { return wil::reg::set_value_nothrow(key, subkey, valueName, input); },
            [&key, &subkey](PCWSTR valueName) -> HRESULT { return wil::reg::set_value_dword_nothrow(key, subkey, valueName, test_dword_zero); });
    }

#ifdef WIL_ENABLE_EXCEPTIONS
    template<typename StringT, typename StringSetT = PCWSTR>
    void verify_string(
        std::function<typename type_identity<StringT>::type(PCWSTR)> getFn,
        std::function<void(PCWSTR, typename type_identity<StringSetT>::type)> setFn,
        std::function<void(PCWSTR)> setWrongTypeFn)
    {
        for (const auto& value : stringTestArray)
        {
            setFn(stringValueName, value.c_str());
            auto result = getFn(stringValueName);
            REQUIRE(AreStringsEqual(result, value));

            // and verify default value name
            setFn(nullptr, value.c_str());
            result = getFn(nullptr);
            REQUIRE(AreStringsEqual(result, value));
        }

        // fail get* if the value doesn't exist
        VerifyThrowsHr(HRESULT_FROM_WIN32(ERROR_FILE_NOT_FOUND), [&]()
            {
                const auto ignored = getFn(invalidValueName);
                ignored;
            });

        // fail if get* requests the wrong type
        setWrongTypeFn(dwordValueName);
        VerifyThrowsHr(HRESULT_FROM_WIN32(ERROR_UNSUPPORTED_TYPE), [&]()
            {
                const auto ignored = getFn(dwordValueName);
                ignored;
            });
    }

    template<typename StringT>
    void verify_string()
    {
        wil::unique_hkey hkey;
        REQUIRE_SUCCEEDED(wil::reg::create_unique_key_nothrow(HKEY_CURRENT_USER, testSubkey, hkey, wil::reg::key_access::readwrite));

        verify_string<StringT>(
            [&hkey](PCWSTR valueName) { return wil::reg::get_value_string<StringT>(hkey.get(), valueName); },
            [&hkey](PCWSTR valueName, PCWSTR value) -> void { wil::reg::set_value_string(hkey.get(), valueName, value); },
            [&hkey](PCWSTR valueName) { wil::reg::set_value_dword(hkey.get(), valueName, test_dword_zero); });
    }

    template<typename StringT>
    void verify_string_subkey()
    {
        verify_string<StringT>(
            [](PCWSTR valueName) { return wil::reg::get_value_string<StringT>(HKEY_CURRENT_USER, testSubkey, valueName); },
            [](PCWSTR valueName, PCWSTR value) -> void { wil::reg::set_value_string(HKEY_CURRENT_USER, testSubkey, valueName, value); },
            [](PCWSTR valueName) { wil::reg::set_value_dword(HKEY_CURRENT_USER, testSubkey, valueName, test_dword_zero); });
    }

    template<typename StringT>
    void verify_string_generic_get_value()
    {
        wil::unique_hkey hkey;
        REQUIRE_SUCCEEDED(wil::reg::create_unique_key_nothrow(HKEY_CURRENT_USER, testSubkey, hkey, wil::reg::key_access::readwrite));

        verify_string<StringT>(
            [&hkey](PCWSTR valueName) { return wil::reg::get_value<StringT>(hkey.get(), valueName); },
            [&hkey](PCWSTR valueName, PCWSTR value) -> void { wil::reg::set_value(hkey.get(), valueName, value); },
            [&hkey](PCWSTR valueName) { wil::reg::set_value_dword(hkey.get(), valueName, test_dword_zero); });
    }

    template<typename StringT>
    void verify_string_generic_get_value_subkey()
    {
        verify_string<StringT>(
            [](PCWSTR valueName) { return wil::reg::get_value<StringT>(HKEY_CURRENT_USER, testSubkey, valueName); },
            [](PCWSTR valueName, PCWSTR value) -> void { wil::reg::set_value(HKEY_CURRENT_USER, testSubkey, valueName, value); },
            [](PCWSTR valueName) { wil::reg::set_value_dword(HKEY_CURRENT_USER, testSubkey, valueName, test_dword_zero); });
    }

#if defined(__cpp_lib_optional)
    template<typename StringT, typename StringSetT = PCWSTR>
    void verify_try_string(
        std::function<std::optional<StringT>(PCWSTR)> tryGetFn,
        std::function<void(PCWSTR, typename type_identity<StringSetT>::type)> setFn,
        std::function<void(PCWSTR)> setWrongTypeFn)
    {
        for (const auto& value : stringTestArray)
        {
            setFn(stringValueName, value.c_str());
            auto result = tryGetFn(stringValueName);
            REQUIRE(AreStringsEqual(result.value(), value));

            // and verify default value name
            setFn(nullptr, value.c_str());
            result = tryGetFn(nullptr);
            REQUIRE(AreStringsEqual(result.value(), value));
        }

        // try_get should simply return nullopt
        const auto result = tryGetFn(invalidValueName);
        REQUIRE(!result.has_value());

        // fail if get* requests the wrong type
        setWrongTypeFn(dwordValueName);
        VerifyThrowsHr(HRESULT_FROM_WIN32(ERROR_UNSUPPORTED_TYPE), [&]()
            {
                const auto ignored = tryGetFn(dwordValueName);
                ignored;
            });
    }

    template<typename StringT>
    void verify_try_string()
    {
        wil::unique_hkey hkey;
        REQUIRE_SUCCEEDED(wil::reg::create_unique_key_nothrow(HKEY_CURRENT_USER, testSubkey, hkey, wil::reg::key_access::readwrite));

        verify_try_string<StringT>(
            [&hkey](PCWSTR valueName) { return wil::reg::try_get_value_string<StringT>(hkey.get(), valueName); },
            [&hkey](PCWSTR valueName, PCWSTR value) -> void { wil::reg::set_value_string(hkey.get(), valueName, value); },
            [&hkey](PCWSTR valueName) { wil::reg::set_value_dword(hkey.get(), valueName, test_dword_zero); });
    }

    template<typename StringT>
    void verify_try_string_subkey()
    {
        verify_try_string<StringT>(
            [](PCWSTR valueName) { return wil::reg::try_get_value_string<StringT>(HKEY_CURRENT_USER, testSubkey, valueName); },
            [](PCWSTR valueName, PCWSTR value) -> void { wil::reg::set_value_string(HKEY_CURRENT_USER, testSubkey, valueName, value); },
            [](PCWSTR valueName) { wil::reg::set_value_dword(HKEY_CURRENT_USER, testSubkey, valueName, test_dword_zero); });
    }

    template<typename StringT>
    void verify_try_string_generic_get_value()
    {
        wil::unique_hkey hkey;
        REQUIRE_SUCCEEDED(wil::reg::create_unique_key_nothrow(HKEY_CURRENT_USER, testSubkey, hkey, wil::reg::key_access::readwrite));

        verify_try_string<StringT>(
            [&hkey](PCWSTR valueName) { return wil::reg::try_get_value<StringT>(hkey.get(), valueName); },
            [&hkey](PCWSTR valueName, PCWSTR value) -> void { wil::reg::set_value(hkey.get(), valueName, value); },
            [&hkey](PCWSTR valueName) { wil::reg::set_value_dword(hkey.get(), valueName, test_dword_zero); });
    }

    template<typename StringT>
    void verify_try_string_generic_get_value_subkey()
    {
        verify_try_string<StringT>(
            [](PCWSTR valueName) { return wil::reg::try_get_value<StringT>(HKEY_CURRENT_USER, testSubkey, valueName); },
            [](PCWSTR valueName, PCWSTR value) -> void { wil::reg::set_value(HKEY_CURRENT_USER, testSubkey, valueName, value); },
            [](PCWSTR valueName) { wil::reg::set_value_dword(HKEY_CURRENT_USER, testSubkey, valueName, test_dword_zero); });
    }
#endif // defined(__cpp_lib_optional)
#endif
}

// TODO: remove redundant OLEAUTO checks
TEST_CASE("BasicRegistryTests::string types", "[registry]")
{
    SECTION("set_value_string_nothrow/get_value_string_nothrow: with opened key")
    {
        wil::unique_hkey hkey;
        REQUIRE_SUCCEEDED(wil::reg::create_unique_key_nothrow(HKEY_CURRENT_USER, testSubkey, hkey, wil::reg::key_access::readwrite));

#if defined(__WIL_OLEAUTO_H_)
        verify_string_nothrow<wil::unique_bstr>(hkey.get());
#if defined(__WIL_OLEAUTO_H_STL)
        verify_string_nothrow<wil::shared_bstr>(hkey.get());
#endif
#endif

#if defined(__WIL_OBJBASE_H_)
        verify_string_nothrow<wil::unique_cotaskmem_string>(hkey.get());
#if defined(__WIL_OBJBASE_H_STL)
        verify_string_nothrow<wil::shared_cotaskmem_string>(hkey.get());
#endif
#endif
    }

    SECTION("set_value_string_nothrow/get_value_string_nothrow: with string key")
    {
#if defined(__WIL_OLEAUTO_H_)
        verify_string_nothrow<wil::unique_bstr>(HKEY_CURRENT_USER, testSubkey);
#if defined(__WIL_OLEAUTO_H_STL)
        verify_string_nothrow<wil::shared_bstr>(HKEY_CURRENT_USER, testSubkey);
#endif
#endif

#if defined(__WIL_OBJBASE_H_)
        verify_string_nothrow<wil::unique_cotaskmem_string>(HKEY_CURRENT_USER, testSubkey);
#if defined(__WIL_OBJBASE_H_STL)
        verify_string_nothrow<wil::shared_cotaskmem_string>(HKEY_CURRENT_USER, testSubkey);
#endif
#endif
    }

    SECTION("strings set_value_nothrow/get_value_nothrow: with opened key")
    {
        wil::unique_hkey hkey;
        REQUIRE_SUCCEEDED(wil::reg::create_unique_key_nothrow(HKEY_CURRENT_USER, testSubkey, hkey, wil::reg::key_access::readwrite));

#if defined(__WIL_OLEAUTO_H_)
        verify_string_generic_get_value_nothrow<wil::unique_bstr>(hkey.get());
#if defined(__WIL_OLEAUTO_H_STL)
        verify_string_generic_get_value_nothrow<wil::shared_bstr>(hkey.get());
#endif
#endif

        // TODO: crashes?
#if defined(__WIL_OBJBASE_H_)
        //verify_string_generic_get_value_nothrow<wil::unique_cotaskmem_string>(hkey.get());
#if defined(__WIL_OBJBASE_H_STL)
        //verify_string_generic_get_value_nothrow<wil::shared_cotaskmem_string>(hkey.get());
#endif
#endif
    }

    SECTION("strings set_value_nothrow/get_value_nothrow: with string key")
    {
#if defined(__WIL_OLEAUTO_H_)
        verify_string_generic_get_value_nothrow<wil::unique_bstr>(HKEY_CURRENT_USER, testSubkey);
#if defined(__WIL_OLEAUTO_H_STL)
        verify_string_generic_get_value_nothrow<wil::shared_bstr>(HKEY_CURRENT_USER, testSubkey);
#endif
#endif

#if defined(__WIL_OBJBASE_H_)
        //verify_string_generic_get_value_nothrow<wil::unique_cotaskmem_string>(HKEY_CURRENT_USER, testSubkey);
#if defined(__WIL_OBJBASE_H_STL)
        //verify_string_generic_get_value_nothrow<wil::shared_cotaskmem_string>(HKEY_CURRENT_USER, testSubkey);
#endif
#endif
    }

#ifdef WIL_ENABLE_EXCEPTIONS
    SECTION("set_value_string/get_value_string: with opened key")
    {
#if defined(__WIL_OLEAUTO_H_)
        verify_string<wil::unique_bstr>();
#if defined(__WIL_OLEAUTO_H_STL)
        verify_string<wil::shared_bstr>();
#endif
#endif

#if defined(__WIL_OBJBASE_H_)
        verify_string<wil::unique_cotaskmem_string>();
#if defined(__WIL_OBJBASE_H_STL)
        verify_string<wil::shared_cotaskmem_string>();
#endif
#endif
    }

    SECTION("set_value_string/get_value_string: with string key")
    {
#if defined(__WIL_OLEAUTO_H_)
        verify_string_subkey<wil::unique_bstr>();
#if defined(__WIL_OLEAUTO_H_STL)
        verify_string_subkey<wil::shared_bstr>();
#endif
#endif

#if defined(__WIL_OBJBASE_H_)
        verify_string_subkey<wil::unique_cotaskmem_string>();
#if defined(__WIL_OBJBASE_H_STL)
        verify_string_subkey<wil::shared_cotaskmem_string>();
#endif
#endif
    }

    SECTION("strings set_value/get_value: with opened key")
    {
#if defined(__WIL_OLEAUTO_H_)
        verify_string_generic_get_value<wil::unique_bstr>();
#if defined(__WIL_OLEAUTO_H_STL)
        verify_string_generic_get_value<wil::shared_bstr>();
#endif
#endif

#if defined(__WIL_OBJBASE_H_)
        verify_string_generic_get_value<wil::unique_cotaskmem_string>();
#if defined(__WIL_OBJBASE_H_STL)
        verify_string_generic_get_value<wil::shared_cotaskmem_string>();
#endif
#endif
    }

    SECTION("strings set_value/get_value: with string key")
    {
#if defined(__WIL_OLEAUTO_H_)
        verify_string_generic_get_value_subkey<wil::unique_bstr>();
#if defined(__WIL_OLEAUTO_H_STL)
        verify_string_generic_get_value_subkey<wil::shared_bstr>();
#endif
#endif

#if defined(__WIL_OBJBASE_H_)
        verify_string_generic_get_value_subkey<wil::unique_cotaskmem_string>();
#if defined(__WIL_OBJBASE_H_STL)
        verify_string_generic_get_value_subkey<wil::shared_cotaskmem_string>();
#endif
#endif
    }

#if defined(__cpp_lib_optional)
    SECTION("strings set_value_string/try_get_value_string: with open key")
    {
        verify_try_string<std::wstring>();

#if defined(__WIL_OLEAUTO_H_)
#if defined(__WIL_OLEAUTO_H_STL)
        verify_try_string<wil::shared_bstr>();
#endif
#endif

#if defined(__WIL_OBJBASE_H_)
#if defined(__WIL_OBJBASE_H_STL)
        verify_try_string<wil::shared_cotaskmem_string>();
#endif
#endif
    }

    SECTION("strings set_value_string/try_get_value_string: with string key")
    {
        verify_try_string_subkey<std::wstring>();

#if defined(__WIL_OLEAUTO_H_)
#if defined(__WIL_OLEAUTO_H_STL)
        verify_try_string_subkey<wil::shared_bstr>();
#endif
#endif

#if defined(__WIL_OBJBASE_H_)
#if defined(__WIL_OBJBASE_H_STL)
        verify_try_string_subkey<wil::shared_cotaskmem_string>();
#endif
#endif
    }

    // TODO: it's a bug that we support unique here, right?
    SECTION("strings set_value/try_get_value: with open key")
    {
        verify_try_string_generic_get_value<std::wstring>();

#if defined(__WIL_OLEAUTO_H_)
        verify_try_string_generic_get_value<wil::unique_bstr>();
#if defined(__WIL_OLEAUTO_H_STL)
        verify_try_string_generic_get_value<wil::shared_bstr>();
#endif
#endif

#if defined(__WIL_OBJBASE_H_)
        verify_try_string_generic_get_value<wil::unique_cotaskmem_string>();
#if defined(__WIL_OBJBASE_H_STL)
        verify_try_string_generic_get_value<wil::shared_cotaskmem_string>();
#endif
#endif
    }

    SECTION("strings set_value/try_get_value: with string key")
    {
        verify_try_string_generic_get_value_subkey<std::wstring>();

#if defined(__WIL_OLEAUTO_H_)
        verify_try_string_generic_get_value_subkey<wil::unique_bstr>();
#if defined(__WIL_OLEAUTO_H_STL)
        verify_try_string_generic_get_value_subkey<wil::shared_bstr>();
#endif
#endif

#if defined(__WIL_OBJBASE_H_)
        verify_try_string_generic_get_value_subkey<wil::unique_cotaskmem_string>();
#if defined(__WIL_OBJBASE_H_STL)
        verify_try_string_generic_get_value_subkey<wil::shared_cotaskmem_string>();
#endif
#endif
    }
#endif // defined(__cpp_lib_optional)

#endif
}

#if defined(WIL_ENABLE_EXCEPTIONS)
TEST_CASE("BasicRegistryTests::expanded_wstring", "[registry]")
{
    const auto deleteHr = HRESULT_FROM_WIN32(::RegDeleteTreeW(HKEY_CURRENT_USER, testSubkey));
    if (deleteHr != HRESULT_FROM_WIN32(ERROR_FILE_NOT_FOUND))
    {
        REQUIRE_SUCCEEDED(deleteHr);
    }

    SECTION("set_value_expanded_string_nothrow/get_value_expanded_string_nothrow: with opened key")
    {
        wil::unique_hkey hkey;
        REQUIRE_SUCCEEDED(wil::reg::create_unique_key_nothrow(HKEY_CURRENT_USER, testSubkey, hkey, wil::reg::key_access::readwrite));

        for (const auto& value : expandedStringTestArray)
        {
            // verify the expanded string
            WCHAR expanded_value[test_expanded_string_buffer_size]{};
            const auto expanded_result = ::ExpandEnvironmentStringsW(value.c_str(), expanded_value, test_expanded_string_buffer_size);
            REQUIRE(expanded_result != ERROR_SUCCESS);
            REQUIRE(expanded_result < test_expanded_string_buffer_size);

            REQUIRE_SUCCEEDED(wil::reg::set_value_expanded_string_nothrow(hkey.get(), stringValueName, value.c_str()));
            WCHAR result[test_expanded_string_buffer_size]{};
            REQUIRE_SUCCEEDED(wil::reg::get_value_expanded_string_nothrow(hkey.get(), stringValueName, result));
            REQUIRE(std::wstring(result) == std::wstring(expanded_value));

            // and verify default value name
            REQUIRE_SUCCEEDED(wil::reg::set_value_expanded_string_nothrow(hkey.get(), nullptr, value.c_str()));
            REQUIRE_SUCCEEDED(wil::reg::get_value_expanded_string_nothrow(hkey.get(), nullptr, result));
            REQUIRE(std::wstring(result) == std::wstring(expanded_value));
        }

        WCHAR result[10]{};
        // fail get* if the buffer is too small
        REQUIRE_SUCCEEDED(wil::reg::set_value_expanded_string_nothrow(hkey.get(), stringValueName, L"%WINDIR%"));
        DWORD expectedSize{};
        auto hr = wil::reg::get_value_expanded_string_nothrow(hkey.get(), stringValueName, result, &expectedSize);
        REQUIRE(hr == HRESULT_FROM_WIN32(ERROR_MORE_DATA));
        REQUIRE(expectedSize == 22);
        WCHAR valid_buffer_result[11]{};
        REQUIRE_SUCCEEDED(wil::reg::get_value_expanded_string_nothrow(HKEY_CURRENT_USER, testSubkey, stringValueName, valid_buffer_result, &expectedSize));
        REQUIRE(expectedSize == 22);

        expectedSize = 0;
        WCHAR expanded_value[test_expanded_string_buffer_size]{};
        const auto expanded_result = ::ExpandEnvironmentStringsW(L"%WINDIR%", expanded_value, test_expanded_string_buffer_size);
        REQUIRE(expanded_result != ERROR_SUCCESS);
        REQUIRE(expanded_result < test_expanded_string_buffer_size);
        REQUIRE(0 == wcscmp(valid_buffer_result, expanded_value));

        // fail get* if the value doesn't exist
        hr = wil::reg::get_value_expanded_string_nothrow(hkey.get(), invalidValueName, result);
        REQUIRE(hr == HRESULT_FROM_WIN32(ERROR_FILE_NOT_FOUND));

        // fail if get* requests the wrong type
        REQUIRE_SUCCEEDED(wil::reg::set_value_dword_nothrow(HKEY_CURRENT_USER, testSubkey, dwordValueName, test_dword_zero));
        hr = wil::reg::get_value_expanded_string_nothrow(hkey.get(), dwordValueName, result);
        REQUIRE(hr == HRESULT_FROM_WIN32(ERROR_UNSUPPORTED_TYPE));
    }
    SECTION("set_value_expanded_string_nothrow/get_value_expanded_string_nothrow: with string key")
    {
        for (const auto& value : expandedStringTestArray)
        {
            // verify the expanded string
            WCHAR expanded_value[test_expanded_string_buffer_size]{};
            const auto expanded_result = ::ExpandEnvironmentStringsW(value.c_str(), expanded_value, test_expanded_string_buffer_size);
            REQUIRE(expanded_result != ERROR_SUCCESS);
            REQUIRE(expanded_result < test_expanded_string_buffer_size);

            REQUIRE_SUCCEEDED(wil::reg::set_value_expanded_string_nothrow(HKEY_CURRENT_USER, testSubkey, stringValueName, value.c_str()));
            WCHAR result[test_expanded_string_buffer_size]{};
            REQUIRE_SUCCEEDED(wil::reg::get_value_expanded_string_nothrow(HKEY_CURRENT_USER, testSubkey, stringValueName, result));
            REQUIRE(std::wstring(result) == std::wstring(expanded_value));

            // and verify default value name
            REQUIRE_SUCCEEDED(wil::reg::set_value_expanded_string_nothrow(HKEY_CURRENT_USER, testSubkey, nullptr, value.c_str()));
            REQUIRE_SUCCEEDED(wil::reg::get_value_expanded_string_nothrow(HKEY_CURRENT_USER, testSubkey, nullptr, result));
            REQUIRE(std::wstring(result) == std::wstring(expanded_value));
        }

        WCHAR result[10]{};
        // fail get* if the buffer is too small
        REQUIRE_SUCCEEDED(wil::reg::set_value_expanded_string_nothrow(HKEY_CURRENT_USER, testSubkey, stringValueName, L"%WINDIR%"));
        DWORD expectedSize{};
        auto hr = wil::reg::get_value_expanded_string_nothrow(HKEY_CURRENT_USER, testSubkey, stringValueName, result, &expectedSize);
        REQUIRE(hr == HRESULT_FROM_WIN32(ERROR_MORE_DATA));
        REQUIRE(expectedSize == 22);

        expectedSize = 0;
        WCHAR valid_buffer_result[11]{};
        REQUIRE_SUCCEEDED(wil::reg::get_value_expanded_string_nothrow(HKEY_CURRENT_USER, testSubkey, stringValueName, valid_buffer_result, &expectedSize));
        REQUIRE(expectedSize == 22);

        WCHAR expanded_value[test_expanded_string_buffer_size]{};
        const auto expanded_result = ::ExpandEnvironmentStringsW(L"%WINDIR%", expanded_value, test_expanded_string_buffer_size);
        REQUIRE(expanded_result != ERROR_SUCCESS);
        REQUIRE(expanded_result < test_expanded_string_buffer_size);
        REQUIRE(0 == wcscmp(valid_buffer_result, expanded_value));

        // fail get* if the value doesn't exist
        hr = wil::reg::get_value_expanded_string_nothrow(HKEY_CURRENT_USER, testSubkey, invalidValueName, result);
        REQUIRE(hr == HRESULT_FROM_WIN32(ERROR_FILE_NOT_FOUND));

        // fail if get* requests the wrong type
        REQUIRE_SUCCEEDED(wil::reg::set_value_dword_nothrow(HKEY_CURRENT_USER, testSubkey, dwordValueName, test_dword_zero));
        hr = wil::reg::get_value_expanded_string_nothrow(HKEY_CURRENT_USER, testSubkey, dwordValueName, result);
        REQUIRE(hr == HRESULT_FROM_WIN32(ERROR_UNSUPPORTED_TYPE));
    }

    // TODO: verify std::wstring is the default
}
#endif

namespace
{
#if defined(WIL_ENABLE_EXCEPTIONS)
    template<typename StringT, typename SetStringT = PCWSTR>
    void verify_expanded_string_nothrow(
        std::function<HRESULT(PCWSTR, typename type_identity<StringT>::type&)> getFn,
        std::function<HRESULT(PCWSTR, typename type_identity<SetStringT>::type)> setFn,
        std::function<HRESULT(PCWSTR)> setWrongTypeFn)
    {
        for (const auto& value : expandedStringTestArray)
        {
            // verify the expanded string
            WCHAR expanded_value[test_expanded_string_buffer_size]{};
            const auto expanded_result = ::ExpandEnvironmentStringsW(value.c_str(), expanded_value, test_expanded_string_buffer_size);
            REQUIRE(expanded_result != ERROR_SUCCESS);
            REQUIRE(expanded_result < test_expanded_string_buffer_size);

            REQUIRE_SUCCEEDED(setFn(stringValueName, value.c_str()));
            StringT result{};
            REQUIRE_SUCCEEDED(getFn(stringValueName, result));
            REQUIRE(AreStringsEqual(result, expanded_value));

            // and verify default value name
            REQUIRE_SUCCEEDED(setFn(nullptr, value.c_str()));
            result = {};
            REQUIRE_SUCCEEDED(getFn(nullptr, result));
            REQUIRE(AreStringsEqual(result, expanded_value));
        }

        // fail get* if the value doesn't exist
        StringT result{};
        auto hr = getFn(invalidValueName, result);
        REQUIRE(hr == HRESULT_FROM_WIN32(ERROR_FILE_NOT_FOUND));

        // fail if get* requests the wrong type
        REQUIRE_SUCCEEDED(setWrongTypeFn(dwordValueName));
        hr = getFn(dwordValueName, result);
        REQUIRE(hr == HRESULT_FROM_WIN32(ERROR_UNSUPPORTED_TYPE));
    }

    template<typename StringT>
    void verify_expanded_string_nothrow()
    {
        wil::unique_hkey hkey;
        REQUIRE_SUCCEEDED(wil::reg::create_unique_key_nothrow(HKEY_CURRENT_USER, testSubkey, hkey, wil::reg::key_access::readwrite));

        verify_expanded_string_nothrow<StringT>(
            [&hkey](PCWSTR valueName, StringT& output) { return wil::reg::get_value_expanded_string_nothrow(hkey.get(), valueName, output); },
            [&hkey](PCWSTR valueName, PCWSTR input) { return wil::reg::set_value_expanded_string_nothrow(hkey.get(), valueName, input); },
            [&hkey](PCWSTR valueName) { return wil::reg::set_value_dword_nothrow(hkey.get(), valueName, test_dword_zero); });
    }

    template<typename StringT>
    void verify_expanded_string_subkey_nothrow()
    {
        verify_expanded_string_nothrow<StringT>(
            [](PCWSTR valueName, StringT& output) { return wil::reg::get_value_expanded_string_nothrow(HKEY_CURRENT_USER, testSubkey, valueName, output); },
            [](PCWSTR valueName, PCWSTR input) { return wil::reg::set_value_expanded_string_nothrow(HKEY_CURRENT_USER, testSubkey, valueName, input); },
            [](PCWSTR valueName) { return wil::reg::set_value_dword_nothrow(HKEY_CURRENT_USER, testSubkey, valueName, test_dword_zero); });
    }

    template<typename StringT, typename SetStringT = PCWSTR>
    void verify_expanded_string(
        std::function<typename type_identity<StringT>::type(PCWSTR)> getFn,
        std::function<void(PCWSTR, typename type_identity<SetStringT>::type)> setFn,
        std::function<void(PCWSTR)> setWrongTypeFn)
    {
        for (const auto& value : expandedStringTestArray)
        {
            // verify the expanded string
            WCHAR expanded_value[test_expanded_string_buffer_size]{};
            const auto expanded_result = ::ExpandEnvironmentStringsW(value.c_str(), expanded_value, test_expanded_string_buffer_size);
            REQUIRE(expanded_result != ERROR_SUCCESS);
            REQUIRE(expanded_result < test_expanded_string_buffer_size);

            setFn(stringValueName, value.c_str());
            auto result = getFn(stringValueName);
            REQUIRE(AreStringsEqual(result, expanded_value));

            // and verify default value name
            setFn(nullptr, value.c_str());
            result = getFn(nullptr);
            REQUIRE(AreStringsEqual(result, expanded_value));
        }

        // fail get* if the value doesn't exist
        VerifyThrowsHr(HRESULT_FROM_WIN32(ERROR_FILE_NOT_FOUND), [&]()
            {
                getFn(invalidValueName);
            });

        // fail if get* requests the wrong type
        setWrongTypeFn(dwordValueName);
        VerifyThrowsHr(HRESULT_FROM_WIN32(ERROR_UNSUPPORTED_TYPE), [&]()
            {
                getFn(dwordValueName);
            });
    }

    template<typename StringT>
    void verify_expanded_string()
    {
        wil::unique_hkey hkey;
        REQUIRE_SUCCEEDED(wil::reg::create_unique_key_nothrow(HKEY_CURRENT_USER, testSubkey, hkey, wil::reg::key_access::readwrite));

        verify_expanded_string<StringT>(
            [&hkey](PCWSTR valueName) -> StringT { return wil::reg::get_value_expanded_string<StringT>(hkey.get(), valueName); },
            [&hkey](PCWSTR valueName, PCWSTR input) { wil::reg::set_value_expanded_string(hkey.get(), valueName, input); },
            [&hkey](PCWSTR valueName) { wil::reg::set_value_dword(hkey.get(), valueName, test_dword_zero); });
    }

    template<typename StringT>
    void verify_expanded_string_subkey()
    {
        verify_expanded_string<StringT>(
            [](PCWSTR valueName) -> StringT { return wil::reg::get_value_expanded_string<StringT>(HKEY_CURRENT_USER, testSubkey, valueName); },
            [](PCWSTR valueName, PCWSTR input) { wil::reg::set_value_expanded_string(HKEY_CURRENT_USER, testSubkey, valueName, input); },
            [](PCWSTR valueName) { wil::reg::set_value_dword(HKEY_CURRENT_USER, testSubkey, valueName, test_dword_zero); });
    }

#if defined(__cpp_lib_optional)
    template<typename StringT, typename SetStringT = PCWSTR>
    void verify_try_expanded_string(
        std::function<std::optional<typename type_identity<StringT>::type>(PCWSTR)> getFn,
        std::function<void(PCWSTR, typename type_identity<SetStringT>::type)> setFn,
        std::function<void(PCWSTR)> setWrongTypeFn)
    {
        for (const auto& value : stringTestArray)
        {
            // verify the expanded string
            WCHAR expanded_value[test_expanded_string_buffer_size]{};
            const auto expanded_result = ::ExpandEnvironmentStringsW(value.c_str(), expanded_value, test_expanded_string_buffer_size);
            REQUIRE(expanded_result != ERROR_SUCCESS);
            REQUIRE(expanded_result < test_expanded_string_buffer_size);

            setFn(stringValueName, value.c_str());
            auto result = getFn(stringValueName);
            REQUIRE(AreStringsEqual(result.value(), expanded_value));

            // and verify default value name
            setFn(nullptr, value.c_str());
            result = getFn(nullptr);
            REQUIRE(AreStringsEqual(result.value(), expanded_value));
        }

        // fail get* if the value doesn't exist
        const auto result = getFn(invalidValueName);
        REQUIRE(!result.has_value());

        // fail if get* requests the wrong type
        setWrongTypeFn(dwordValueName);
        VerifyThrowsHr(HRESULT_FROM_WIN32(ERROR_UNSUPPORTED_TYPE), [&]()
            {
                getFn(dwordValueName);
            });
    }

    template<typename StringT>
    void verify_try_expanded_string()
    {
        wil::unique_hkey hkey;
        REQUIRE_SUCCEEDED(wil::reg::create_unique_key_nothrow(HKEY_CURRENT_USER, testSubkey, hkey, wil::reg::key_access::readwrite));

        verify_try_expanded_string<StringT>(
            [&hkey](PCWSTR valueName) { return wil::reg::try_get_value_expanded_string<StringT>(hkey.get(), valueName); },
            [&hkey](PCWSTR valueName, PCWSTR input) { wil::reg::set_value_expanded_string(hkey.get(), valueName, input); },
            [&hkey](PCWSTR valueName) { wil::reg::set_value_dword(hkey.get(), valueName, test_dword_zero); });
    }

    template<typename StringT>
    void verify_try_expanded_string_subkey()
    {
        verify_try_expanded_string<StringT>(
            [](PCWSTR valueName) { return wil::reg::try_get_value_expanded_string<StringT>(HKEY_CURRENT_USER, testSubkey, valueName); },
            [](PCWSTR valueName, PCWSTR input) { wil::reg::set_value_expanded_string(HKEY_CURRENT_USER, testSubkey, valueName, input); },
            [](PCWSTR valueName) { wil::reg::set_value_dword(HKEY_CURRENT_USER, testSubkey, valueName, test_dword_zero); });
    }
#endif // defined(__cpp_lib_optional)
#endif
}

#if defined(WIL_ENABLE_EXCEPTIONS)
TEST_CASE("BasicRegistryTests::expanded_string", "[registry]")
{
    const auto deleteHr = HRESULT_FROM_WIN32(::RegDeleteTreeW(HKEY_CURRENT_USER, testSubkey));
    if (deleteHr != HRESULT_FROM_WIN32(ERROR_FILE_NOT_FOUND))
    {
        REQUIRE_SUCCEEDED(deleteHr);
    }

    SECTION("set_value_expanded_string_nothrow/get_value_expanded_string_nothrow: with opened key")
    {
        verify_expanded_string_nothrow<std::wstring>();

#if defined(__WIL_OLEAUTO_H_)
        verify_expanded_string_nothrow<wil::unique_bstr>();
#if defined(__WIL_OLEAUTO_H_STL)
        verify_expanded_string_nothrow<wil::shared_bstr>();
#endif
#endif

#if defined(__WIL_OLEAUTO_H_)
        verify_expanded_string_nothrow<wil::unique_cotaskmem_string>();
#if defined(__WIL_OLEAUTO_H_STL)
        verify_expanded_string_nothrow<wil::shared_cotaskmem_string>();
#endif
#endif
    }

    SECTION("set_value_expanded_string_nothrow/get_value_expanded_string_nothrow: with string key")
    {
        verify_expanded_string_subkey_nothrow<std::wstring>();

#if defined(__WIL_OLEAUTO_H_)
        verify_expanded_string_subkey_nothrow<wil::unique_bstr>();
#if defined(__WIL_OLEAUTO_H_STL)
        verify_expanded_string_subkey_nothrow<wil::shared_bstr>();
#endif
#endif

#if defined(__WIL_OLEAUTO_H_)
        verify_expanded_string_subkey_nothrow<wil::unique_cotaskmem_string>();
#if defined(__WIL_OLEAUTO_H_STL)
        verify_expanded_string_subkey_nothrow<wil::shared_cotaskmem_string>();
#endif
#endif
    }

    SECTION("set_value_expanded_string/get_value_expanded_string: with opened key")
    {
        verify_expanded_string<std::wstring>();

#if defined(__WIL_OLEAUTO_H_)
        verify_expanded_string<wil::unique_bstr>();
#if defined(__WIL_OLEAUTO_H_STL)
        verify_expanded_string<wil::shared_bstr>();
#endif
#endif

#if defined(__WIL_OLEAUTO_H_)
        verify_expanded_string<wil::unique_cotaskmem_string>();
#if defined(__WIL_OLEAUTO_H_STL)
        verify_expanded_string<wil::shared_cotaskmem_string>();
#endif
#endif
    }

    SECTION("set_value_expanded_string/get_value_expanded_string: with string key")
    {
        verify_expanded_string_subkey<std::wstring>();

#if defined(__WIL_OLEAUTO_H_)
        verify_expanded_string_subkey<wil::unique_bstr>();
#if defined(__WIL_OLEAUTO_H_STL)
        verify_expanded_string_subkey<wil::shared_bstr>();
#endif
#endif

#if defined(__WIL_OLEAUTO_H_)
        verify_expanded_string_subkey<wil::unique_cotaskmem_string>();
#if defined(__WIL_OLEAUTO_H_STL)
        verify_expanded_string_subkey<wil::shared_cotaskmem_string>();
#endif
#endif
    }

#if defined(__cpp_lib_optional)
    SECTION("set_value_expanded_string/try_get_value_expanded_string: with open key")
    {
        verify_try_expanded_string<std::wstring>();

#if defined(__WIL_OLEAUTO_H_STL)
        verify_try_expanded_string<wil::shared_bstr>();
#endif

#if defined(__WIL_OLEAUTO_H_)
#if defined(__WIL_OLEAUTO_H_STL)
        verify_try_expanded_string<wil::shared_cotaskmem_string>();
#endif
#endif
    }

    SECTION("set_value_expanded_string/try_get_value_expanded_string: with string key")
    {
        verify_try_expanded_string_subkey<std::wstring>();

#if defined(__WIL_OLEAUTO_H_STL)
        verify_try_expanded_string_subkey<wil::shared_bstr>();
#endif

#if defined(__WIL_OLEAUTO_H_)
#if defined(__WIL_OLEAUTO_H_STL)
        verify_try_expanded_string_subkey<wil::shared_cotaskmem_string>();
#endif
#endif
    }
#endif

    // TODO: verify std::wstring is the default
}
#endif // #if defined(WIL_ENABLE_EXCEPTIONS)

#ifdef __WIL_WINREG_STL
TEST_CASE("BasicRegistryTests::multi-strings", "[registry]")
{
    const auto deleteHr = HRESULT_FROM_WIN32(::RegDeleteTreeW(HKEY_CURRENT_USER, testSubkey));
    if (deleteHr != HRESULT_FROM_WIN32(ERROR_FILE_NOT_FOUND))
    {
        REQUIRE_SUCCEEDED(deleteHr);
    }

    SECTION("set_value_multistring_nothrow/get_value_multistring_nothrow: empty array with opened key")
    {
        wil::unique_hkey hkey;
        REQUIRE_SUCCEEDED(wil::reg::create_unique_key_nothrow(HKEY_CURRENT_USER, testSubkey, hkey, wil::reg::key_access::readwrite));

        // When passed an empty array, we write in 2 null-terminators as part of set_value_multistring_nothrow (i.e. a single empty string)
        // thus the result should have one empty string
        std::vector<std::wstring> arrayOfOne{ L"" };
        REQUIRE_SUCCEEDED(wil::reg::set_value_multistring_nothrow(hkey.get(), stringValueName, test_multistring_empty));
        std::vector<std::wstring> result{};
        REQUIRE_SUCCEEDED(wil::reg::get_value_multistring_nothrow(hkey.get(), stringValueName, &result));
        REQUIRE(result == arrayOfOne);

        // and verify default value name
        REQUIRE_SUCCEEDED(wil::reg::set_value_multistring_nothrow(hkey.get(), nullptr, test_multistring_empty));
        result = {};
        REQUIRE_SUCCEEDED(wil::reg::get_value_multistring_nothrow(hkey.get(), nullptr, &result));
        REQUIRE(result == arrayOfOne);
    }
    SECTION("set_value_multistring_nothrow/get_value_multistring_nothrow: empty array with string key")
    {
        // When passed an empty array, we write in 2 null-terminators as part of set_value_multistring_nothrow (i.e. a single empty string)
        // thus the result should have one empty string
        std::vector<std::wstring> arrayOfOne{ L"" };
        REQUIRE_SUCCEEDED(wil::reg::set_value_multistring_nothrow(HKEY_CURRENT_USER, testSubkey, stringValueName, test_multistring_empty));
        std::vector<std::wstring> result{};
        REQUIRE_SUCCEEDED(wil::reg::get_value_multistring_nothrow(HKEY_CURRENT_USER, testSubkey, stringValueName, &result));
        REQUIRE(result == arrayOfOne);

        // and verify default value name
        REQUIRE_SUCCEEDED(wil::reg::set_value_multistring_nothrow(HKEY_CURRENT_USER, testSubkey, nullptr, test_multistring_empty));
        result = {};
        REQUIRE_SUCCEEDED(wil::reg::get_value_multistring_nothrow(HKEY_CURRENT_USER, testSubkey, nullptr, &result));
        REQUIRE(result == arrayOfOne);
    }

    SECTION("set_value_nothrow/get_value_nothrow: empty array with opened key")
    {
        wil::unique_hkey hkey;
        REQUIRE_SUCCEEDED(wil::reg::create_unique_key_nothrow(HKEY_CURRENT_USER, testSubkey, hkey, wil::reg::key_access::readwrite));

        // When passed an empty array, we write in 2 null-terminators as part of set_value_multistring_nothrow (i.e. a single empty string)
        // thus the result should have one empty string
        std::vector<std::wstring> arrayOfOne{ L"" };
        REQUIRE_SUCCEEDED(wil::reg::set_value_nothrow(hkey.get(), stringValueName, test_multistring_empty));
        std::vector<std::wstring> result{};
        REQUIRE_SUCCEEDED(wil::reg::get_value_nothrow(hkey.get(), stringValueName, &result));
        REQUIRE(result == arrayOfOne);

        // and verify default value name
        REQUIRE_SUCCEEDED(wil::reg::set_value_nothrow(hkey.get(), nullptr, test_multistring_empty));
        result = {};
        REQUIRE_SUCCEEDED(wil::reg::get_value_nothrow(hkey.get(), nullptr, &result));
        REQUIRE(result == arrayOfOne);
    }
    SECTION("set_value_nothrow/get_value_nothrow: empty array with string key")
    {
        // When passed an empty array, we write in 2 null-terminators as part of set_value_multistring_nothrow (i.e. a single empty string)
        // thus the result should have one empty string
        std::vector<std::wstring> arrayOfOne{ L"" };
        REQUIRE_SUCCEEDED(wil::reg::set_value_nothrow(HKEY_CURRENT_USER, testSubkey, stringValueName, test_multistring_empty));
        std::vector<std::wstring> result{};
        REQUIRE_SUCCEEDED(wil::reg::get_value_nothrow(HKEY_CURRENT_USER, testSubkey, stringValueName, &result));
        REQUIRE(result == arrayOfOne);

        // and verify default value name
        REQUIRE_SUCCEEDED(wil::reg::set_value_nothrow(HKEY_CURRENT_USER, testSubkey, nullptr, test_multistring_empty));
        result = {};
        REQUIRE_SUCCEEDED(wil::reg::get_value_nothrow(HKEY_CURRENT_USER, testSubkey, nullptr, &result));
        REQUIRE(result == arrayOfOne);
    }

#if defined(WIL_ENABLE_EXCEPTIONS)
    SECTION("set_value_multistring/get_value_multistring: empty array with open key")
    {
        wil::unique_hkey hkey;
        REQUIRE_SUCCEEDED(wil::reg::create_unique_key_nothrow(HKEY_CURRENT_USER, testSubkey, hkey, wil::reg::key_access::readwrite));

        // When passed an empty array, we write in 2 null-terminators as part of set_value_multistring_nothrow (i.e. a single empty string)
        // thus the result should have one empty string
        std::vector<std::wstring> arrayOfOne{ L"" };
        wil::reg::set_value_multistring(hkey.get(), stringValueName, test_multistring_empty);
        auto result = wil::reg::get_value_multistring(hkey.get(), stringValueName);
        REQUIRE(result == arrayOfOne);

        // and verify default value name
        wil::reg::set_value_multistring(hkey.get(), nullptr, test_multistring_empty);
        result = wil::reg::get_value_multistring(hkey.get(), nullptr);
        REQUIRE(result == arrayOfOne);
    }
    SECTION("set_value_multistring/get_value_multistring: empty array with string key")
    {
        // When passed an empty array, we write in 2 null-terminators as part of set_value_multistring_nothrow (i.e. a single empty string)
        // thus the result should have one empty string
        std::vector<std::wstring> arrayOfOne{ L"" };
        wil::reg::set_value_multistring(HKEY_CURRENT_USER, testSubkey, stringValueName, test_multistring_empty);
        auto result = wil::reg::get_value_multistring(HKEY_CURRENT_USER, testSubkey, stringValueName);
        REQUIRE(result == arrayOfOne);

        // and verify default value name
        wil::reg::set_value_multistring(HKEY_CURRENT_USER, testSubkey, nullptr, test_multistring_empty);
        result = wil::reg::get_value_multistring(HKEY_CURRENT_USER, testSubkey, nullptr);
        REQUIRE(result == arrayOfOne);
    }

#if defined(__cpp_lib_optional)
    SECTION("set_value/try_get_value_multistring: empty array with open key")
    {
        wil::unique_hkey hkey;
        REQUIRE_SUCCEEDED(wil::reg::create_unique_key_nothrow(HKEY_CURRENT_USER, testSubkey, hkey, wil::reg::key_access::readwrite));

        // When passed an empty array, we write in 2 null-terminators as part of set_value_multistring_nothrow (i.e. a single empty string)
        // thus the result should have one empty string
        std::vector<std::wstring> arrayOfOne{ L"" };
        wil::reg::set_value(hkey.get(), stringValueName, test_multistring_empty);
        auto result = wil::reg::try_get_value_multistring(hkey.get(), stringValueName);
        REQUIRE(result.value() == arrayOfOne);

        // and verify default value name
        wil::reg::set_value(hkey.get(), nullptr, test_multistring_empty);
        result = wil::reg::try_get_value_multistring(hkey.get(), nullptr);
        REQUIRE(result.value() == arrayOfOne);
    }

    SECTION("set_value/try_get_value_multistring: with string key")
    {
        // When passed an empty array, we write in 2 null-terminators as part of set_value_multistring_nothrow (i.e. a single empty string)
        // thus the result should have one empty string
        std::vector<std::wstring> arrayOfOne{ L"" };
        wil::reg::set_value(HKEY_CURRENT_USER, testSubkey, stringValueName, test_multistring_empty);
        auto result = wil::reg::try_get_value_multistring(HKEY_CURRENT_USER, testSubkey, stringValueName);
        REQUIRE(result.value() == arrayOfOne);

        // and verify default value name
        wil::reg::set_value(HKEY_CURRENT_USER, testSubkey, nullptr, test_multistring_empty);
        result = wil::reg::try_get_value_multistring(HKEY_CURRENT_USER, testSubkey, nullptr);
        REQUIRE(result.value() == arrayOfOne);
    }
#endif
#endif
}
#endif

#if defined(_VECTOR_) && defined(WIL_ENABLE_EXCEPTIONS)
namespace
{
    void verify_byte_vector_nothrow(
        std::function<HRESULT(PCWSTR, DWORD, std::vector<BYTE>*)> getFn,
        std::function<HRESULT(PCWSTR, DWORD, const std::vector<BYTE>&)> setFn,
        std::function<HRESULT(PCWSTR, uint32_t)> setDwordFn)
    {
        for (const auto& value : vectorBytesTestArray)
        {
            REQUIRE_SUCCEEDED(setFn(stringValueName, REG_BINARY, value));
            std::vector<BYTE> result{};
            REQUIRE_SUCCEEDED(getFn(stringValueName, REG_BINARY, &result));
            REQUIRE(result == value);

            // and verify default value name
            REQUIRE_SUCCEEDED(setFn(nullptr, REG_BINARY, value));
            result = {};
            REQUIRE_SUCCEEDED(getFn(nullptr, REG_BINARY, &result));
            REQUIRE(result == value);
        }

        // fail get* if the value doesn't exist
        std::vector<BYTE> result{};
        auto hr = getFn(invalidValueName, REG_BINARY, &result);
        REQUIRE(hr == HRESULT_FROM_WIN32(ERROR_FILE_NOT_FOUND));

        // fail if get* requests the wrong type
        hr = getFn(stringValueName, REG_SZ, &result);
        REQUIRE(hr == HRESULT_FROM_WIN32(ERROR_UNSUPPORTED_TYPE));
        hr = getFn(stringValueName, REG_DWORD, &result);
        REQUIRE(hr == HRESULT_FROM_WIN32(ERROR_UNSUPPORTED_TYPE));

        // should succeed if we specify the correct type
        REQUIRE_SUCCEEDED(setDwordFn(dwordValueName, 0xffffffff));
        REQUIRE_SUCCEEDED(getFn(dwordValueName, REG_DWORD, &result));
        REQUIRE(result.size() == 4);
        REQUIRE(result[0] == 0xff);
        REQUIRE(result[1] == 0xff);
        REQUIRE(result[2] == 0xff);
        REQUIRE(result[3] == 0xff);
    }

    void verify_byte_vector(
        std::function<std::vector<BYTE>(PCWSTR, DWORD)> getFn,
        std::function<void(PCWSTR, DWORD, const std::vector<BYTE>&)> setFn,
        std::function<void(PCWSTR, uint32_t)> setDwordFn)
    {
        for (const auto& value : vectorBytesTestArray)
        {
            setFn(stringValueName, REG_BINARY, value);
            auto result = getFn(stringValueName, REG_BINARY);
            REQUIRE(result == value);

            // and verify default value name
            setFn(nullptr, REG_BINARY, value);
            result = getFn(nullptr, REG_BINARY);
            REQUIRE(result == value);
        }

        // fail get* if the value doesn't exist
        VerifyThrowsHr(HRESULT_FROM_WIN32(ERROR_FILE_NOT_FOUND), [&]()
            {
                getFn(invalidValueName, REG_BINARY);
            });

        // fail if get* requests the wrong type
        setDwordFn(dwordValueName, 0xffffffff);
        VerifyThrowsHr(HRESULT_FROM_WIN32(ERROR_UNSUPPORTED_TYPE), [&]()
            {
                getFn(dwordValueName, REG_BINARY);
            });

        // should succeed if we specify the correct type
        auto result = getFn(dwordValueName, REG_DWORD);
        REQUIRE(result.size() == 4);
        REQUIRE(result[0] == 0xff);
        REQUIRE(result[1] == 0xff);
        REQUIRE(result[2] == 0xff);
        REQUIRE(result[3] == 0xff);
    }

#if defined(__cpp_lib_optional)
    void verify_try_byte_vector(
        std::function<std::optional<std::vector<BYTE>>(PCWSTR, DWORD)> tryGetFn,
        std::function<void(PCWSTR, DWORD, const std::vector<BYTE>&)> setFn,
        std::function<void(PCWSTR, uint32_t)> setDwordFn)
    {
        for (const auto& value : vectorBytesTestArray)
        {
            setFn(stringValueName, REG_BINARY, value);
            auto result = tryGetFn(stringValueName, REG_BINARY);
            REQUIRE(result == value);

            // and verify default value name
            setFn(nullptr, REG_BINARY, value);
            result = tryGetFn(nullptr, REG_BINARY);
            REQUIRE(result == value);
        }

        // fail get* if the value doesn't exist
        auto result = tryGetFn(invalidValueName, REG_BINARY);
        REQUIRE(!result.has_value());

        // fail if get* requests the wrong type
        setDwordFn(dwordValueName, 0xffffffff);
        VerifyThrowsHr(HRESULT_FROM_WIN32(ERROR_UNSUPPORTED_TYPE), [&]()
            {
                tryGetFn(dwordValueName, REG_BINARY);
            });

        // should succeed if we specify the correct type
        result = tryGetFn(dwordValueName, REG_DWORD);
        REQUIRE(result.has_value());
        REQUIRE(result->size() == 4);
        REQUIRE(result->at(0) == 0xff);
        REQUIRE(result->at(1) == 0xff);
        REQUIRE(result->at(2) == 0xff);
        REQUIRE(result->at(3) == 0xff);
    }
#endif
}

TEST_CASE("BasicRegistryTests::vector-bytes", "[registry]]")
{
    const auto deleteHr = HRESULT_FROM_WIN32(::RegDeleteTreeW(HKEY_CURRENT_USER, testSubkey));
    if (deleteHr != HRESULT_FROM_WIN32(ERROR_FILE_NOT_FOUND))
    {
        REQUIRE_SUCCEEDED(deleteHr);
    }

    SECTION("set_value_byte_vector_nothrow/get_value_byte_vector_nothrow: with opened key")
    {
        wil::unique_hkey hkey;
        REQUIRE_SUCCEEDED(wil::reg::create_unique_key_nothrow(HKEY_CURRENT_USER, testSubkey, hkey, wil::reg::key_access::readwrite));

        verify_byte_vector_nothrow(
            [&hkey](PCWSTR valueName, DWORD type, std::vector<BYTE>* output) { return wil::reg::get_value_byte_vector_nothrow(hkey.get(), valueName, type, output); },
            [&hkey](PCWSTR valueName, DWORD type, const std::vector<BYTE>& input) { return wil::reg::set_value_byte_vector_nothrow(hkey.get(), valueName, type, input); },
            [&hkey](PCWSTR valueName, DWORD input) { return wil::reg::set_value_dword_nothrow(hkey.get(), valueName, input); });
    }
    SECTION("set_value_byte_vector_nothrow/get_value_byte_vector_nothrow: with string key")
    {
        verify_byte_vector_nothrow(
            [](PCWSTR valueName, DWORD type, std::vector<BYTE>* output) { return wil::reg::get_value_byte_vector_nothrow(HKEY_CURRENT_USER, testSubkey, valueName, type, output); },
            [](PCWSTR valueName, DWORD type, const std::vector<BYTE>& input) { return wil::reg::set_value_byte_vector_nothrow(HKEY_CURRENT_USER, testSubkey, valueName, type, input); },
            [](PCWSTR valueName, DWORD input) { return wil::reg::set_value_dword_nothrow(HKEY_CURRENT_USER, testSubkey, valueName, input); });
    }
    SECTION("set_value_byte_vector/get_value_byte_vector: with opened key")
    {
        wil::unique_hkey hkey;
        REQUIRE_SUCCEEDED(wil::reg::create_unique_key_nothrow(HKEY_CURRENT_USER, testSubkey, hkey, wil::reg::key_access::readwrite));

        verify_byte_vector(
            [&hkey](PCWSTR valueName, DWORD type) { return wil::reg::get_value_byte_vector(hkey.get(), valueName, type); },
            [&hkey](PCWSTR valueName, DWORD type, const std::vector<BYTE>& input) { wil::reg::set_value_byte_vector(hkey.get(), valueName, type, input); },
            [&hkey](PCWSTR valueName, DWORD input) { wil::reg::set_value_dword(hkey.get(), valueName, input); });
    }
    SECTION("set_value_byte_vector/get_value_byte_vector: with string key")
    {
        verify_byte_vector(
            [](PCWSTR valueName, DWORD type) { return wil::reg::get_value_byte_vector(HKEY_CURRENT_USER, testSubkey, valueName, type); },
            [](PCWSTR valueName, DWORD type, const std::vector<BYTE>& input) { wil::reg::set_value_byte_vector(HKEY_CURRENT_USER, testSubkey, valueName, type, input); },
            [](PCWSTR valueName, DWORD input) { wil::reg::set_value_dword(HKEY_CURRENT_USER, testSubkey, valueName, input); });
    }

#if defined(__cpp_lib_optional)
    SECTION("set_value_byte_vector/try_get_value_byte_vector: with open key")
    {
        wil::unique_hkey hkey;
        REQUIRE_SUCCEEDED(wil::reg::create_unique_key_nothrow(HKEY_CURRENT_USER, testSubkey, hkey, wil::reg::key_access::readwrite));

        verify_try_byte_vector(
            [&hkey](PCWSTR valueName, DWORD type) { return wil::reg::try_get_value_byte_vector(hkey.get(), valueName, type); },
            [&hkey](PCWSTR valueName, DWORD type, const std::vector<BYTE>& input) { wil::reg::set_value_byte_vector(hkey.get(), valueName, type, input); },
            [&hkey](PCWSTR valueName, DWORD input) { wil::reg::set_value_dword(hkey.get(), valueName, input); });
    }

    SECTION("set_value/try_get_value_byte_vector: with string key")
    {
        verify_try_byte_vector(
            [](PCWSTR valueName, DWORD type) { return wil::reg::try_get_value_byte_vector(HKEY_CURRENT_USER, testSubkey, valueName, type); },
            [](PCWSTR valueName, DWORD type, const std::vector<BYTE>& input) { wil::reg::set_value_byte_vector(HKEY_CURRENT_USER, testSubkey, valueName, type, input); },
            [](PCWSTR valueName, DWORD input) { wil::reg::set_value_dword(HKEY_CURRENT_USER, testSubkey, valueName, input); });
    }
#endif
}
#endif<|MERGE_RESOLUTION|>--- conflicted
+++ resolved
@@ -1,2224 +1,2217 @@
-#include <memory>
-#include <string>
-#include <vector>
-#include <optional>
-#include <array>
-
-#include <windows.h>
-
-#include <wil/filesystem.h>
-#include <wil/registry.h>
-#include <wil/resource.h>
-
-#include "common.h"
-
-constexpr auto* testSubkey = L"Software\\Microsoft\\BasicRegistryTest";
-constexpr auto* dwordValueName = L"MyDwordValue";
-constexpr auto* qwordValueName = L"MyQwordvalue";
-constexpr auto* stringValueName = L"MyStringValue";
-constexpr auto* multiStringValueName = L"MyMultiStringValue";
-constexpr auto* binaryValueName = L"MyBinaryValue";
-constexpr auto* invalidValueName = L"NonExistentValue";
-constexpr auto* wrongTypeValueName = L"InvalidTypeValue";
-
-constexpr uint32_t test_dword_two = 2ul;
-constexpr uint32_t test_dword_three = 3ul;
-constexpr uint32_t test_dword_zero = 0ul;
-constexpr uint64_t test_qword_zero = 0ull;
-const std::wstring test_string_empty{};
-
-// The empty multistring array has specific behavior: it will be read as an array with one string.
-const std::vector<std::wstring> test_multistring_empty{};
-
-#if defined(WIL_ENABLE_EXCEPTIONS)
-constexpr uint32_t test_expanded_string_buffer_size = 100;
-#endif
-
-const std::vector<DWORD> dwordTestVector = { static_cast<DWORD>(-1), 1, 0 };
-const std::vector<DWORD64> qwordTestVector = { static_cast<DWORD64>(-1), 1, 0 };
-const std::array<std::wstring, 4> stringTestArray = { L".", L"", L"Hello there!", L"\0" };
-const std::wstring expandedStringTestArray[] = { L".", L"", L"%WINDIR%", L"\0" };
-const std::vector<std::vector<std::wstring>> multiStringTestVector{
-    std::vector<std::wstring>{ {} },
-    std::vector<std::wstring>{ {}, {} },
-    std::vector<std::wstring>{ {}, {L"."}, {}, {L"."}, {}, {} },
-    std::vector<std::wstring>{ {L"Hello there!"}, {L"Hello a second time!"}, {L"Hello a third time!"} },
-    std::vector<std::wstring>{ {L""}, {L""}, {L""} },
-    std::vector<std::wstring>{ {L"a"} }
-};
-
-const std::vector<BYTE> emptyStringTestValue{};
-const std::vector<BYTE> nonNullTerminatedString{ 'a', 0, 'b', 0, 'c', 0, 'd', 0, 'e', 0, 'f', 0, 'g', 0, 'h', 0, 'i', 0, 'j', 0, 'k', 0, 'l', 0 };
-const std::wstring nonNullTerminatedStringFixed{ L"abcdefghijkl" };
-
-<<<<<<< HEAD
-const std::vector<BYTE> vectorBytesTestArray[]
-{
-    { 0x00 },
-    {},
-    { 0x1, 0x2, 0x3, 0x4, 0x5, 0x6,0x7, 0x8, 0x9,0xa, 0xb, 0xc, 0xd, 0xe, 0xf }
-=======
-const std::array<std::vector<BYTE>, 3> vectorBytesTestArray = {
-    std::vector<BYTE>{ {0x00} },
-    std::vector<BYTE>{},
-    std::vector<BYTE>{ {0x1}, {0x2}, {0x3}, {0x4}, {0x5}, {0x6},{0x7}, {0x8}, {0x9},{0xa}, {0xb}, {0xc}, {0xd}, {0xe}, {0xf} },
->>>>>>> 8e28af16
-};
-
-bool AreStringsEqual(const std::wstring& lhs, const std::wstring& rhs) noexcept
-{
-    return lhs == rhs;
-}
-
-bool AreStringsEqual(const wil::unique_bstr& lhs, const std::wstring& rhs) noexcept
-{
-    if (!lhs && rhs.empty())
-    {
-        return true;
-    }
-    if (SysStringLen(lhs.get()) != rhs.length())
-    {
-        printf("String lengths don't match: BSTR (%ws) %u, wstring (%ws) %zu\n", lhs.get(), SysStringLen(lhs.get()), rhs.c_str(), rhs.length());
-        return false;
-    }
-    return (0 == wcscmp(lhs.get(), rhs.c_str()));
-}
-
-#if defined(__WIL_OLEAUTO_H_STL)
-bool AreStringsEqual(const wil::shared_bstr& lhs, const std::wstring& rhs) noexcept
-{
-    if (!lhs && rhs.empty())
-    {
-        return true;
-    }
-    if (SysStringLen(lhs.get()) != rhs.length())
-    {
-        printf("String lengths don't match: BSTR (%ws) %u, wstring (%ws) %zu\n", lhs.get(), SysStringLen(lhs.get()), rhs.c_str(), rhs.length());
-        return false;
-    }
-    return (0 == wcscmp(lhs.get(), rhs.c_str()));
-}
-#endif
-
-bool AreStringsEqual(const wil::unique_cotaskmem_string& lhs, const std::wstring& rhs) noexcept
-{
-    if (!lhs && rhs.empty())
-    {
-        return true;
-    }
-    return (0 == wcscmp(lhs.get(), rhs.c_str()));
-}
-
-#if defined(__WIL_OBJBASE_H_STL)
-bool AreStringsEqual(const wil::shared_cotaskmem_string& lhs, const std::wstring& rhs) noexcept
-{
-    if (!lhs && rhs.empty())
-    {
-        return true;
-    }
-    return (0 == wcscmp(lhs.get(), rhs.c_str()));
-}
-#endif
-
-#if defined WIL_ENABLE_EXCEPTIONS
-void VerifyThrowsHr(HRESULT hr, std::function<void()> fn)
-{
-    try
-    {
-        fn();
-        // Should not hit this
-        REQUIRE(false);
-    }
-    catch (const wil::ResultException& e)
-    {
-        REQUIRE(e.GetErrorCode() == hr);
-    }
-}
-#endif
-
-TEST_CASE("BasicRegistryTests::Open", "[registry]")
-{
-    const auto deleteHr = HRESULT_FROM_WIN32(::RegDeleteTreeW(HKEY_CURRENT_USER, testSubkey));
-    if (deleteHr != HRESULT_FROM_WIN32(ERROR_FILE_NOT_FOUND))
-    {
-        REQUIRE_SUCCEEDED(deleteHr);
-    }
-
-    SECTION("open_unique_key_nothrow: with opened key")
-    {
-        constexpr auto* subSubKey = L"subkey";
-
-        wil::unique_hkey hkey;
-        REQUIRE_SUCCEEDED(wil::reg::create_unique_key_nothrow(HKEY_CURRENT_USER, testSubkey, hkey, wil::reg::key_access::readwrite));
-        // create a sub-key under this which we will try to open - but open_key will use the above hkey
-        wil::unique_hkey subkey;
-        REQUIRE_SUCCEEDED(wil::reg::create_unique_key_nothrow(hkey.get(), subSubKey, subkey, wil::reg::key_access::readwrite));
-        // write a test value we'll try to read from later
-        REQUIRE_SUCCEEDED(wil::reg::set_value_dword_nothrow(subkey.get(), dwordValueName, test_dword_two));
-
-        wil::unique_hkey opened_key;
-
-        REQUIRE_SUCCEEDED(wil::reg::open_unique_key_nothrow(hkey.get(), subSubKey, opened_key, wil::reg::key_access::read));
-
-        REQUIRE_SUCCEEDED(wil::reg::open_unique_key_nothrow(hkey.get(), subSubKey, opened_key, wil::reg::key_access::read));
-        DWORD result{};
-        REQUIRE_SUCCEEDED(wil::reg::get_value_dword_nothrow(opened_key.get(), dwordValueName, &result));
-        REQUIRE(result == test_dword_two);
-        auto hr = wil::reg::set_value_dword_nothrow(opened_key.get(), dwordValueName, test_dword_three);
-        REQUIRE(hr == E_ACCESSDENIED);
-
-        REQUIRE_SUCCEEDED(wil::reg::open_unique_key_nothrow(hkey.get(), subSubKey, opened_key, wil::reg::key_access::readwrite));
-        REQUIRE_SUCCEEDED(wil::reg::set_value_dword_nothrow(opened_key.get(), dwordValueName, test_dword_three));
-        REQUIRE_SUCCEEDED(wil::reg::get_value_dword_nothrow(opened_key.get(), dwordValueName, &result));
-        REQUIRE(result == test_dword_three);
-
-        // fail open if the key doesn't exist
-        hr = wil::reg::open_unique_key_nothrow(hkey.get(), (std::wstring(subSubKey) + L"_not_valid").c_str(), opened_key, wil::reg::key_access::read);
-        REQUIRE(hr == HRESULT_FROM_WIN32(ERROR_FILE_NOT_FOUND));
-    }
-    SECTION("open_unique_key_nothrow: with string key")
-    {
-        // create read-write, should be able to open read and open read-write
-        wil::unique_hkey hkey;
-        REQUIRE_SUCCEEDED(wil::reg::create_unique_key_nothrow(HKEY_CURRENT_USER, testSubkey, hkey, wil::reg::key_access::readwrite));
-        // write a test value
-        REQUIRE_SUCCEEDED(wil::reg::set_value_dword_nothrow(hkey.get(), dwordValueName, test_dword_two));
-
-        wil::unique_hkey opened_key;
-
-        REQUIRE_SUCCEEDED(wil::reg::open_unique_key_nothrow(HKEY_CURRENT_USER, testSubkey, opened_key, wil::reg::key_access::read));
-
-        REQUIRE_SUCCEEDED(wil::reg::open_unique_key_nothrow(HKEY_CURRENT_USER, testSubkey, opened_key, wil::reg::key_access::read));
-        DWORD result{};
-        REQUIRE_SUCCEEDED(wil::reg::get_value_dword_nothrow(opened_key.get(), dwordValueName, &result));
-        REQUIRE(result == test_dword_two);
-        auto hr = wil::reg::set_value_dword_nothrow(opened_key.get(), dwordValueName, test_dword_three);
-        REQUIRE(hr == E_ACCESSDENIED);
-
-        REQUIRE_SUCCEEDED(wil::reg::open_unique_key_nothrow(HKEY_CURRENT_USER, testSubkey, opened_key, wil::reg::key_access::readwrite));
-        REQUIRE_SUCCEEDED(wil::reg::set_value_dword_nothrow(opened_key.get(), dwordValueName, test_dword_three));
-        REQUIRE_SUCCEEDED(wil::reg::get_value_dword_nothrow(opened_key.get(), dwordValueName, &result));
-        REQUIRE(result == test_dword_three);
-
-        // fail open if the key doesn't exist
-        hr = wil::reg::open_unique_key_nothrow(HKEY_CURRENT_USER, (std::wstring(testSubkey) + L"_not_valid").c_str(), opened_key, wil::reg::key_access::read);
-        REQUIRE(hr == HRESULT_FROM_WIN32(ERROR_FILE_NOT_FOUND));
-    }
-
-#if defined(__WIL_WINREG_STL)
-    SECTION("open_shared_key_nothrow: with opened key")
-    {
-        constexpr auto* subSubKey = L"subkey";
-
-        wil::shared_hkey hkey;
-        REQUIRE_SUCCEEDED(wil::reg::create_shared_key_nothrow(HKEY_CURRENT_USER, testSubkey, hkey, wil::reg::key_access::readwrite));
-        // create a sub-key under this which we will try to open - but open_key will use the above hkey
-        wil::shared_hkey subkey;
-        REQUIRE_SUCCEEDED(wil::reg::create_shared_key_nothrow(hkey.get(), subSubKey, subkey, wil::reg::key_access::readwrite));
-        // write a test value we'll try to read from later
-        REQUIRE_SUCCEEDED(wil::reg::set_value_dword_nothrow(subkey.get(), dwordValueName, test_dword_two));
-
-        wil::shared_hkey opened_key;
-
-        REQUIRE_SUCCEEDED(wil::reg::open_shared_key_nothrow(hkey.get(), subSubKey, opened_key, wil::reg::key_access::read));
-
-        REQUIRE_SUCCEEDED(wil::reg::open_shared_key_nothrow(hkey.get(), subSubKey, opened_key, wil::reg::key_access::read));
-        DWORD result{};
-        REQUIRE_SUCCEEDED(wil::reg::get_value_dword_nothrow(opened_key.get(), dwordValueName, &result));
-        REQUIRE(result == test_dword_two);
-        auto hr = wil::reg::set_value_dword_nothrow(opened_key.get(), dwordValueName, test_dword_three);
-        REQUIRE(hr == E_ACCESSDENIED);
-
-        REQUIRE_SUCCEEDED(wil::reg::open_shared_key_nothrow(hkey.get(), subSubKey, opened_key, wil::reg::key_access::readwrite));
-        REQUIRE_SUCCEEDED(wil::reg::set_value_dword_nothrow(opened_key.get(), dwordValueName, test_dword_three));
-        REQUIRE_SUCCEEDED(wil::reg::get_value_dword_nothrow(opened_key.get(), dwordValueName, &result));
-        REQUIRE(result == test_dword_three);
-
-        // fail open if the key doesn't exist
-        hr = wil::reg::open_shared_key_nothrow(hkey.get(), (std::wstring(subSubKey) + L"_not_valid").c_str(), opened_key, wil::reg::key_access::read);
-        REQUIRE(hr == HRESULT_FROM_WIN32(ERROR_FILE_NOT_FOUND));
-    }
-    SECTION("open_shared_key_nothrow: with string key")
-    {
-        // create read-write, should be able to open read and open read-write
-        wil::shared_hkey hkey;
-        REQUIRE_SUCCEEDED(wil::reg::create_shared_key_nothrow(HKEY_CURRENT_USER, testSubkey, hkey, wil::reg::key_access::readwrite));
-        // write a test value
-        REQUIRE_SUCCEEDED(wil::reg::set_value_dword_nothrow(hkey.get(), dwordValueName, test_dword_two));
-
-        wil::shared_hkey opened_key;
-
-        REQUIRE_SUCCEEDED(wil::reg::open_shared_key_nothrow(HKEY_CURRENT_USER, testSubkey, opened_key, wil::reg::key_access::read));
-
-        REQUIRE_SUCCEEDED(wil::reg::open_shared_key_nothrow(HKEY_CURRENT_USER, testSubkey, opened_key, wil::reg::key_access::read));
-        DWORD result{};
-        REQUIRE_SUCCEEDED(wil::reg::get_value_dword_nothrow(opened_key.get(), dwordValueName, &result));
-        REQUIRE(result == test_dword_two);
-        auto hr = wil::reg::set_value_dword_nothrow(opened_key.get(), dwordValueName, test_dword_three);
-        REQUIRE(hr == E_ACCESSDENIED);
-
-        REQUIRE_SUCCEEDED(wil::reg::open_shared_key_nothrow(HKEY_CURRENT_USER, testSubkey, opened_key, wil::reg::key_access::readwrite));
-        REQUIRE_SUCCEEDED(wil::reg::set_value_dword_nothrow(opened_key.get(), dwordValueName, test_dword_three));
-        REQUIRE_SUCCEEDED(wil::reg::get_value_dword_nothrow(opened_key.get(), dwordValueName, &result));
-        REQUIRE(result == test_dword_three);
-
-        // fail open if the key doesn't exist
-        hr = wil::reg::open_shared_key_nothrow(HKEY_CURRENT_USER, (std::wstring(testSubkey) + L"_not_valid").c_str(), opened_key, wil::reg::key_access::read);
-        REQUIRE(hr == HRESULT_FROM_WIN32(ERROR_FILE_NOT_FOUND));
-    }
-#endif // #if defined(__WIL_WINREG_STL)
-
-#if defined(WIL_ENABLE_EXCEPTIONS)
-    SECTION("open_unique_key: with opened key")
-    {
-        constexpr auto* subSubKey = L"subkey";
-
-        wil::unique_hkey hkey{ wil::reg::create_unique_key(HKEY_CURRENT_USER, testSubkey, wil::reg::key_access::readwrite) };
-        // create a sub-key under this which we will try to open - but open_key will use the above hkey
-        wil::unique_hkey subkey{ wil::reg::create_unique_key(hkey.get(), subSubKey, wil::reg::key_access::readwrite) };
-        // write a test value we'll try to read from later
-        wil::reg::set_value_dword(subkey.get(), dwordValueName, test_dword_two);
-
-        wil::unique_hkey read_only_key{ wil::reg::open_unique_key(hkey.get(), subSubKey, wil::reg::key_access::read) };
-        DWORD result = wil::reg::get_value_dword(read_only_key.get(), dwordValueName);
-        REQUIRE(result == test_dword_two);
-        auto hr = wil::reg::set_value_dword_nothrow(read_only_key.get(), dwordValueName, test_dword_three);
-        REQUIRE(hr == E_ACCESSDENIED);
-
-        wil::unique_hkey read_write_key{ wil::reg::open_unique_key(hkey.get(), subSubKey, wil::reg::key_access::readwrite) };
-        wil::reg::set_value_dword(read_write_key.get(), dwordValueName, test_dword_three);
-        result = wil::reg::get_value_dword(read_write_key.get(), dwordValueName);
-        REQUIRE(result == test_dword_three);
-
-        // fail get* if the value doesn't exist
-        VerifyThrowsHr(HRESULT_FROM_WIN32(ERROR_FILE_NOT_FOUND), [&]()
-            {
-                wil::unique_hkey invalid_key{ wil::reg::open_unique_key(hkey.get(), (std::wstring(subSubKey) + L"_not_valid").c_str(), wil::reg::key_access::readwrite) };
-            });
-    }
-
-    SECTION("open_unique_key: with string key")
-    {
-        wil::unique_hkey hkey{ wil::reg::create_unique_key(HKEY_CURRENT_USER, testSubkey, wil::reg::key_access::readwrite) };
-        // write a test value we'll try to read from later
-        wil::reg::set_value_dword(hkey.get(), dwordValueName, test_dword_two);
-
-        wil::unique_hkey read_only_key{ wil::reg::open_unique_key(HKEY_CURRENT_USER, testSubkey, wil::reg::key_access::read) };
-        DWORD result = wil::reg::get_value_dword(read_only_key.get(), dwordValueName);
-        REQUIRE(result == test_dword_two);
-        auto hr = wil::reg::set_value_dword_nothrow(read_only_key.get(), dwordValueName, test_dword_three);
-        REQUIRE(hr == E_ACCESSDENIED);
-
-        wil::unique_hkey read_write_key{ wil::reg::open_unique_key(HKEY_CURRENT_USER, testSubkey, wil::reg::key_access::readwrite) };
-        wil::reg::set_value_dword(read_write_key.get(), dwordValueName, test_dword_three);
-        result = wil::reg::get_value_dword(read_write_key.get(), dwordValueName);
-        REQUIRE(result == test_dword_three);
-
-        // fail get* if the value doesn't exist
-        VerifyThrowsHr(HRESULT_FROM_WIN32(ERROR_FILE_NOT_FOUND), [&]()
-            {
-                wil::unique_hkey invalid_key{ wil::reg::open_unique_key(HKEY_CURRENT_USER, (std::wstring(testSubkey) + L"_not_valid").c_str(), wil::reg::key_access::readwrite) };
-            });
-    }
-
-#if defined(__WIL_WINREG_STL)
-    SECTION("open_shared_key: with opened key")
-    {
-        constexpr auto* subSubKey = L"subkey";
-
-        wil::shared_hkey hkey{ wil::reg::create_shared_key(HKEY_CURRENT_USER, testSubkey, wil::reg::key_access::readwrite) };
-        // create a sub-key under this which we will try to open - but open_key will use the above hkey
-        wil::shared_hkey subkey{ wil::reg::create_shared_key(hkey.get(), subSubKey, wil::reg::key_access::readwrite) };
-        // write a test value we'll try to read from later
-        wil::reg::set_value_dword(subkey.get(), dwordValueName, test_dword_two);
-
-        wil::shared_hkey read_only_key{ wil::reg::open_shared_key(hkey.get(), subSubKey, wil::reg::key_access::read) };
-        DWORD result = wil::reg::get_value_dword(read_only_key.get(), dwordValueName);
-        REQUIRE(result == test_dword_two);
-        auto hr = wil::reg::set_value_dword_nothrow(read_only_key.get(), dwordValueName, test_dword_three);
-        REQUIRE(hr == E_ACCESSDENIED);
-
-        wil::shared_hkey read_write_key{ wil::reg::open_shared_key(hkey.get(), subSubKey, wil::reg::key_access::readwrite) };
-        wil::reg::set_value_dword(read_write_key.get(), dwordValueName, test_dword_three);
-        result = wil::reg::get_value_dword(read_write_key.get(), dwordValueName);
-        REQUIRE(result == test_dword_three);
-
-        // fail get* if the value doesn't exist
-        VerifyThrowsHr(HRESULT_FROM_WIN32(ERROR_FILE_NOT_FOUND), [&]()
-            {
-                wil::shared_hkey invalid_key{ wil::reg::open_shared_key(hkey.get(), (std::wstring(subSubKey) + L"_not_valid").c_str(), wil::reg::key_access::readwrite) };
-            });
-    }
-
-    SECTION("open_shared_key: with string key")
-    {
-        wil::shared_hkey hkey{ wil::reg::create_shared_key(HKEY_CURRENT_USER, testSubkey, wil::reg::key_access::readwrite) };
-        // write a test value we'll try to read from later
-        wil::reg::set_value_dword(hkey.get(), dwordValueName, test_dword_two);
-
-        wil::shared_hkey read_only_key{ wil::reg::open_shared_key(HKEY_CURRENT_USER, testSubkey, wil::reg::key_access::read) };
-        DWORD result = wil::reg::get_value_dword(read_only_key.get(), dwordValueName);
-        REQUIRE(result == test_dword_two);
-        auto hr = wil::reg::set_value_dword_nothrow(read_only_key.get(), dwordValueName, test_dword_three);
-        REQUIRE(hr == E_ACCESSDENIED);
-
-        wil::shared_hkey read_write_key{ wil::reg::open_shared_key(HKEY_CURRENT_USER, testSubkey, wil::reg::key_access::readwrite) };
-        wil::reg::set_value_dword(read_write_key.get(), dwordValueName, test_dword_three);
-        result = wil::reg::get_value_dword(read_write_key.get(), dwordValueName);
-        REQUIRE(result == test_dword_three);
-
-        // fail get* if the value doesn't exist
-        VerifyThrowsHr(HRESULT_FROM_WIN32(ERROR_FILE_NOT_FOUND), [&]()
-            {
-                wil::shared_hkey invalid_key{ wil::reg::open_shared_key(HKEY_CURRENT_USER, (std::wstring(testSubkey) + L"_not_valid").c_str(), wil::reg::key_access::readwrite) };
-            });
-    }
-#endif
-#endif
-}
-
-namespace
-{
-    // Mimic C++20 type_identity to avoid trying to template-deduce in
-    // function pointers.
-    //
-    // https://en.cppreference.com/w/cpp/types/type_identity
-    template<typename T>
-    struct type_identity
-    {
-        using type = T;
-    };
-}
-
-namespace
-{
-    // TODO: note about this test matrix
-    // TODO: note about strings; ensure we test all strings, including generic functions and verifying std::string is the default
-    // TODO: invert the string tests to get better errors
-    // TODO: expanded strings
-    // TODO: byte vectors
-    // TODO: fix generic multistring get
-    // TODO: remove redundant OLEAUTO checks in string code
-    // TODO: fix dereferencing losing wil::unique_* in string code
-
-    template<typename RetType, typename SetType>
-    struct GenericBaseFns
-    {
-        static HRESULT set_nothrow(wil::unique_hkey const& key, PCWSTR valueName, SetType const& value) { return wil::reg::set_value_nothrow(key.get(), valueName, value); }
-        static HRESULT set_nothrow(HKEY key, PCWSTR subkey, PCWSTR valueName, SetType const& value) { return wil::reg::set_value_nothrow(key, subkey, valueName, value); }
-
-        static HRESULT get_nothrow(wil::unique_hkey const& key, PCWSTR valueName, RetType* output) { return wil::reg::get_value_nothrow(key.get(), valueName, output); }
-        static HRESULT get_nothrow(HKEY key, PCWSTR subkey, PCWSTR valueName, RetType* output) { return wil::reg::get_value_nothrow(key, subkey, valueName, output); }
-
-#if defined(WIL_ENABLE_EXCEPTIONS)
-        static void set(wil::unique_hkey const& key, PCWSTR valueName, SetType const& value) { wil::reg::set_value(key.get(), valueName, value); }
-        static void set(HKEY key, PCWSTR subkey, PCWSTR valueName, SetType const& value) { wil::reg::set_value(key, subkey, valueName, value); }
-
-        static RetType get(wil::unique_hkey const& key, PCWSTR valueName) { return wil::reg::get_value<RetType>(key.get(), valueName); }
-        static RetType get(HKEY key, PCWSTR subkey, PCWSTR valueName) { return wil::reg::get_value<RetType>(key, subkey, valueName); }
-#if defined(__cpp_lib_optional)
-        static std::optional<RetType> try_get(wil::unique_hkey const& key, PCWSTR valueName) { return wil::reg::try_get_value<RetType>(key.get(), valueName); }
-        static std::optional<RetType> try_get(HKEY key, PCWSTR subkey, PCWSTR valueName) { return wil::reg::try_get_value<RetType>(key, subkey, valueName); }
-#endif // defined(__cpp_lib_optional)
-#endif // defined(WIL_ENABLE_EXCEPTIONS)
-    };
-
-    struct DwordFns
-    {
-        using RetType = DWORD;
-        using SetType = uint32_t;
-        
-        static std::vector<RetType> testValues() { return dwordTestVector; }
-        static PCWSTR testValueName() { return dwordValueName; }
-
-        static std::vector<std::function<HRESULT(wil::unique_hkey const&, PCWSTR)>> set_wrong_value_fns_openkey()
-        {
-            return {
-                [](wil::unique_hkey const& key, PCWSTR value_name) { return wil::reg::set_value_qword_nothrow(key.get(), value_name, test_qword_zero); }
-            };
-        }
-
-        static std::vector<std::function<HRESULT(HKEY, PCWSTR, PCWSTR)>> set_wrong_value_fns_subkey()
-        {
-            return {
-                [](HKEY key, PCWSTR subkey, PCWSTR value_name) { return wil::reg::set_value_qword_nothrow(key, subkey, value_name, test_qword_zero); }
-            };
-        }
-
-        static HRESULT set_nothrow(wil::unique_hkey const& key, PCWSTR valueName, SetType const& value) { return wil::reg::set_value_dword_nothrow(key.get(), valueName, value); }
-        static HRESULT set_nothrow(HKEY key, PCWSTR subkey, PCWSTR valueName, SetType const& value) { return wil::reg::set_value_dword_nothrow(key, subkey, valueName, value); }
-
-        static HRESULT get_nothrow(wil::unique_hkey const& key, PCWSTR valueName, RetType* output) { return wil::reg::get_value_dword_nothrow(key.get(), valueName, output); }
-        static HRESULT get_nothrow(HKEY key, PCWSTR subkey, PCWSTR valueName, RetType* output) { return wil::reg::get_value_dword_nothrow(key, subkey, valueName, output); }
-
-#if defined(WIL_ENABLE_EXCEPTIONS)
-        static void set(wil::unique_hkey const& key, PCWSTR valueName, SetType const& value) { wil::reg::set_value_dword(key.get(), valueName, value); }
-        static void set(HKEY key, PCWSTR subkey, PCWSTR valueName, SetType const& value) { wil::reg::set_value_dword(key, subkey, valueName, value); }
-
-        static RetType get(wil::unique_hkey const& key, PCWSTR valueName) { return wil::reg::get_value_dword(key.get(), valueName); }
-        static RetType get(HKEY key, PCWSTR subkey, PCWSTR valueName) { return wil::reg::get_value_dword(key, subkey, valueName); }
-#if defined(__cpp_lib_optional)
-        static std::optional<RetType> try_get(wil::unique_hkey const& key, PCWSTR valueName) { return wil::reg::try_get_value_dword(key.get(), valueName); }
-        static std::optional<RetType> try_get(HKEY key, PCWSTR subkey, PCWSTR valueName) { return wil::reg::try_get_value_dword(key, subkey, valueName); }
-#endif // defined(__cpp_lib_optional)
-#endif // defined(WIL_ENABLE_EXCEPTIONS)
-    };
-
-    struct GenericDwordFns : GenericBaseFns<DWORD, uint32_t>
-    {
-        using RetType = DWORD;
-        using SetType = uint32_t;
-
-        static std::vector<RetType> testValues() { return dwordTestVector; }
-        static PCWSTR testValueName() { return dwordValueName; }
-
-        static std::vector<std::function<HRESULT(wil::unique_hkey const&, PCWSTR)>> set_wrong_value_fns_openkey()
-        {
-            return {
-                [](wil::unique_hkey const& key, PCWSTR value_name) { return wil::reg::set_value_qword_nothrow(key.get(), value_name, test_qword_zero); }
-            };
-        }
-
-        static std::vector<std::function<HRESULT(HKEY, PCWSTR, PCWSTR)>> set_wrong_value_fns_subkey()
-        {
-            return {
-                [](HKEY key, PCWSTR subkey, PCWSTR value_name) { return wil::reg::set_value_qword_nothrow(key, subkey, value_name, test_qword_zero); }
-            };
-        }
-    };
-
-    struct QwordFns
-    {
-        using RetType = DWORD64;
-        using SetType = uint64_t;
-
-        static std::vector<RetType> testValues() { return qwordTestVector; }
-        static PCWSTR testValueName() { return qwordValueName; }
-
-        static std::vector<std::function<HRESULT(wil::unique_hkey const&, PCWSTR)>> set_wrong_value_fns_openkey()
-        {
-            return {
-                [](wil::unique_hkey const& key, PCWSTR value_name) { return wil::reg::set_value_dword_nothrow(key.get(), value_name, test_dword_zero); }
-            };
-        }
-
-        static std::vector<std::function<HRESULT(HKEY, PCWSTR, PCWSTR)>> set_wrong_value_fns_subkey()
-        {
-            return {
-                [](HKEY key, PCWSTR subkey, PCWSTR value_name) { return wil::reg::set_value_dword_nothrow(key, subkey, value_name, test_dword_zero); }
-            };
-        }
-
-        static HRESULT set_nothrow(wil::unique_hkey const& key, PCWSTR valueName, SetType const& value) { return wil::reg::set_value_qword_nothrow(key.get(), valueName, value); }
-        static HRESULT set_nothrow(HKEY key, PCWSTR subkey, PCWSTR valueName, SetType const& value) { return wil::reg::set_value_qword_nothrow(key, subkey, valueName, value); }
-
-        static HRESULT get_nothrow(wil::unique_hkey const& key, PCWSTR valueName, RetType* output) { return wil::reg::get_value_qword_nothrow(key.get(), valueName, output); }
-        static HRESULT get_nothrow(HKEY key, PCWSTR subkey, PCWSTR valueName, RetType* output) { return wil::reg::get_value_qword_nothrow(key, subkey, valueName, output); }
-
-#if defined(WIL_ENABLE_EXCEPTIONS)
-        static void set(wil::unique_hkey const& key, PCWSTR valueName, SetType const& value) { wil::reg::set_value_qword(key.get(), valueName, value); }
-        static void set(HKEY key, PCWSTR subkey, PCWSTR valueName, SetType const& value) { wil::reg::set_value_qword(key, subkey, valueName, value); }
-
-        static RetType get(wil::unique_hkey const& key, PCWSTR valueName) { return wil::reg::get_value_qword(key.get(), valueName); }
-        static RetType get(HKEY key, PCWSTR subkey, PCWSTR valueName) { return wil::reg::get_value_qword(key, subkey, valueName); }
-
-#if defined(__cpp_lib_optional)
-        static std::optional<RetType> try_get(wil::unique_hkey const& key, PCWSTR valueName) { return wil::reg::try_get_value_qword(key.get(), valueName); }
-        static std::optional<RetType> try_get(HKEY key, PCWSTR subkey, PCWSTR valueName) { return wil::reg::try_get_value_qword(key, subkey, valueName); }
-#endif // defined(__cpp_lib_optional)
-#endif // defined(WIL_ENABLE_EXCEPTIONS)
-    };
-
-    struct GenericQwordFns : GenericBaseFns<DWORD64, uint64_t>
-    {
-        using RetType = DWORD64;
-        using SetType = uint64_t;
-
-        static std::vector<RetType> testValues() { return qwordTestVector; }
-        static PCWSTR testValueName() { return qwordValueName; }
-
-        static std::vector<std::function<HRESULT(wil::unique_hkey const&, PCWSTR)>> set_wrong_value_fns_openkey()
-        {
-            return {
-                [](wil::unique_hkey const& key, PCWSTR value_name) { return wil::reg::set_value_dword_nothrow(key.get(), value_name, test_dword_zero); }
-            };
-        }
-
-        static std::vector<std::function<HRESULT(HKEY, PCWSTR, PCWSTR)>> set_wrong_value_fns_subkey()
-        {
-            return {
-                [](HKEY key, PCWSTR subkey, PCWSTR value_name) { return wil::reg::set_value_dword_nothrow(key, subkey, value_name, test_dword_zero); }
-            };
-        }
-    };
-
-#if defined(WIL_ENABLE_EXCEPTIONS)
-    struct MultiStringFns
-    {
-        using RetType = std::vector<std::wstring>;
-        using SetType = std::vector<std::wstring>;
-
-        static std::vector<RetType> testValues() { return multiStringTestVector; }
-        static PCWSTR testValueName() { return multiStringValueName; }
-
-        static std::vector<std::function<HRESULT(wil::unique_hkey const&, PCWSTR)>> set_wrong_value_fns_openkey()
-        {
-            return {
-                [](wil::unique_hkey const& key, PCWSTR value_name) { return wil::reg::set_value_dword_nothrow(key.get(), value_name, test_dword_zero); },
-                [](wil::unique_hkey const& key, PCWSTR value_name) { return wil::reg::set_value_string_nothrow(key.get(), value_name, test_string_empty.c_str()); },
-            };
-        }
-
-        static std::vector<std::function<HRESULT(HKEY, PCWSTR, PCWSTR)>> set_wrong_value_fns_subkey()
-        {
-            return {
-                [](HKEY key, PCWSTR subkey, PCWSTR value_name) { return wil::reg::set_value_dword_nothrow(key, subkey, value_name, test_dword_zero); },
-                [](HKEY key, PCWSTR subkey, PCWSTR value_name) { return wil::reg::set_value_string_nothrow(key, subkey, value_name, test_string_empty.c_str()); },
-            };
-        }
-
-        static HRESULT set_nothrow(wil::unique_hkey const& key, PCWSTR valueName, SetType const& value) { return wil::reg::set_value_multistring_nothrow(key.get(), valueName, value); }
-        static HRESULT set_nothrow(HKEY key, PCWSTR subkey, PCWSTR valueName, SetType const& value) { return wil::reg::set_value_multistring_nothrow(key, subkey, valueName, value); }
-
-        static HRESULT get_nothrow(wil::unique_hkey const& key, PCWSTR valueName, RetType* output) { return wil::reg::get_value_multistring_nothrow(key.get(), valueName, output); }
-        static HRESULT get_nothrow(HKEY key, PCWSTR subkey, PCWSTR valueName, RetType* output) { return wil::reg::get_value_multistring_nothrow(key, subkey, valueName, output); }
-
-        static void set(wil::unique_hkey const& key, PCWSTR valueName, SetType const& value) { wil::reg::set_value_multistring(key.get(), valueName, value); }
-        static void set(HKEY key, PCWSTR subkey, PCWSTR valueName, SetType const& value) { wil::reg::set_value_multistring(key, subkey, valueName, value); }
-
-        static RetType get(wil::unique_hkey const& key, PCWSTR valueName) { return wil::reg::get_value_multistring(key.get(), valueName); }
-        static RetType get(HKEY key, PCWSTR subkey, PCWSTR valueName) { return wil::reg::get_value_multistring(key, subkey, valueName); }
-
-#if defined(__cpp_lib_optional)
-        static std::optional<RetType> try_get(wil::unique_hkey const& key, PCWSTR valueName) { return wil::reg::try_get_value_multistring(key.get(), valueName); }
-        static std::optional<RetType> try_get(HKEY key, PCWSTR subkey, PCWSTR valueName) { return wil::reg::try_get_value_multistring(key, subkey, valueName); }
-#endif // defined(__cpp_lib_optional)
-    };
-
-    // TODO: get_value<std::vector<std::wstring>> currently does not work.
-    //struct GenericMultiStringFns : GenericBaseFns<std::vector<std::wstring>, std::vector<std::wstring>>
-    //{
-    //    using RetType = std::vector<std::wstring>;
-    //    using SetType = std::vector<std::wstring>;
-
-    //    static std::vector<RetType> testValues() { return multiStringTestVector; }
-    //    static PCWSTR testValueName() { return multiStringValueName; }
-
-    //    static std::vector<std::function<HRESULT(wil::unique_hkey const&, PCWSTR)>> set_wrong_value_fns_openkey()
-    //    {
-    //        return {
-    //            [](wil::unique_hkey const& key, PCWSTR value_name) { return wil::reg::set_value_dword_nothrow(key.get(), value_name, test_dword_zero); },
-    //            [](wil::unique_hkey const& key, PCWSTR value_name) { return wil::reg::set_value_string_nothrow(key.get(), value_name, test_string_empty.c_str()); },
-    //        };
-    //    }
-
-    //    static std::vector<std::function<HRESULT(HKEY, PCWSTR, PCWSTR)>> set_wrong_value_fns_subkey()
-    //    {
-    //        return {
-    //            [](HKEY key, PCWSTR subkey, PCWSTR value_name) { return wil::reg::set_value_dword_nothrow(key, subkey, value_name, test_dword_zero); },
-    //            [](HKEY key, PCWSTR subkey, PCWSTR value_name) { return wil::reg::set_value_string_nothrow(key, subkey, value_name, test_string_empty.c_str()); },
-    //        };
-    //    }
-    //};
-#endif // defined(WIL_ENABLE_EXCEPTIONS)
-
-#if defined(WIL_ENABLE_EXCEPTIONS)
-using TypesToTest = std::tuple<DwordFns, GenericDwordFns, QwordFns, GenericQwordFns, MultiStringFns>;
-#else
-using TypesToTest = std::tuple<DwordFns, GenericDwordFns, QwordFns, GenericQwordFns>;
-#endif // defined(WIL_ENABLE_EXCEPTIONS)
-}
-
-TEMPLATE_LIST_TEST_CASE("BasicRegistryTests::typed nothrow gets/sets", "[registry]", TypesToTest)
-{
-    const auto deleteHr = HRESULT_FROM_WIN32(::RegDeleteTreeW(HKEY_CURRENT_USER, testSubkey));
-    if (deleteHr != HRESULT_FROM_WIN32(ERROR_FILE_NOT_FOUND))
-    {
-        REQUIRE_SUCCEEDED(deleteHr);
-    }
-
-    SECTION("get_nothrow")
-    {
-        SECTION("with opened key")
-        {
-            wil::unique_hkey hkey;
-            REQUIRE_SUCCEEDED(wil::reg::create_unique_key_nothrow(HKEY_CURRENT_USER, testSubkey, hkey, wil::reg::key_access::readwrite));
-
-            for (auto&& value : TestType::testValues())
-            {
-                REQUIRE_SUCCEEDED(TestType::set_nothrow(hkey, TestType::testValueName(), value));
-                typename TestType::RetType result{};
-                REQUIRE_SUCCEEDED(TestType::get_nothrow(hkey, TestType::testValueName(), &result));
-                REQUIRE(result == value);
-
-                // and verify default value name
-                REQUIRE_SUCCEEDED(TestType::set_nothrow(hkey, nullptr, value));
-                result = {};
-                REQUIRE_SUCCEEDED(TestType::get_nothrow(hkey, nullptr, &result));
-                REQUIRE(result == value);
-            }
-
-            // fail get* if the value doesn't exist
-            typename TestType::RetType result{};
-            HRESULT hr = TestType::get_nothrow(hkey, invalidValueName, &result);
-            REQUIRE(hr == HRESULT_FROM_WIN32(ERROR_FILE_NOT_FOUND));
-
-            // fail if get* requests the wrong type
-            for (auto& setWrongTypeFn : TestType::set_wrong_value_fns_openkey())
-            {
-                REQUIRE_SUCCEEDED(setWrongTypeFn(hkey, wrongTypeValueName));
-                hr = TestType::get_nothrow(hkey, wrongTypeValueName, &result);
-                REQUIRE(hr == HRESULT_FROM_WIN32(ERROR_UNSUPPORTED_TYPE));
-            }
-        }
-
-        SECTION("with string key")
-        {
-            for (auto&& value : TestType::testValues())
-            {
-                REQUIRE_SUCCEEDED(TestType::set_nothrow(HKEY_CURRENT_USER, testSubkey, TestType::testValueName(), value));
-                typename TestType::RetType result{};
-                REQUIRE_SUCCEEDED(TestType::get_nothrow(HKEY_CURRENT_USER, testSubkey, TestType::testValueName(), &result));
-                REQUIRE(result == value);
-
-                // and verify default value name
-                REQUIRE_SUCCEEDED(TestType::set_nothrow(HKEY_CURRENT_USER, testSubkey, nullptr, value));
-                result = {};
-                REQUIRE_SUCCEEDED(TestType::get_nothrow(HKEY_CURRENT_USER, testSubkey, nullptr, &result));
-                REQUIRE(result == value);
-            }
-
-            // fail get* if the value doesn't exist
-            typename TestType::RetType result{};
-            HRESULT hr = TestType::get_nothrow(HKEY_CURRENT_USER, testSubkey, invalidValueName, &result);
-            REQUIRE(hr == HRESULT_FROM_WIN32(ERROR_FILE_NOT_FOUND));
-
-            // fail if get* requests the wrong type
-            for (auto& setWrongTypeFn : TestType::set_wrong_value_fns_subkey())
-            {
-                REQUIRE_SUCCEEDED(setWrongTypeFn(HKEY_CURRENT_USER, testSubkey, wrongTypeValueName));
-                hr = TestType::get_nothrow(HKEY_CURRENT_USER, testSubkey, wrongTypeValueName, &result);
-                REQUIRE(hr == HRESULT_FROM_WIN32(ERROR_UNSUPPORTED_TYPE));
-            }
-        }
-    }
-}
-
-#if defined(WIL_ENABLE_EXCEPTIONS)
-TEMPLATE_LIST_TEST_CASE("BasicRegistryTests::typed gets/sets/try_gets", "[registry]", TypesToTest)
-{
-    const auto deleteHr = HRESULT_FROM_WIN32(::RegDeleteTreeW(HKEY_CURRENT_USER, testSubkey));
-    if (deleteHr != HRESULT_FROM_WIN32(ERROR_FILE_NOT_FOUND))
-    {
-        REQUIRE_SUCCEEDED(deleteHr);
-    }
-
-    SECTION("get")
-    {
-        SECTION("with opened key")
-        {
-            wil::unique_hkey hkey;
-            REQUIRE_SUCCEEDED(wil::reg::create_unique_key_nothrow(HKEY_CURRENT_USER, testSubkey, hkey, wil::reg::key_access::readwrite));
-
-            for (auto&& value : TestType::testValues())
-            {
-                TestType::set(hkey, TestType::testValueName(), value);
-                auto result = TestType::get(hkey, TestType::testValueName());
-                REQUIRE(result == value); // intentional fail
-
-                // and verify default value name
-                TestType::set(hkey, nullptr, value);
-                result = TestType::get(hkey, nullptr);
-                REQUIRE(result == value);
-            }
-
-            // fail if get* requests an invalid value
-            VerifyThrowsHr(HRESULT_FROM_WIN32(ERROR_FILE_NOT_FOUND), [&]()
-                {
-                    const auto ignored = TestType::get(hkey, invalidValueName);
-                    ignored;
-                });
-
-            // fail if get* requests the wrong type
-            for (auto& setWrongTypeFn : TestType::set_wrong_value_fns_openkey())
-            {
-                REQUIRE_SUCCEEDED(setWrongTypeFn(hkey, wrongTypeValueName));
-                VerifyThrowsHr(HRESULT_FROM_WIN32(ERROR_UNSUPPORTED_TYPE), [&]()
-                    {
-                        const auto ignored = TestType::get(hkey, wrongTypeValueName);
-                        ignored;
-                    });
-            }
-        }
-
-        SECTION("with string key")
-        {
-            for (auto&& value : TestType::testValues())
-            {
-                TestType::set(HKEY_CURRENT_USER, testSubkey, TestType::testValueName(), value);
-                auto result = TestType::get(HKEY_CURRENT_USER, testSubkey, TestType::testValueName());
-                REQUIRE(result == value); // intentional fail
-
-                // and verify default value name
-                TestType::set(HKEY_CURRENT_USER, testSubkey, nullptr, value);
-                result = TestType::get(HKEY_CURRENT_USER, testSubkey, nullptr);
-                REQUIRE(result == value);
-            }
-
-            // fail if get* requests an invalid value
-            VerifyThrowsHr(HRESULT_FROM_WIN32(ERROR_FILE_NOT_FOUND), [&]()
-                {
-                    const auto ignored = TestType::get(HKEY_CURRENT_USER, testSubkey, invalidValueName);
-                    ignored;
-                });
-
-            // fail if get* requests the wrong type
-            for (auto& setWrongTypeFn : TestType::set_wrong_value_fns_subkey())
-            {
-                REQUIRE_SUCCEEDED(setWrongTypeFn(HKEY_CURRENT_USER, testSubkey, wrongTypeValueName));
-                VerifyThrowsHr(HRESULT_FROM_WIN32(ERROR_UNSUPPORTED_TYPE), [&]()
-                    {
-                        const auto ignored = TestType::get(HKEY_CURRENT_USER, testSubkey, wrongTypeValueName);
-                        ignored;
-                    });
-            }
-        }
-    }
-
-#if defined(__cpp_lib_optional)
-    SECTION("try_get")
-    {
-        SECTION("with opened key")
-        {
-            wil::unique_hkey hkey;
-            REQUIRE_SUCCEEDED(wil::reg::create_unique_key_nothrow(HKEY_CURRENT_USER, testSubkey, hkey, wil::reg::key_access::readwrite));
-
-            for (auto&& value : TestType::testValues())
-            {
-                TestType::set(hkey, TestType::testValueName(), value);
-                auto result = TestType::try_get(hkey, TestType::testValueName());
-                REQUIRE(result.value() == value); // intentional fail
-
-                // and verify default value name
-                TestType::set(hkey, nullptr, value);
-                result = TestType::try_get(hkey, nullptr);
-                REQUIRE(result.value() == value);
-            }
-
-            // try_get should simply return nullopt
-            const auto result = TestType::try_get(hkey, invalidValueName);
-            REQUIRE(!result.has_value());
-
-            // fail if try_get* requests the wrong type
-            for (auto& setWrongTypeFn : TestType::set_wrong_value_fns_openkey())
-            {
-                REQUIRE_SUCCEEDED(setWrongTypeFn(hkey, wrongTypeValueName));
-                VerifyThrowsHr(HRESULT_FROM_WIN32(ERROR_UNSUPPORTED_TYPE), [&]()
-                    {
-                        const auto ignored = TestType::try_get(hkey, wrongTypeValueName);
-                        ignored;
-                    });
-            }
-        }
-
-        SECTION("with string key")
-        {
-            for (auto&& value : TestType::testValues())
-            {
-                TestType::set(HKEY_CURRENT_USER, testSubkey, TestType::testValueName(), value);
-                auto result = TestType::try_get(HKEY_CURRENT_USER, testSubkey, TestType::testValueName());
-                REQUIRE(result.value() == value); // intentional fail
-
-                // and verify default value name
-                TestType::set(HKEY_CURRENT_USER, testSubkey, nullptr, value);
-                result = TestType::try_get(HKEY_CURRENT_USER, testSubkey, nullptr);
-                REQUIRE(result.value() == value);
-            }
-
-            // try_get should simply return nullopt
-            const auto result = TestType::try_get(HKEY_CURRENT_USER, testSubkey, invalidValueName);
-            REQUIRE(!result.has_value());
-
-            // fail if try_get* requests the wrong type
-            for (auto& setWrongTypeFn : TestType::set_wrong_value_fns_subkey())
-            {
-                REQUIRE_SUCCEEDED(setWrongTypeFn(HKEY_CURRENT_USER, testSubkey, wrongTypeValueName));
-                VerifyThrowsHr(HRESULT_FROM_WIN32(ERROR_UNSUPPORTED_TYPE), [&]()
-                    {
-                        const auto ignored = TestType::try_get(HKEY_CURRENT_USER, testSubkey, wrongTypeValueName);
-                        ignored;
-                    });
-            }
-        }
-    }
-#endif // defined(__cpp_lib_optional)
-}
-#endif // defined(WIL_ENABLE_EXCEPTIONS)
-
-#if defined(WIL_ENABLE_EXCEPTIONS)
-TEST_CASE("BasicRegistryTests::wstrings", "[registry]")
-{
-    const auto deleteHr = HRESULT_FROM_WIN32(::RegDeleteTreeW(HKEY_CURRENT_USER, testSubkey));
-    if (deleteHr != HRESULT_FROM_WIN32(ERROR_FILE_NOT_FOUND))
-    {
-        REQUIRE_SUCCEEDED(deleteHr);
-    }
-
-#if defined(_VECTOR_)
-    SECTION("get_value_nothrow with non-null-terminated string: with opened key")
-    {
-        wil::unique_hkey hkey;
-        REQUIRE_SUCCEEDED(wil::reg::create_unique_key_nothrow(HKEY_CURRENT_USER, testSubkey, hkey, wil::reg::key_access::readwrite));
-        REQUIRE_SUCCEEDED(wil::reg::set_value_byte_vector_nothrow(hkey.get(), stringValueName, REG_SZ, nonNullTerminatedString));
-
-        std::wstring result{};
-        REQUIRE_SUCCEEDED(wil::reg::get_value_nothrow(hkey.get(), stringValueName, &result));
-        REQUIRE(result == nonNullTerminatedStringFixed);
-    }
-    SECTION("get_value_nothrow with non-null-terminated string: with string key")
-    {
-        REQUIRE_SUCCEEDED(wil::reg::set_value_byte_vector_nothrow(HKEY_CURRENT_USER, testSubkey, stringValueName, REG_SZ, nonNullTerminatedString));
-
-        std::wstring result{};
-        REQUIRE_SUCCEEDED(wil::reg::get_value_nothrow(HKEY_CURRENT_USER, testSubkey, stringValueName, &result));
-        REQUIRE(result == nonNullTerminatedStringFixed);
-    }
-    SECTION("get_value_string with non-null-terminated string: with opened key")
-    {
-        wil::unique_hkey hkey;
-        REQUIRE_SUCCEEDED(wil::reg::create_unique_key_nothrow(HKEY_CURRENT_USER, testSubkey, hkey, wil::reg::key_access::readwrite));
-        REQUIRE_SUCCEEDED(wil::reg::set_value_byte_vector_nothrow(hkey.get(), stringValueName, REG_SZ, nonNullTerminatedString));
-
-        std::wstring result{ wil::reg::get_value_string(hkey.get(), stringValueName) };
-        REQUIRE(result == nonNullTerminatedStringFixed);
-    }
-    SECTION("get_value_string with non-null-terminated string: with string key")
-    {
-        REQUIRE_SUCCEEDED(wil::reg::set_value_byte_vector_nothrow(HKEY_CURRENT_USER, testSubkey, stringValueName, REG_SZ, nonNullTerminatedString));
-
-        std::wstring result{ wil::reg::get_value_string(HKEY_CURRENT_USER, testSubkey, stringValueName) };
-        REQUIRE(result == nonNullTerminatedStringFixed);
-    }
-
-    SECTION("get_value_nothrow with empty string value: with opened key")
-    {
-        wil::unique_hkey hkey;
-        REQUIRE_SUCCEEDED(wil::reg::create_unique_key_nothrow(HKEY_CURRENT_USER, testSubkey, hkey, wil::reg::key_access::readwrite));
-        REQUIRE_SUCCEEDED(wil::reg::set_value_byte_vector_nothrow(hkey.get(), stringValueName, REG_SZ, emptyStringTestValue));
-
-        std::wstring result{};
-        REQUIRE_SUCCEEDED(wil::reg::get_value_nothrow(hkey.get(), stringValueName, &result));
-        REQUIRE(result.empty());
-    }
-    SECTION("get_value_nothrow with empty string value: with string key")
-    {
-        REQUIRE_SUCCEEDED(wil::reg::set_value_byte_vector_nothrow(HKEY_CURRENT_USER, testSubkey, stringValueName, REG_SZ, emptyStringTestValue));
-
-        std::wstring result{};
-        REQUIRE_SUCCEEDED(wil::reg::get_value_nothrow(HKEY_CURRENT_USER, testSubkey, stringValueName, &result));
-        REQUIRE(result.empty());
-    }
-    SECTION("get_value_string with empty string value: with opened key")
-    {
-        wil::unique_hkey hkey;
-        REQUIRE_SUCCEEDED(wil::reg::create_unique_key_nothrow(HKEY_CURRENT_USER, testSubkey, hkey, wil::reg::key_access::readwrite));
-        REQUIRE_SUCCEEDED(wil::reg::set_value_byte_vector_nothrow(hkey.get(), stringValueName, REG_SZ, emptyStringTestValue));
-
-        std::wstring result{ wil::reg::get_value_string(hkey.get(), stringValueName) };
-        REQUIRE(result.empty());
-    }
-    SECTION("get_value_string with empty string value: with string key")
-    {
-        REQUIRE_SUCCEEDED(wil::reg::set_value_byte_vector_nothrow(HKEY_CURRENT_USER, testSubkey, stringValueName, REG_SZ, emptyStringTestValue));
-
-        std::wstring result{ wil::reg::get_value_string(HKEY_CURRENT_USER, testSubkey, stringValueName) };
-        REQUIRE(result.empty());
-    }
-#endif
-
-    SECTION("set_value_nothrow/get_value_string_nothrow: into buffers with open key")
-    {
-        wil::unique_hkey hkey;
-        REQUIRE_SUCCEEDED(wil::reg::create_unique_key_nothrow(HKEY_CURRENT_USER, testSubkey, hkey, wil::reg::key_access::readwrite));
-
-        for (const auto& value : stringTestArray)
-        {
-            WCHAR result[test_expanded_string_buffer_size]{};
-            REQUIRE_SUCCEEDED(wil::reg::set_value_nothrow(hkey.get(), stringValueName, value.c_str()));
-            REQUIRE_SUCCEEDED(wil::reg::get_value_string_nothrow(hkey.get(), stringValueName, result));
-            REQUIRE(result == value);
-
-            // and verify default value name
-            REQUIRE_SUCCEEDED(wil::reg::set_value_nothrow(hkey.get(), nullptr, value.c_str()));
-            REQUIRE_SUCCEEDED(wil::reg::get_value_string_nothrow(hkey.get(), nullptr, result));
-            REQUIRE(result == value);
-        }
-
-        WCHAR too_small_result[4]{};
-        // fail get* if the buffer is too small
-        REQUIRE_SUCCEEDED(wil::reg::set_value_string_nothrow(hkey.get(), stringValueName, L"Test"));
-        DWORD expectedSize{};
-        auto hr = wil::reg::get_value_string_nothrow(hkey.get(), stringValueName, too_small_result, &expectedSize);
-        REQUIRE(hr == HRESULT_FROM_WIN32(ERROR_MORE_DATA));
-        REQUIRE(expectedSize == 12);
-        WCHAR valid_buffer_result[5]{};
-        REQUIRE_SUCCEEDED(wil::reg::get_value_string_nothrow(hkey.get(), stringValueName, valid_buffer_result, &expectedSize));
-        REQUIRE(expectedSize == 10);
-        REQUIRE(0 == wcscmp(valid_buffer_result, L"Test"));
-
-        // fail get* if the value doesn't exist
-        hr = wil::reg::get_value_string_nothrow(hkey.get(), invalidValueName, too_small_result, &expectedSize);
-        REQUIRE(hr == HRESULT_FROM_WIN32(ERROR_FILE_NOT_FOUND));
-        REQUIRE(expectedSize == 0);
-
-        // fail if get* requests the wrong type
-        REQUIRE_SUCCEEDED(wil::reg::set_value_dword_nothrow(HKEY_CURRENT_USER, testSubkey, dwordValueName, test_dword_zero));
-        hr = wil::reg::get_value_string_nothrow(hkey.get(), dwordValueName, too_small_result);
-        REQUIRE(hr == HRESULT_FROM_WIN32(ERROR_UNSUPPORTED_TYPE));
-    }
-    SECTION("set_value_nothrow/get_value_string_nothrow: into buffers with string key")
-    {
-        for (const auto& value : stringTestArray)
-        {
-            WCHAR result[test_expanded_string_buffer_size]{};
-            REQUIRE_SUCCEEDED(wil::reg::set_value_nothrow(HKEY_CURRENT_USER, testSubkey, stringValueName, value.c_str()));
-            REQUIRE_SUCCEEDED(wil::reg::get_value_string_nothrow(HKEY_CURRENT_USER, testSubkey, stringValueName, result));
-            REQUIRE(result == value);
-
-            // and verify default value name
-            REQUIRE_SUCCEEDED(wil::reg::set_value_nothrow(HKEY_CURRENT_USER, testSubkey, nullptr, value.c_str()));
-            REQUIRE_SUCCEEDED(wil::reg::get_value_string_nothrow(HKEY_CURRENT_USER, testSubkey, nullptr, result));
-            REQUIRE(result == value);
-        }
-
-        WCHAR too_small_result[4]{};
-        // fail get* if the buffer is too small
-        REQUIRE_SUCCEEDED(wil::reg::set_value_string_nothrow(HKEY_CURRENT_USER, testSubkey, stringValueName, L"Test"));
-        DWORD expectedSize{};
-        auto hr = wil::reg::get_value_string_nothrow(HKEY_CURRENT_USER, testSubkey, stringValueName, too_small_result, &expectedSize);
-        REQUIRE(hr == HRESULT_FROM_WIN32(ERROR_MORE_DATA));
-        REQUIRE(expectedSize == 12); // yes, this is a registry oddity that it returned 2-bytes-more-than-required
-        WCHAR valid_buffer_result[5]{};
-        REQUIRE_SUCCEEDED(wil::reg::get_value_string_nothrow(HKEY_CURRENT_USER, testSubkey, stringValueName, valid_buffer_result, &expectedSize));
-        REQUIRE(expectedSize == 10);
-        REQUIRE(0 == wcscmp(valid_buffer_result, L"Test"));
-
-        // fail get* if the value doesn't exist
-        hr = wil::reg::get_value_string_nothrow(HKEY_CURRENT_USER, testSubkey, invalidValueName, too_small_result, &expectedSize);
-        REQUIRE(hr == HRESULT_FROM_WIN32(ERROR_FILE_NOT_FOUND));
-        REQUIRE(expectedSize == 0);
-
-        // fail if get* requests the wrong type
-        REQUIRE_SUCCEEDED(wil::reg::set_value_dword_nothrow(HKEY_CURRENT_USER, testSubkey, dwordValueName, test_dword_zero));
-        hr = wil::reg::get_value_string_nothrow(HKEY_CURRENT_USER, testSubkey, dwordValueName, too_small_result);
-        REQUIRE(hr == HRESULT_FROM_WIN32(ERROR_UNSUPPORTED_TYPE));
-    }
-}
-#endif
-
-namespace
-{
-    template<typename StringT, typename SetStringT = PCWSTR>
-    void verify_string_nothrow(
-        std::function<HRESULT(PCWSTR, typename type_identity<StringT>::type&)> getFn,
-        std::function<HRESULT(PCWSTR, typename type_identity<SetStringT>::type)> setFn,
-        std::function<HRESULT(PCWSTR)> wrongSetFn)
-    {
-        for (const auto& value : stringTestArray)
-        {
-            REQUIRE_SUCCEEDED(setFn(stringValueName, value.c_str()));
-            StringT result{};
-            REQUIRE_SUCCEEDED(getFn(stringValueName, result));
-            REQUIRE(AreStringsEqual(result, value));
-
-            // and verify default value name
-            REQUIRE_SUCCEEDED(setFn(nullptr, value.c_str()));
-            result = {};
-            REQUIRE_SUCCEEDED(getFn(nullptr, result));
-            REQUIRE(AreStringsEqual(result, value));
-        }
-
-        // fail get* if the value doesn't exist
-        StringT result{};
-        HRESULT hr = getFn(invalidValueName, result);
-        REQUIRE(hr == HRESULT_FROM_WIN32(ERROR_FILE_NOT_FOUND));
-
-        // fail if get* requests the wrong type
-        REQUIRE_SUCCEEDED(wrongSetFn(dwordValueName));
-        hr = getFn(dwordValueName, result);
-        REQUIRE(hr == HRESULT_FROM_WIN32(ERROR_UNSUPPORTED_TYPE));
-    }
-
-    template<typename StringT>
-    void verify_string_nothrow(HKEY key)
-    {
-        verify_string_nothrow<StringT>(
-            [&key](PCWSTR valueName, StringT& output) { return wil::reg::get_value_string_nothrow(key, valueName, output); },
-            [&key](PCWSTR valueName, PCWSTR input) { return wil::reg::set_value_string_nothrow(key, valueName, input); },
-            [&key](PCWSTR valueName) -> HRESULT { return wil::reg::set_value_dword_nothrow(key, valueName, test_dword_zero); });
-    }
-
-    template<typename StringT>
-    void verify_string_nothrow(HKEY key, PCWSTR subkey)
-    {
-        verify_string_nothrow<StringT>(
-            [&key, &subkey](PCWSTR valueName, StringT& output) { return wil::reg::get_value_string_nothrow(key, subkey, valueName, output); },
-            [&key, &subkey](PCWSTR valueName, PCWSTR input) { return wil::reg::set_value_string_nothrow(key, subkey, valueName, input); },
-            [&key, &subkey](PCWSTR valueName) -> HRESULT { return wil::reg::set_value_dword_nothrow(key, subkey, valueName, test_dword_zero); });
-    }
-
-    template<typename StringT>
-    void verify_string_generic_get_value_nothrow(HKEY key)
-    {
-        // TODO: this dereferencing loses the wil::unique type
-        verify_string_nothrow<StringT>(
-            [&key](PCWSTR valueName, StringT& output) { return wil::reg::get_value_nothrow(key, valueName, &output); },
-            [&key](PCWSTR valueName, PCWSTR input) { return wil::reg::set_value_nothrow(key, valueName, input); },
-            [&key](PCWSTR valueName) -> HRESULT { return wil::reg::set_value_dword_nothrow(key, valueName, test_dword_zero); });
-    }
-
-    template<typename StringT>
-    void verify_string_generic_get_value_nothrow(HKEY key, PCWSTR subkey)
-    {
-        // TODO: this dereferencing loses the wil::unique type
-        verify_string_nothrow<StringT>(
-            [&key, &subkey](PCWSTR valueName, StringT& output) { return wil::reg::get_value_nothrow(key, subkey, valueName, &output); },
-            [&key, &subkey](PCWSTR valueName, PCWSTR input) { return wil::reg::set_value_nothrow(key, subkey, valueName, input); },
-            [&key, &subkey](PCWSTR valueName) -> HRESULT { return wil::reg::set_value_dword_nothrow(key, subkey, valueName, test_dword_zero); });
-    }
-
-#ifdef WIL_ENABLE_EXCEPTIONS
-    template<typename StringT, typename StringSetT = PCWSTR>
-    void verify_string(
-        std::function<typename type_identity<StringT>::type(PCWSTR)> getFn,
-        std::function<void(PCWSTR, typename type_identity<StringSetT>::type)> setFn,
-        std::function<void(PCWSTR)> setWrongTypeFn)
-    {
-        for (const auto& value : stringTestArray)
-        {
-            setFn(stringValueName, value.c_str());
-            auto result = getFn(stringValueName);
-            REQUIRE(AreStringsEqual(result, value));
-
-            // and verify default value name
-            setFn(nullptr, value.c_str());
-            result = getFn(nullptr);
-            REQUIRE(AreStringsEqual(result, value));
-        }
-
-        // fail get* if the value doesn't exist
-        VerifyThrowsHr(HRESULT_FROM_WIN32(ERROR_FILE_NOT_FOUND), [&]()
-            {
-                const auto ignored = getFn(invalidValueName);
-                ignored;
-            });
-
-        // fail if get* requests the wrong type
-        setWrongTypeFn(dwordValueName);
-        VerifyThrowsHr(HRESULT_FROM_WIN32(ERROR_UNSUPPORTED_TYPE), [&]()
-            {
-                const auto ignored = getFn(dwordValueName);
-                ignored;
-            });
-    }
-
-    template<typename StringT>
-    void verify_string()
-    {
-        wil::unique_hkey hkey;
-        REQUIRE_SUCCEEDED(wil::reg::create_unique_key_nothrow(HKEY_CURRENT_USER, testSubkey, hkey, wil::reg::key_access::readwrite));
-
-        verify_string<StringT>(
-            [&hkey](PCWSTR valueName) { return wil::reg::get_value_string<StringT>(hkey.get(), valueName); },
-            [&hkey](PCWSTR valueName, PCWSTR value) -> void { wil::reg::set_value_string(hkey.get(), valueName, value); },
-            [&hkey](PCWSTR valueName) { wil::reg::set_value_dword(hkey.get(), valueName, test_dword_zero); });
-    }
-
-    template<typename StringT>
-    void verify_string_subkey()
-    {
-        verify_string<StringT>(
-            [](PCWSTR valueName) { return wil::reg::get_value_string<StringT>(HKEY_CURRENT_USER, testSubkey, valueName); },
-            [](PCWSTR valueName, PCWSTR value) -> void { wil::reg::set_value_string(HKEY_CURRENT_USER, testSubkey, valueName, value); },
-            [](PCWSTR valueName) { wil::reg::set_value_dword(HKEY_CURRENT_USER, testSubkey, valueName, test_dword_zero); });
-    }
-
-    template<typename StringT>
-    void verify_string_generic_get_value()
-    {
-        wil::unique_hkey hkey;
-        REQUIRE_SUCCEEDED(wil::reg::create_unique_key_nothrow(HKEY_CURRENT_USER, testSubkey, hkey, wil::reg::key_access::readwrite));
-
-        verify_string<StringT>(
-            [&hkey](PCWSTR valueName) { return wil::reg::get_value<StringT>(hkey.get(), valueName); },
-            [&hkey](PCWSTR valueName, PCWSTR value) -> void { wil::reg::set_value(hkey.get(), valueName, value); },
-            [&hkey](PCWSTR valueName) { wil::reg::set_value_dword(hkey.get(), valueName, test_dword_zero); });
-    }
-
-    template<typename StringT>
-    void verify_string_generic_get_value_subkey()
-    {
-        verify_string<StringT>(
-            [](PCWSTR valueName) { return wil::reg::get_value<StringT>(HKEY_CURRENT_USER, testSubkey, valueName); },
-            [](PCWSTR valueName, PCWSTR value) -> void { wil::reg::set_value(HKEY_CURRENT_USER, testSubkey, valueName, value); },
-            [](PCWSTR valueName) { wil::reg::set_value_dword(HKEY_CURRENT_USER, testSubkey, valueName, test_dword_zero); });
-    }
-
-#if defined(__cpp_lib_optional)
-    template<typename StringT, typename StringSetT = PCWSTR>
-    void verify_try_string(
-        std::function<std::optional<StringT>(PCWSTR)> tryGetFn,
-        std::function<void(PCWSTR, typename type_identity<StringSetT>::type)> setFn,
-        std::function<void(PCWSTR)> setWrongTypeFn)
-    {
-        for (const auto& value : stringTestArray)
-        {
-            setFn(stringValueName, value.c_str());
-            auto result = tryGetFn(stringValueName);
-            REQUIRE(AreStringsEqual(result.value(), value));
-
-            // and verify default value name
-            setFn(nullptr, value.c_str());
-            result = tryGetFn(nullptr);
-            REQUIRE(AreStringsEqual(result.value(), value));
-        }
-
-        // try_get should simply return nullopt
-        const auto result = tryGetFn(invalidValueName);
-        REQUIRE(!result.has_value());
-
-        // fail if get* requests the wrong type
-        setWrongTypeFn(dwordValueName);
-        VerifyThrowsHr(HRESULT_FROM_WIN32(ERROR_UNSUPPORTED_TYPE), [&]()
-            {
-                const auto ignored = tryGetFn(dwordValueName);
-                ignored;
-            });
-    }
-
-    template<typename StringT>
-    void verify_try_string()
-    {
-        wil::unique_hkey hkey;
-        REQUIRE_SUCCEEDED(wil::reg::create_unique_key_nothrow(HKEY_CURRENT_USER, testSubkey, hkey, wil::reg::key_access::readwrite));
-
-        verify_try_string<StringT>(
-            [&hkey](PCWSTR valueName) { return wil::reg::try_get_value_string<StringT>(hkey.get(), valueName); },
-            [&hkey](PCWSTR valueName, PCWSTR value) -> void { wil::reg::set_value_string(hkey.get(), valueName, value); },
-            [&hkey](PCWSTR valueName) { wil::reg::set_value_dword(hkey.get(), valueName, test_dword_zero); });
-    }
-
-    template<typename StringT>
-    void verify_try_string_subkey()
-    {
-        verify_try_string<StringT>(
-            [](PCWSTR valueName) { return wil::reg::try_get_value_string<StringT>(HKEY_CURRENT_USER, testSubkey, valueName); },
-            [](PCWSTR valueName, PCWSTR value) -> void { wil::reg::set_value_string(HKEY_CURRENT_USER, testSubkey, valueName, value); },
-            [](PCWSTR valueName) { wil::reg::set_value_dword(HKEY_CURRENT_USER, testSubkey, valueName, test_dword_zero); });
-    }
-
-    template<typename StringT>
-    void verify_try_string_generic_get_value()
-    {
-        wil::unique_hkey hkey;
-        REQUIRE_SUCCEEDED(wil::reg::create_unique_key_nothrow(HKEY_CURRENT_USER, testSubkey, hkey, wil::reg::key_access::readwrite));
-
-        verify_try_string<StringT>(
-            [&hkey](PCWSTR valueName) { return wil::reg::try_get_value<StringT>(hkey.get(), valueName); },
-            [&hkey](PCWSTR valueName, PCWSTR value) -> void { wil::reg::set_value(hkey.get(), valueName, value); },
-            [&hkey](PCWSTR valueName) { wil::reg::set_value_dword(hkey.get(), valueName, test_dword_zero); });
-    }
-
-    template<typename StringT>
-    void verify_try_string_generic_get_value_subkey()
-    {
-        verify_try_string<StringT>(
-            [](PCWSTR valueName) { return wil::reg::try_get_value<StringT>(HKEY_CURRENT_USER, testSubkey, valueName); },
-            [](PCWSTR valueName, PCWSTR value) -> void { wil::reg::set_value(HKEY_CURRENT_USER, testSubkey, valueName, value); },
-            [](PCWSTR valueName) { wil::reg::set_value_dword(HKEY_CURRENT_USER, testSubkey, valueName, test_dword_zero); });
-    }
-#endif // defined(__cpp_lib_optional)
-#endif
-}
-
-// TODO: remove redundant OLEAUTO checks
-TEST_CASE("BasicRegistryTests::string types", "[registry]")
-{
-    SECTION("set_value_string_nothrow/get_value_string_nothrow: with opened key")
-    {
-        wil::unique_hkey hkey;
-        REQUIRE_SUCCEEDED(wil::reg::create_unique_key_nothrow(HKEY_CURRENT_USER, testSubkey, hkey, wil::reg::key_access::readwrite));
-
-#if defined(__WIL_OLEAUTO_H_)
-        verify_string_nothrow<wil::unique_bstr>(hkey.get());
-#if defined(__WIL_OLEAUTO_H_STL)
-        verify_string_nothrow<wil::shared_bstr>(hkey.get());
-#endif
-#endif
-
-#if defined(__WIL_OBJBASE_H_)
-        verify_string_nothrow<wil::unique_cotaskmem_string>(hkey.get());
-#if defined(__WIL_OBJBASE_H_STL)
-        verify_string_nothrow<wil::shared_cotaskmem_string>(hkey.get());
-#endif
-#endif
-    }
-
-    SECTION("set_value_string_nothrow/get_value_string_nothrow: with string key")
-    {
-#if defined(__WIL_OLEAUTO_H_)
-        verify_string_nothrow<wil::unique_bstr>(HKEY_CURRENT_USER, testSubkey);
-#if defined(__WIL_OLEAUTO_H_STL)
-        verify_string_nothrow<wil::shared_bstr>(HKEY_CURRENT_USER, testSubkey);
-#endif
-#endif
-
-#if defined(__WIL_OBJBASE_H_)
-        verify_string_nothrow<wil::unique_cotaskmem_string>(HKEY_CURRENT_USER, testSubkey);
-#if defined(__WIL_OBJBASE_H_STL)
-        verify_string_nothrow<wil::shared_cotaskmem_string>(HKEY_CURRENT_USER, testSubkey);
-#endif
-#endif
-    }
-
-    SECTION("strings set_value_nothrow/get_value_nothrow: with opened key")
-    {
-        wil::unique_hkey hkey;
-        REQUIRE_SUCCEEDED(wil::reg::create_unique_key_nothrow(HKEY_CURRENT_USER, testSubkey, hkey, wil::reg::key_access::readwrite));
-
-#if defined(__WIL_OLEAUTO_H_)
-        verify_string_generic_get_value_nothrow<wil::unique_bstr>(hkey.get());
-#if defined(__WIL_OLEAUTO_H_STL)
-        verify_string_generic_get_value_nothrow<wil::shared_bstr>(hkey.get());
-#endif
-#endif
-
-        // TODO: crashes?
-#if defined(__WIL_OBJBASE_H_)
-        //verify_string_generic_get_value_nothrow<wil::unique_cotaskmem_string>(hkey.get());
-#if defined(__WIL_OBJBASE_H_STL)
-        //verify_string_generic_get_value_nothrow<wil::shared_cotaskmem_string>(hkey.get());
-#endif
-#endif
-    }
-
-    SECTION("strings set_value_nothrow/get_value_nothrow: with string key")
-    {
-#if defined(__WIL_OLEAUTO_H_)
-        verify_string_generic_get_value_nothrow<wil::unique_bstr>(HKEY_CURRENT_USER, testSubkey);
-#if defined(__WIL_OLEAUTO_H_STL)
-        verify_string_generic_get_value_nothrow<wil::shared_bstr>(HKEY_CURRENT_USER, testSubkey);
-#endif
-#endif
-
-#if defined(__WIL_OBJBASE_H_)
-        //verify_string_generic_get_value_nothrow<wil::unique_cotaskmem_string>(HKEY_CURRENT_USER, testSubkey);
-#if defined(__WIL_OBJBASE_H_STL)
-        //verify_string_generic_get_value_nothrow<wil::shared_cotaskmem_string>(HKEY_CURRENT_USER, testSubkey);
-#endif
-#endif
-    }
-
-#ifdef WIL_ENABLE_EXCEPTIONS
-    SECTION("set_value_string/get_value_string: with opened key")
-    {
-#if defined(__WIL_OLEAUTO_H_)
-        verify_string<wil::unique_bstr>();
-#if defined(__WIL_OLEAUTO_H_STL)
-        verify_string<wil::shared_bstr>();
-#endif
-#endif
-
-#if defined(__WIL_OBJBASE_H_)
-        verify_string<wil::unique_cotaskmem_string>();
-#if defined(__WIL_OBJBASE_H_STL)
-        verify_string<wil::shared_cotaskmem_string>();
-#endif
-#endif
-    }
-
-    SECTION("set_value_string/get_value_string: with string key")
-    {
-#if defined(__WIL_OLEAUTO_H_)
-        verify_string_subkey<wil::unique_bstr>();
-#if defined(__WIL_OLEAUTO_H_STL)
-        verify_string_subkey<wil::shared_bstr>();
-#endif
-#endif
-
-#if defined(__WIL_OBJBASE_H_)
-        verify_string_subkey<wil::unique_cotaskmem_string>();
-#if defined(__WIL_OBJBASE_H_STL)
-        verify_string_subkey<wil::shared_cotaskmem_string>();
-#endif
-#endif
-    }
-
-    SECTION("strings set_value/get_value: with opened key")
-    {
-#if defined(__WIL_OLEAUTO_H_)
-        verify_string_generic_get_value<wil::unique_bstr>();
-#if defined(__WIL_OLEAUTO_H_STL)
-        verify_string_generic_get_value<wil::shared_bstr>();
-#endif
-#endif
-
-#if defined(__WIL_OBJBASE_H_)
-        verify_string_generic_get_value<wil::unique_cotaskmem_string>();
-#if defined(__WIL_OBJBASE_H_STL)
-        verify_string_generic_get_value<wil::shared_cotaskmem_string>();
-#endif
-#endif
-    }
-
-    SECTION("strings set_value/get_value: with string key")
-    {
-#if defined(__WIL_OLEAUTO_H_)
-        verify_string_generic_get_value_subkey<wil::unique_bstr>();
-#if defined(__WIL_OLEAUTO_H_STL)
-        verify_string_generic_get_value_subkey<wil::shared_bstr>();
-#endif
-#endif
-
-#if defined(__WIL_OBJBASE_H_)
-        verify_string_generic_get_value_subkey<wil::unique_cotaskmem_string>();
-#if defined(__WIL_OBJBASE_H_STL)
-        verify_string_generic_get_value_subkey<wil::shared_cotaskmem_string>();
-#endif
-#endif
-    }
-
-#if defined(__cpp_lib_optional)
-    SECTION("strings set_value_string/try_get_value_string: with open key")
-    {
-        verify_try_string<std::wstring>();
-
-#if defined(__WIL_OLEAUTO_H_)
-#if defined(__WIL_OLEAUTO_H_STL)
-        verify_try_string<wil::shared_bstr>();
-#endif
-#endif
-
-#if defined(__WIL_OBJBASE_H_)
-#if defined(__WIL_OBJBASE_H_STL)
-        verify_try_string<wil::shared_cotaskmem_string>();
-#endif
-#endif
-    }
-
-    SECTION("strings set_value_string/try_get_value_string: with string key")
-    {
-        verify_try_string_subkey<std::wstring>();
-
-#if defined(__WIL_OLEAUTO_H_)
-#if defined(__WIL_OLEAUTO_H_STL)
-        verify_try_string_subkey<wil::shared_bstr>();
-#endif
-#endif
-
-#if defined(__WIL_OBJBASE_H_)
-#if defined(__WIL_OBJBASE_H_STL)
-        verify_try_string_subkey<wil::shared_cotaskmem_string>();
-#endif
-#endif
-    }
-
-    // TODO: it's a bug that we support unique here, right?
-    SECTION("strings set_value/try_get_value: with open key")
-    {
-        verify_try_string_generic_get_value<std::wstring>();
-
-#if defined(__WIL_OLEAUTO_H_)
-        verify_try_string_generic_get_value<wil::unique_bstr>();
-#if defined(__WIL_OLEAUTO_H_STL)
-        verify_try_string_generic_get_value<wil::shared_bstr>();
-#endif
-#endif
-
-#if defined(__WIL_OBJBASE_H_)
-        verify_try_string_generic_get_value<wil::unique_cotaskmem_string>();
-#if defined(__WIL_OBJBASE_H_STL)
-        verify_try_string_generic_get_value<wil::shared_cotaskmem_string>();
-#endif
-#endif
-    }
-
-    SECTION("strings set_value/try_get_value: with string key")
-    {
-        verify_try_string_generic_get_value_subkey<std::wstring>();
-
-#if defined(__WIL_OLEAUTO_H_)
-        verify_try_string_generic_get_value_subkey<wil::unique_bstr>();
-#if defined(__WIL_OLEAUTO_H_STL)
-        verify_try_string_generic_get_value_subkey<wil::shared_bstr>();
-#endif
-#endif
-
-#if defined(__WIL_OBJBASE_H_)
-        verify_try_string_generic_get_value_subkey<wil::unique_cotaskmem_string>();
-#if defined(__WIL_OBJBASE_H_STL)
-        verify_try_string_generic_get_value_subkey<wil::shared_cotaskmem_string>();
-#endif
-#endif
-    }
-#endif // defined(__cpp_lib_optional)
-
-#endif
-}
-
-#if defined(WIL_ENABLE_EXCEPTIONS)
-TEST_CASE("BasicRegistryTests::expanded_wstring", "[registry]")
-{
-    const auto deleteHr = HRESULT_FROM_WIN32(::RegDeleteTreeW(HKEY_CURRENT_USER, testSubkey));
-    if (deleteHr != HRESULT_FROM_WIN32(ERROR_FILE_NOT_FOUND))
-    {
-        REQUIRE_SUCCEEDED(deleteHr);
-    }
-
-    SECTION("set_value_expanded_string_nothrow/get_value_expanded_string_nothrow: with opened key")
-    {
-        wil::unique_hkey hkey;
-        REQUIRE_SUCCEEDED(wil::reg::create_unique_key_nothrow(HKEY_CURRENT_USER, testSubkey, hkey, wil::reg::key_access::readwrite));
-
-        for (const auto& value : expandedStringTestArray)
-        {
-            // verify the expanded string
-            WCHAR expanded_value[test_expanded_string_buffer_size]{};
-            const auto expanded_result = ::ExpandEnvironmentStringsW(value.c_str(), expanded_value, test_expanded_string_buffer_size);
-            REQUIRE(expanded_result != ERROR_SUCCESS);
-            REQUIRE(expanded_result < test_expanded_string_buffer_size);
-
-            REQUIRE_SUCCEEDED(wil::reg::set_value_expanded_string_nothrow(hkey.get(), stringValueName, value.c_str()));
-            WCHAR result[test_expanded_string_buffer_size]{};
-            REQUIRE_SUCCEEDED(wil::reg::get_value_expanded_string_nothrow(hkey.get(), stringValueName, result));
-            REQUIRE(std::wstring(result) == std::wstring(expanded_value));
-
-            // and verify default value name
-            REQUIRE_SUCCEEDED(wil::reg::set_value_expanded_string_nothrow(hkey.get(), nullptr, value.c_str()));
-            REQUIRE_SUCCEEDED(wil::reg::get_value_expanded_string_nothrow(hkey.get(), nullptr, result));
-            REQUIRE(std::wstring(result) == std::wstring(expanded_value));
-        }
-
-        WCHAR result[10]{};
-        // fail get* if the buffer is too small
-        REQUIRE_SUCCEEDED(wil::reg::set_value_expanded_string_nothrow(hkey.get(), stringValueName, L"%WINDIR%"));
-        DWORD expectedSize{};
-        auto hr = wil::reg::get_value_expanded_string_nothrow(hkey.get(), stringValueName, result, &expectedSize);
-        REQUIRE(hr == HRESULT_FROM_WIN32(ERROR_MORE_DATA));
-        REQUIRE(expectedSize == 22);
-        WCHAR valid_buffer_result[11]{};
-        REQUIRE_SUCCEEDED(wil::reg::get_value_expanded_string_nothrow(HKEY_CURRENT_USER, testSubkey, stringValueName, valid_buffer_result, &expectedSize));
-        REQUIRE(expectedSize == 22);
-
-        expectedSize = 0;
-        WCHAR expanded_value[test_expanded_string_buffer_size]{};
-        const auto expanded_result = ::ExpandEnvironmentStringsW(L"%WINDIR%", expanded_value, test_expanded_string_buffer_size);
-        REQUIRE(expanded_result != ERROR_SUCCESS);
-        REQUIRE(expanded_result < test_expanded_string_buffer_size);
-        REQUIRE(0 == wcscmp(valid_buffer_result, expanded_value));
-
-        // fail get* if the value doesn't exist
-        hr = wil::reg::get_value_expanded_string_nothrow(hkey.get(), invalidValueName, result);
-        REQUIRE(hr == HRESULT_FROM_WIN32(ERROR_FILE_NOT_FOUND));
-
-        // fail if get* requests the wrong type
-        REQUIRE_SUCCEEDED(wil::reg::set_value_dword_nothrow(HKEY_CURRENT_USER, testSubkey, dwordValueName, test_dword_zero));
-        hr = wil::reg::get_value_expanded_string_nothrow(hkey.get(), dwordValueName, result);
-        REQUIRE(hr == HRESULT_FROM_WIN32(ERROR_UNSUPPORTED_TYPE));
-    }
-    SECTION("set_value_expanded_string_nothrow/get_value_expanded_string_nothrow: with string key")
-    {
-        for (const auto& value : expandedStringTestArray)
-        {
-            // verify the expanded string
-            WCHAR expanded_value[test_expanded_string_buffer_size]{};
-            const auto expanded_result = ::ExpandEnvironmentStringsW(value.c_str(), expanded_value, test_expanded_string_buffer_size);
-            REQUIRE(expanded_result != ERROR_SUCCESS);
-            REQUIRE(expanded_result < test_expanded_string_buffer_size);
-
-            REQUIRE_SUCCEEDED(wil::reg::set_value_expanded_string_nothrow(HKEY_CURRENT_USER, testSubkey, stringValueName, value.c_str()));
-            WCHAR result[test_expanded_string_buffer_size]{};
-            REQUIRE_SUCCEEDED(wil::reg::get_value_expanded_string_nothrow(HKEY_CURRENT_USER, testSubkey, stringValueName, result));
-            REQUIRE(std::wstring(result) == std::wstring(expanded_value));
-
-            // and verify default value name
-            REQUIRE_SUCCEEDED(wil::reg::set_value_expanded_string_nothrow(HKEY_CURRENT_USER, testSubkey, nullptr, value.c_str()));
-            REQUIRE_SUCCEEDED(wil::reg::get_value_expanded_string_nothrow(HKEY_CURRENT_USER, testSubkey, nullptr, result));
-            REQUIRE(std::wstring(result) == std::wstring(expanded_value));
-        }
-
-        WCHAR result[10]{};
-        // fail get* if the buffer is too small
-        REQUIRE_SUCCEEDED(wil::reg::set_value_expanded_string_nothrow(HKEY_CURRENT_USER, testSubkey, stringValueName, L"%WINDIR%"));
-        DWORD expectedSize{};
-        auto hr = wil::reg::get_value_expanded_string_nothrow(HKEY_CURRENT_USER, testSubkey, stringValueName, result, &expectedSize);
-        REQUIRE(hr == HRESULT_FROM_WIN32(ERROR_MORE_DATA));
-        REQUIRE(expectedSize == 22);
-
-        expectedSize = 0;
-        WCHAR valid_buffer_result[11]{};
-        REQUIRE_SUCCEEDED(wil::reg::get_value_expanded_string_nothrow(HKEY_CURRENT_USER, testSubkey, stringValueName, valid_buffer_result, &expectedSize));
-        REQUIRE(expectedSize == 22);
-
-        WCHAR expanded_value[test_expanded_string_buffer_size]{};
-        const auto expanded_result = ::ExpandEnvironmentStringsW(L"%WINDIR%", expanded_value, test_expanded_string_buffer_size);
-        REQUIRE(expanded_result != ERROR_SUCCESS);
-        REQUIRE(expanded_result < test_expanded_string_buffer_size);
-        REQUIRE(0 == wcscmp(valid_buffer_result, expanded_value));
-
-        // fail get* if the value doesn't exist
-        hr = wil::reg::get_value_expanded_string_nothrow(HKEY_CURRENT_USER, testSubkey, invalidValueName, result);
-        REQUIRE(hr == HRESULT_FROM_WIN32(ERROR_FILE_NOT_FOUND));
-
-        // fail if get* requests the wrong type
-        REQUIRE_SUCCEEDED(wil::reg::set_value_dword_nothrow(HKEY_CURRENT_USER, testSubkey, dwordValueName, test_dword_zero));
-        hr = wil::reg::get_value_expanded_string_nothrow(HKEY_CURRENT_USER, testSubkey, dwordValueName, result);
-        REQUIRE(hr == HRESULT_FROM_WIN32(ERROR_UNSUPPORTED_TYPE));
-    }
-
-    // TODO: verify std::wstring is the default
-}
-#endif
-
-namespace
-{
-#if defined(WIL_ENABLE_EXCEPTIONS)
-    template<typename StringT, typename SetStringT = PCWSTR>
-    void verify_expanded_string_nothrow(
-        std::function<HRESULT(PCWSTR, typename type_identity<StringT>::type&)> getFn,
-        std::function<HRESULT(PCWSTR, typename type_identity<SetStringT>::type)> setFn,
-        std::function<HRESULT(PCWSTR)> setWrongTypeFn)
-    {
-        for (const auto& value : expandedStringTestArray)
-        {
-            // verify the expanded string
-            WCHAR expanded_value[test_expanded_string_buffer_size]{};
-            const auto expanded_result = ::ExpandEnvironmentStringsW(value.c_str(), expanded_value, test_expanded_string_buffer_size);
-            REQUIRE(expanded_result != ERROR_SUCCESS);
-            REQUIRE(expanded_result < test_expanded_string_buffer_size);
-
-            REQUIRE_SUCCEEDED(setFn(stringValueName, value.c_str()));
-            StringT result{};
-            REQUIRE_SUCCEEDED(getFn(stringValueName, result));
-            REQUIRE(AreStringsEqual(result, expanded_value));
-
-            // and verify default value name
-            REQUIRE_SUCCEEDED(setFn(nullptr, value.c_str()));
-            result = {};
-            REQUIRE_SUCCEEDED(getFn(nullptr, result));
-            REQUIRE(AreStringsEqual(result, expanded_value));
-        }
-
-        // fail get* if the value doesn't exist
-        StringT result{};
-        auto hr = getFn(invalidValueName, result);
-        REQUIRE(hr == HRESULT_FROM_WIN32(ERROR_FILE_NOT_FOUND));
-
-        // fail if get* requests the wrong type
-        REQUIRE_SUCCEEDED(setWrongTypeFn(dwordValueName));
-        hr = getFn(dwordValueName, result);
-        REQUIRE(hr == HRESULT_FROM_WIN32(ERROR_UNSUPPORTED_TYPE));
-    }
-
-    template<typename StringT>
-    void verify_expanded_string_nothrow()
-    {
-        wil::unique_hkey hkey;
-        REQUIRE_SUCCEEDED(wil::reg::create_unique_key_nothrow(HKEY_CURRENT_USER, testSubkey, hkey, wil::reg::key_access::readwrite));
-
-        verify_expanded_string_nothrow<StringT>(
-            [&hkey](PCWSTR valueName, StringT& output) { return wil::reg::get_value_expanded_string_nothrow(hkey.get(), valueName, output); },
-            [&hkey](PCWSTR valueName, PCWSTR input) { return wil::reg::set_value_expanded_string_nothrow(hkey.get(), valueName, input); },
-            [&hkey](PCWSTR valueName) { return wil::reg::set_value_dword_nothrow(hkey.get(), valueName, test_dword_zero); });
-    }
-
-    template<typename StringT>
-    void verify_expanded_string_subkey_nothrow()
-    {
-        verify_expanded_string_nothrow<StringT>(
-            [](PCWSTR valueName, StringT& output) { return wil::reg::get_value_expanded_string_nothrow(HKEY_CURRENT_USER, testSubkey, valueName, output); },
-            [](PCWSTR valueName, PCWSTR input) { return wil::reg::set_value_expanded_string_nothrow(HKEY_CURRENT_USER, testSubkey, valueName, input); },
-            [](PCWSTR valueName) { return wil::reg::set_value_dword_nothrow(HKEY_CURRENT_USER, testSubkey, valueName, test_dword_zero); });
-    }
-
-    template<typename StringT, typename SetStringT = PCWSTR>
-    void verify_expanded_string(
-        std::function<typename type_identity<StringT>::type(PCWSTR)> getFn,
-        std::function<void(PCWSTR, typename type_identity<SetStringT>::type)> setFn,
-        std::function<void(PCWSTR)> setWrongTypeFn)
-    {
-        for (const auto& value : expandedStringTestArray)
-        {
-            // verify the expanded string
-            WCHAR expanded_value[test_expanded_string_buffer_size]{};
-            const auto expanded_result = ::ExpandEnvironmentStringsW(value.c_str(), expanded_value, test_expanded_string_buffer_size);
-            REQUIRE(expanded_result != ERROR_SUCCESS);
-            REQUIRE(expanded_result < test_expanded_string_buffer_size);
-
-            setFn(stringValueName, value.c_str());
-            auto result = getFn(stringValueName);
-            REQUIRE(AreStringsEqual(result, expanded_value));
-
-            // and verify default value name
-            setFn(nullptr, value.c_str());
-            result = getFn(nullptr);
-            REQUIRE(AreStringsEqual(result, expanded_value));
-        }
-
-        // fail get* if the value doesn't exist
-        VerifyThrowsHr(HRESULT_FROM_WIN32(ERROR_FILE_NOT_FOUND), [&]()
-            {
-                getFn(invalidValueName);
-            });
-
-        // fail if get* requests the wrong type
-        setWrongTypeFn(dwordValueName);
-        VerifyThrowsHr(HRESULT_FROM_WIN32(ERROR_UNSUPPORTED_TYPE), [&]()
-            {
-                getFn(dwordValueName);
-            });
-    }
-
-    template<typename StringT>
-    void verify_expanded_string()
-    {
-        wil::unique_hkey hkey;
-        REQUIRE_SUCCEEDED(wil::reg::create_unique_key_nothrow(HKEY_CURRENT_USER, testSubkey, hkey, wil::reg::key_access::readwrite));
-
-        verify_expanded_string<StringT>(
-            [&hkey](PCWSTR valueName) -> StringT { return wil::reg::get_value_expanded_string<StringT>(hkey.get(), valueName); },
-            [&hkey](PCWSTR valueName, PCWSTR input) { wil::reg::set_value_expanded_string(hkey.get(), valueName, input); },
-            [&hkey](PCWSTR valueName) { wil::reg::set_value_dword(hkey.get(), valueName, test_dword_zero); });
-    }
-
-    template<typename StringT>
-    void verify_expanded_string_subkey()
-    {
-        verify_expanded_string<StringT>(
-            [](PCWSTR valueName) -> StringT { return wil::reg::get_value_expanded_string<StringT>(HKEY_CURRENT_USER, testSubkey, valueName); },
-            [](PCWSTR valueName, PCWSTR input) { wil::reg::set_value_expanded_string(HKEY_CURRENT_USER, testSubkey, valueName, input); },
-            [](PCWSTR valueName) { wil::reg::set_value_dword(HKEY_CURRENT_USER, testSubkey, valueName, test_dword_zero); });
-    }
-
-#if defined(__cpp_lib_optional)
-    template<typename StringT, typename SetStringT = PCWSTR>
-    void verify_try_expanded_string(
-        std::function<std::optional<typename type_identity<StringT>::type>(PCWSTR)> getFn,
-        std::function<void(PCWSTR, typename type_identity<SetStringT>::type)> setFn,
-        std::function<void(PCWSTR)> setWrongTypeFn)
-    {
-        for (const auto& value : stringTestArray)
-        {
-            // verify the expanded string
-            WCHAR expanded_value[test_expanded_string_buffer_size]{};
-            const auto expanded_result = ::ExpandEnvironmentStringsW(value.c_str(), expanded_value, test_expanded_string_buffer_size);
-            REQUIRE(expanded_result != ERROR_SUCCESS);
-            REQUIRE(expanded_result < test_expanded_string_buffer_size);
-
-            setFn(stringValueName, value.c_str());
-            auto result = getFn(stringValueName);
-            REQUIRE(AreStringsEqual(result.value(), expanded_value));
-
-            // and verify default value name
-            setFn(nullptr, value.c_str());
-            result = getFn(nullptr);
-            REQUIRE(AreStringsEqual(result.value(), expanded_value));
-        }
-
-        // fail get* if the value doesn't exist
-        const auto result = getFn(invalidValueName);
-        REQUIRE(!result.has_value());
-
-        // fail if get* requests the wrong type
-        setWrongTypeFn(dwordValueName);
-        VerifyThrowsHr(HRESULT_FROM_WIN32(ERROR_UNSUPPORTED_TYPE), [&]()
-            {
-                getFn(dwordValueName);
-            });
-    }
-
-    template<typename StringT>
-    void verify_try_expanded_string()
-    {
-        wil::unique_hkey hkey;
-        REQUIRE_SUCCEEDED(wil::reg::create_unique_key_nothrow(HKEY_CURRENT_USER, testSubkey, hkey, wil::reg::key_access::readwrite));
-
-        verify_try_expanded_string<StringT>(
-            [&hkey](PCWSTR valueName) { return wil::reg::try_get_value_expanded_string<StringT>(hkey.get(), valueName); },
-            [&hkey](PCWSTR valueName, PCWSTR input) { wil::reg::set_value_expanded_string(hkey.get(), valueName, input); },
-            [&hkey](PCWSTR valueName) { wil::reg::set_value_dword(hkey.get(), valueName, test_dword_zero); });
-    }
-
-    template<typename StringT>
-    void verify_try_expanded_string_subkey()
-    {
-        verify_try_expanded_string<StringT>(
-            [](PCWSTR valueName) { return wil::reg::try_get_value_expanded_string<StringT>(HKEY_CURRENT_USER, testSubkey, valueName); },
-            [](PCWSTR valueName, PCWSTR input) { wil::reg::set_value_expanded_string(HKEY_CURRENT_USER, testSubkey, valueName, input); },
-            [](PCWSTR valueName) { wil::reg::set_value_dword(HKEY_CURRENT_USER, testSubkey, valueName, test_dword_zero); });
-    }
-#endif // defined(__cpp_lib_optional)
-#endif
-}
-
-#if defined(WIL_ENABLE_EXCEPTIONS)
-TEST_CASE("BasicRegistryTests::expanded_string", "[registry]")
-{
-    const auto deleteHr = HRESULT_FROM_WIN32(::RegDeleteTreeW(HKEY_CURRENT_USER, testSubkey));
-    if (deleteHr != HRESULT_FROM_WIN32(ERROR_FILE_NOT_FOUND))
-    {
-        REQUIRE_SUCCEEDED(deleteHr);
-    }
-
-    SECTION("set_value_expanded_string_nothrow/get_value_expanded_string_nothrow: with opened key")
-    {
-        verify_expanded_string_nothrow<std::wstring>();
-
-#if defined(__WIL_OLEAUTO_H_)
-        verify_expanded_string_nothrow<wil::unique_bstr>();
-#if defined(__WIL_OLEAUTO_H_STL)
-        verify_expanded_string_nothrow<wil::shared_bstr>();
-#endif
-#endif
-
-#if defined(__WIL_OLEAUTO_H_)
-        verify_expanded_string_nothrow<wil::unique_cotaskmem_string>();
-#if defined(__WIL_OLEAUTO_H_STL)
-        verify_expanded_string_nothrow<wil::shared_cotaskmem_string>();
-#endif
-#endif
-    }
-
-    SECTION("set_value_expanded_string_nothrow/get_value_expanded_string_nothrow: with string key")
-    {
-        verify_expanded_string_subkey_nothrow<std::wstring>();
-
-#if defined(__WIL_OLEAUTO_H_)
-        verify_expanded_string_subkey_nothrow<wil::unique_bstr>();
-#if defined(__WIL_OLEAUTO_H_STL)
-        verify_expanded_string_subkey_nothrow<wil::shared_bstr>();
-#endif
-#endif
-
-#if defined(__WIL_OLEAUTO_H_)
-        verify_expanded_string_subkey_nothrow<wil::unique_cotaskmem_string>();
-#if defined(__WIL_OLEAUTO_H_STL)
-        verify_expanded_string_subkey_nothrow<wil::shared_cotaskmem_string>();
-#endif
-#endif
-    }
-
-    SECTION("set_value_expanded_string/get_value_expanded_string: with opened key")
-    {
-        verify_expanded_string<std::wstring>();
-
-#if defined(__WIL_OLEAUTO_H_)
-        verify_expanded_string<wil::unique_bstr>();
-#if defined(__WIL_OLEAUTO_H_STL)
-        verify_expanded_string<wil::shared_bstr>();
-#endif
-#endif
-
-#if defined(__WIL_OLEAUTO_H_)
-        verify_expanded_string<wil::unique_cotaskmem_string>();
-#if defined(__WIL_OLEAUTO_H_STL)
-        verify_expanded_string<wil::shared_cotaskmem_string>();
-#endif
-#endif
-    }
-
-    SECTION("set_value_expanded_string/get_value_expanded_string: with string key")
-    {
-        verify_expanded_string_subkey<std::wstring>();
-
-#if defined(__WIL_OLEAUTO_H_)
-        verify_expanded_string_subkey<wil::unique_bstr>();
-#if defined(__WIL_OLEAUTO_H_STL)
-        verify_expanded_string_subkey<wil::shared_bstr>();
-#endif
-#endif
-
-#if defined(__WIL_OLEAUTO_H_)
-        verify_expanded_string_subkey<wil::unique_cotaskmem_string>();
-#if defined(__WIL_OLEAUTO_H_STL)
-        verify_expanded_string_subkey<wil::shared_cotaskmem_string>();
-#endif
-#endif
-    }
-
-#if defined(__cpp_lib_optional)
-    SECTION("set_value_expanded_string/try_get_value_expanded_string: with open key")
-    {
-        verify_try_expanded_string<std::wstring>();
-
-#if defined(__WIL_OLEAUTO_H_STL)
-        verify_try_expanded_string<wil::shared_bstr>();
-#endif
-
-#if defined(__WIL_OLEAUTO_H_)
-#if defined(__WIL_OLEAUTO_H_STL)
-        verify_try_expanded_string<wil::shared_cotaskmem_string>();
-#endif
-#endif
-    }
-
-    SECTION("set_value_expanded_string/try_get_value_expanded_string: with string key")
-    {
-        verify_try_expanded_string_subkey<std::wstring>();
-
-#if defined(__WIL_OLEAUTO_H_STL)
-        verify_try_expanded_string_subkey<wil::shared_bstr>();
-#endif
-
-#if defined(__WIL_OLEAUTO_H_)
-#if defined(__WIL_OLEAUTO_H_STL)
-        verify_try_expanded_string_subkey<wil::shared_cotaskmem_string>();
-#endif
-#endif
-    }
-#endif
-
-    // TODO: verify std::wstring is the default
-}
-#endif // #if defined(WIL_ENABLE_EXCEPTIONS)
-
-#ifdef __WIL_WINREG_STL
-TEST_CASE("BasicRegistryTests::multi-strings", "[registry]")
-{
-    const auto deleteHr = HRESULT_FROM_WIN32(::RegDeleteTreeW(HKEY_CURRENT_USER, testSubkey));
-    if (deleteHr != HRESULT_FROM_WIN32(ERROR_FILE_NOT_FOUND))
-    {
-        REQUIRE_SUCCEEDED(deleteHr);
-    }
-
-    SECTION("set_value_multistring_nothrow/get_value_multistring_nothrow: empty array with opened key")
-    {
-        wil::unique_hkey hkey;
-        REQUIRE_SUCCEEDED(wil::reg::create_unique_key_nothrow(HKEY_CURRENT_USER, testSubkey, hkey, wil::reg::key_access::readwrite));
-
-        // When passed an empty array, we write in 2 null-terminators as part of set_value_multistring_nothrow (i.e. a single empty string)
-        // thus the result should have one empty string
-        std::vector<std::wstring> arrayOfOne{ L"" };
-        REQUIRE_SUCCEEDED(wil::reg::set_value_multistring_nothrow(hkey.get(), stringValueName, test_multistring_empty));
-        std::vector<std::wstring> result{};
-        REQUIRE_SUCCEEDED(wil::reg::get_value_multistring_nothrow(hkey.get(), stringValueName, &result));
-        REQUIRE(result == arrayOfOne);
-
-        // and verify default value name
-        REQUIRE_SUCCEEDED(wil::reg::set_value_multistring_nothrow(hkey.get(), nullptr, test_multistring_empty));
-        result = {};
-        REQUIRE_SUCCEEDED(wil::reg::get_value_multistring_nothrow(hkey.get(), nullptr, &result));
-        REQUIRE(result == arrayOfOne);
-    }
-    SECTION("set_value_multistring_nothrow/get_value_multistring_nothrow: empty array with string key")
-    {
-        // When passed an empty array, we write in 2 null-terminators as part of set_value_multistring_nothrow (i.e. a single empty string)
-        // thus the result should have one empty string
-        std::vector<std::wstring> arrayOfOne{ L"" };
-        REQUIRE_SUCCEEDED(wil::reg::set_value_multistring_nothrow(HKEY_CURRENT_USER, testSubkey, stringValueName, test_multistring_empty));
-        std::vector<std::wstring> result{};
-        REQUIRE_SUCCEEDED(wil::reg::get_value_multistring_nothrow(HKEY_CURRENT_USER, testSubkey, stringValueName, &result));
-        REQUIRE(result == arrayOfOne);
-
-        // and verify default value name
-        REQUIRE_SUCCEEDED(wil::reg::set_value_multistring_nothrow(HKEY_CURRENT_USER, testSubkey, nullptr, test_multistring_empty));
-        result = {};
-        REQUIRE_SUCCEEDED(wil::reg::get_value_multistring_nothrow(HKEY_CURRENT_USER, testSubkey, nullptr, &result));
-        REQUIRE(result == arrayOfOne);
-    }
-
-    SECTION("set_value_nothrow/get_value_nothrow: empty array with opened key")
-    {
-        wil::unique_hkey hkey;
-        REQUIRE_SUCCEEDED(wil::reg::create_unique_key_nothrow(HKEY_CURRENT_USER, testSubkey, hkey, wil::reg::key_access::readwrite));
-
-        // When passed an empty array, we write in 2 null-terminators as part of set_value_multistring_nothrow (i.e. a single empty string)
-        // thus the result should have one empty string
-        std::vector<std::wstring> arrayOfOne{ L"" };
-        REQUIRE_SUCCEEDED(wil::reg::set_value_nothrow(hkey.get(), stringValueName, test_multistring_empty));
-        std::vector<std::wstring> result{};
-        REQUIRE_SUCCEEDED(wil::reg::get_value_nothrow(hkey.get(), stringValueName, &result));
-        REQUIRE(result == arrayOfOne);
-
-        // and verify default value name
-        REQUIRE_SUCCEEDED(wil::reg::set_value_nothrow(hkey.get(), nullptr, test_multistring_empty));
-        result = {};
-        REQUIRE_SUCCEEDED(wil::reg::get_value_nothrow(hkey.get(), nullptr, &result));
-        REQUIRE(result == arrayOfOne);
-    }
-    SECTION("set_value_nothrow/get_value_nothrow: empty array with string key")
-    {
-        // When passed an empty array, we write in 2 null-terminators as part of set_value_multistring_nothrow (i.e. a single empty string)
-        // thus the result should have one empty string
-        std::vector<std::wstring> arrayOfOne{ L"" };
-        REQUIRE_SUCCEEDED(wil::reg::set_value_nothrow(HKEY_CURRENT_USER, testSubkey, stringValueName, test_multistring_empty));
-        std::vector<std::wstring> result{};
-        REQUIRE_SUCCEEDED(wil::reg::get_value_nothrow(HKEY_CURRENT_USER, testSubkey, stringValueName, &result));
-        REQUIRE(result == arrayOfOne);
-
-        // and verify default value name
-        REQUIRE_SUCCEEDED(wil::reg::set_value_nothrow(HKEY_CURRENT_USER, testSubkey, nullptr, test_multistring_empty));
-        result = {};
-        REQUIRE_SUCCEEDED(wil::reg::get_value_nothrow(HKEY_CURRENT_USER, testSubkey, nullptr, &result));
-        REQUIRE(result == arrayOfOne);
-    }
-
-#if defined(WIL_ENABLE_EXCEPTIONS)
-    SECTION("set_value_multistring/get_value_multistring: empty array with open key")
-    {
-        wil::unique_hkey hkey;
-        REQUIRE_SUCCEEDED(wil::reg::create_unique_key_nothrow(HKEY_CURRENT_USER, testSubkey, hkey, wil::reg::key_access::readwrite));
-
-        // When passed an empty array, we write in 2 null-terminators as part of set_value_multistring_nothrow (i.e. a single empty string)
-        // thus the result should have one empty string
-        std::vector<std::wstring> arrayOfOne{ L"" };
-        wil::reg::set_value_multistring(hkey.get(), stringValueName, test_multistring_empty);
-        auto result = wil::reg::get_value_multistring(hkey.get(), stringValueName);
-        REQUIRE(result == arrayOfOne);
-
-        // and verify default value name
-        wil::reg::set_value_multistring(hkey.get(), nullptr, test_multistring_empty);
-        result = wil::reg::get_value_multistring(hkey.get(), nullptr);
-        REQUIRE(result == arrayOfOne);
-    }
-    SECTION("set_value_multistring/get_value_multistring: empty array with string key")
-    {
-        // When passed an empty array, we write in 2 null-terminators as part of set_value_multistring_nothrow (i.e. a single empty string)
-        // thus the result should have one empty string
-        std::vector<std::wstring> arrayOfOne{ L"" };
-        wil::reg::set_value_multistring(HKEY_CURRENT_USER, testSubkey, stringValueName, test_multistring_empty);
-        auto result = wil::reg::get_value_multistring(HKEY_CURRENT_USER, testSubkey, stringValueName);
-        REQUIRE(result == arrayOfOne);
-
-        // and verify default value name
-        wil::reg::set_value_multistring(HKEY_CURRENT_USER, testSubkey, nullptr, test_multistring_empty);
-        result = wil::reg::get_value_multistring(HKEY_CURRENT_USER, testSubkey, nullptr);
-        REQUIRE(result == arrayOfOne);
-    }
-
-#if defined(__cpp_lib_optional)
-    SECTION("set_value/try_get_value_multistring: empty array with open key")
-    {
-        wil::unique_hkey hkey;
-        REQUIRE_SUCCEEDED(wil::reg::create_unique_key_nothrow(HKEY_CURRENT_USER, testSubkey, hkey, wil::reg::key_access::readwrite));
-
-        // When passed an empty array, we write in 2 null-terminators as part of set_value_multistring_nothrow (i.e. a single empty string)
-        // thus the result should have one empty string
-        std::vector<std::wstring> arrayOfOne{ L"" };
-        wil::reg::set_value(hkey.get(), stringValueName, test_multistring_empty);
-        auto result = wil::reg::try_get_value_multistring(hkey.get(), stringValueName);
-        REQUIRE(result.value() == arrayOfOne);
-
-        // and verify default value name
-        wil::reg::set_value(hkey.get(), nullptr, test_multistring_empty);
-        result = wil::reg::try_get_value_multistring(hkey.get(), nullptr);
-        REQUIRE(result.value() == arrayOfOne);
-    }
-
-    SECTION("set_value/try_get_value_multistring: with string key")
-    {
-        // When passed an empty array, we write in 2 null-terminators as part of set_value_multistring_nothrow (i.e. a single empty string)
-        // thus the result should have one empty string
-        std::vector<std::wstring> arrayOfOne{ L"" };
-        wil::reg::set_value(HKEY_CURRENT_USER, testSubkey, stringValueName, test_multistring_empty);
-        auto result = wil::reg::try_get_value_multistring(HKEY_CURRENT_USER, testSubkey, stringValueName);
-        REQUIRE(result.value() == arrayOfOne);
-
-        // and verify default value name
-        wil::reg::set_value(HKEY_CURRENT_USER, testSubkey, nullptr, test_multistring_empty);
-        result = wil::reg::try_get_value_multistring(HKEY_CURRENT_USER, testSubkey, nullptr);
-        REQUIRE(result.value() == arrayOfOne);
-    }
-#endif
-#endif
-}
-#endif
-
-#if defined(_VECTOR_) && defined(WIL_ENABLE_EXCEPTIONS)
-namespace
-{
-    void verify_byte_vector_nothrow(
-        std::function<HRESULT(PCWSTR, DWORD, std::vector<BYTE>*)> getFn,
-        std::function<HRESULT(PCWSTR, DWORD, const std::vector<BYTE>&)> setFn,
-        std::function<HRESULT(PCWSTR, uint32_t)> setDwordFn)
-    {
-        for (const auto& value : vectorBytesTestArray)
-        {
-            REQUIRE_SUCCEEDED(setFn(stringValueName, REG_BINARY, value));
-            std::vector<BYTE> result{};
-            REQUIRE_SUCCEEDED(getFn(stringValueName, REG_BINARY, &result));
-            REQUIRE(result == value);
-
-            // and verify default value name
-            REQUIRE_SUCCEEDED(setFn(nullptr, REG_BINARY, value));
-            result = {};
-            REQUIRE_SUCCEEDED(getFn(nullptr, REG_BINARY, &result));
-            REQUIRE(result == value);
-        }
-
-        // fail get* if the value doesn't exist
-        std::vector<BYTE> result{};
-        auto hr = getFn(invalidValueName, REG_BINARY, &result);
-        REQUIRE(hr == HRESULT_FROM_WIN32(ERROR_FILE_NOT_FOUND));
-
-        // fail if get* requests the wrong type
-        hr = getFn(stringValueName, REG_SZ, &result);
-        REQUIRE(hr == HRESULT_FROM_WIN32(ERROR_UNSUPPORTED_TYPE));
-        hr = getFn(stringValueName, REG_DWORD, &result);
-        REQUIRE(hr == HRESULT_FROM_WIN32(ERROR_UNSUPPORTED_TYPE));
-
-        // should succeed if we specify the correct type
-        REQUIRE_SUCCEEDED(setDwordFn(dwordValueName, 0xffffffff));
-        REQUIRE_SUCCEEDED(getFn(dwordValueName, REG_DWORD, &result));
-        REQUIRE(result.size() == 4);
-        REQUIRE(result[0] == 0xff);
-        REQUIRE(result[1] == 0xff);
-        REQUIRE(result[2] == 0xff);
-        REQUIRE(result[3] == 0xff);
-    }
-
-    void verify_byte_vector(
-        std::function<std::vector<BYTE>(PCWSTR, DWORD)> getFn,
-        std::function<void(PCWSTR, DWORD, const std::vector<BYTE>&)> setFn,
-        std::function<void(PCWSTR, uint32_t)> setDwordFn)
-    {
-        for (const auto& value : vectorBytesTestArray)
-        {
-            setFn(stringValueName, REG_BINARY, value);
-            auto result = getFn(stringValueName, REG_BINARY);
-            REQUIRE(result == value);
-
-            // and verify default value name
-            setFn(nullptr, REG_BINARY, value);
-            result = getFn(nullptr, REG_BINARY);
-            REQUIRE(result == value);
-        }
-
-        // fail get* if the value doesn't exist
-        VerifyThrowsHr(HRESULT_FROM_WIN32(ERROR_FILE_NOT_FOUND), [&]()
-            {
-                getFn(invalidValueName, REG_BINARY);
-            });
-
-        // fail if get* requests the wrong type
-        setDwordFn(dwordValueName, 0xffffffff);
-        VerifyThrowsHr(HRESULT_FROM_WIN32(ERROR_UNSUPPORTED_TYPE), [&]()
-            {
-                getFn(dwordValueName, REG_BINARY);
-            });
-
-        // should succeed if we specify the correct type
-        auto result = getFn(dwordValueName, REG_DWORD);
-        REQUIRE(result.size() == 4);
-        REQUIRE(result[0] == 0xff);
-        REQUIRE(result[1] == 0xff);
-        REQUIRE(result[2] == 0xff);
-        REQUIRE(result[3] == 0xff);
-    }
-
-#if defined(__cpp_lib_optional)
-    void verify_try_byte_vector(
-        std::function<std::optional<std::vector<BYTE>>(PCWSTR, DWORD)> tryGetFn,
-        std::function<void(PCWSTR, DWORD, const std::vector<BYTE>&)> setFn,
-        std::function<void(PCWSTR, uint32_t)> setDwordFn)
-    {
-        for (const auto& value : vectorBytesTestArray)
-        {
-            setFn(stringValueName, REG_BINARY, value);
-            auto result = tryGetFn(stringValueName, REG_BINARY);
-            REQUIRE(result == value);
-
-            // and verify default value name
-            setFn(nullptr, REG_BINARY, value);
-            result = tryGetFn(nullptr, REG_BINARY);
-            REQUIRE(result == value);
-        }
-
-        // fail get* if the value doesn't exist
-        auto result = tryGetFn(invalidValueName, REG_BINARY);
-        REQUIRE(!result.has_value());
-
-        // fail if get* requests the wrong type
-        setDwordFn(dwordValueName, 0xffffffff);
-        VerifyThrowsHr(HRESULT_FROM_WIN32(ERROR_UNSUPPORTED_TYPE), [&]()
-            {
-                tryGetFn(dwordValueName, REG_BINARY);
-            });
-
-        // should succeed if we specify the correct type
-        result = tryGetFn(dwordValueName, REG_DWORD);
-        REQUIRE(result.has_value());
-        REQUIRE(result->size() == 4);
-        REQUIRE(result->at(0) == 0xff);
-        REQUIRE(result->at(1) == 0xff);
-        REQUIRE(result->at(2) == 0xff);
-        REQUIRE(result->at(3) == 0xff);
-    }
-#endif
-}
-
-TEST_CASE("BasicRegistryTests::vector-bytes", "[registry]]")
-{
-    const auto deleteHr = HRESULT_FROM_WIN32(::RegDeleteTreeW(HKEY_CURRENT_USER, testSubkey));
-    if (deleteHr != HRESULT_FROM_WIN32(ERROR_FILE_NOT_FOUND))
-    {
-        REQUIRE_SUCCEEDED(deleteHr);
-    }
-
-    SECTION("set_value_byte_vector_nothrow/get_value_byte_vector_nothrow: with opened key")
-    {
-        wil::unique_hkey hkey;
-        REQUIRE_SUCCEEDED(wil::reg::create_unique_key_nothrow(HKEY_CURRENT_USER, testSubkey, hkey, wil::reg::key_access::readwrite));
-
-        verify_byte_vector_nothrow(
-            [&hkey](PCWSTR valueName, DWORD type, std::vector<BYTE>* output) { return wil::reg::get_value_byte_vector_nothrow(hkey.get(), valueName, type, output); },
-            [&hkey](PCWSTR valueName, DWORD type, const std::vector<BYTE>& input) { return wil::reg::set_value_byte_vector_nothrow(hkey.get(), valueName, type, input); },
-            [&hkey](PCWSTR valueName, DWORD input) { return wil::reg::set_value_dword_nothrow(hkey.get(), valueName, input); });
-    }
-    SECTION("set_value_byte_vector_nothrow/get_value_byte_vector_nothrow: with string key")
-    {
-        verify_byte_vector_nothrow(
-            [](PCWSTR valueName, DWORD type, std::vector<BYTE>* output) { return wil::reg::get_value_byte_vector_nothrow(HKEY_CURRENT_USER, testSubkey, valueName, type, output); },
-            [](PCWSTR valueName, DWORD type, const std::vector<BYTE>& input) { return wil::reg::set_value_byte_vector_nothrow(HKEY_CURRENT_USER, testSubkey, valueName, type, input); },
-            [](PCWSTR valueName, DWORD input) { return wil::reg::set_value_dword_nothrow(HKEY_CURRENT_USER, testSubkey, valueName, input); });
-    }
-    SECTION("set_value_byte_vector/get_value_byte_vector: with opened key")
-    {
-        wil::unique_hkey hkey;
-        REQUIRE_SUCCEEDED(wil::reg::create_unique_key_nothrow(HKEY_CURRENT_USER, testSubkey, hkey, wil::reg::key_access::readwrite));
-
-        verify_byte_vector(
-            [&hkey](PCWSTR valueName, DWORD type) { return wil::reg::get_value_byte_vector(hkey.get(), valueName, type); },
-            [&hkey](PCWSTR valueName, DWORD type, const std::vector<BYTE>& input) { wil::reg::set_value_byte_vector(hkey.get(), valueName, type, input); },
-            [&hkey](PCWSTR valueName, DWORD input) { wil::reg::set_value_dword(hkey.get(), valueName, input); });
-    }
-    SECTION("set_value_byte_vector/get_value_byte_vector: with string key")
-    {
-        verify_byte_vector(
-            [](PCWSTR valueName, DWORD type) { return wil::reg::get_value_byte_vector(HKEY_CURRENT_USER, testSubkey, valueName, type); },
-            [](PCWSTR valueName, DWORD type, const std::vector<BYTE>& input) { wil::reg::set_value_byte_vector(HKEY_CURRENT_USER, testSubkey, valueName, type, input); },
-            [](PCWSTR valueName, DWORD input) { wil::reg::set_value_dword(HKEY_CURRENT_USER, testSubkey, valueName, input); });
-    }
-
-#if defined(__cpp_lib_optional)
-    SECTION("set_value_byte_vector/try_get_value_byte_vector: with open key")
-    {
-        wil::unique_hkey hkey;
-        REQUIRE_SUCCEEDED(wil::reg::create_unique_key_nothrow(HKEY_CURRENT_USER, testSubkey, hkey, wil::reg::key_access::readwrite));
-
-        verify_try_byte_vector(
-            [&hkey](PCWSTR valueName, DWORD type) { return wil::reg::try_get_value_byte_vector(hkey.get(), valueName, type); },
-            [&hkey](PCWSTR valueName, DWORD type, const std::vector<BYTE>& input) { wil::reg::set_value_byte_vector(hkey.get(), valueName, type, input); },
-            [&hkey](PCWSTR valueName, DWORD input) { wil::reg::set_value_dword(hkey.get(), valueName, input); });
-    }
-
-    SECTION("set_value/try_get_value_byte_vector: with string key")
-    {
-        verify_try_byte_vector(
-            [](PCWSTR valueName, DWORD type) { return wil::reg::try_get_value_byte_vector(HKEY_CURRENT_USER, testSubkey, valueName, type); },
-            [](PCWSTR valueName, DWORD type, const std::vector<BYTE>& input) { wil::reg::set_value_byte_vector(HKEY_CURRENT_USER, testSubkey, valueName, type, input); },
-            [](PCWSTR valueName, DWORD input) { wil::reg::set_value_dword(HKEY_CURRENT_USER, testSubkey, valueName, input); });
-    }
-#endif
-}
+#include <memory>
+#include <string>
+#include <vector>
+#include <optional>
+#include <array>
+
+#include <windows.h>
+
+#include <wil/filesystem.h>
+#include <wil/registry.h>
+#include <wil/resource.h>
+
+#include "common.h"
+
+constexpr auto* testSubkey = L"Software\\Microsoft\\BasicRegistryTest";
+constexpr auto* dwordValueName = L"MyDwordValue";
+constexpr auto* qwordValueName = L"MyQwordvalue";
+constexpr auto* stringValueName = L"MyStringValue";
+constexpr auto* multiStringValueName = L"MyMultiStringValue";
+constexpr auto* binaryValueName = L"MyBinaryValue";
+constexpr auto* invalidValueName = L"NonExistentValue";
+constexpr auto* wrongTypeValueName = L"InvalidTypeValue";
+
+constexpr uint32_t test_dword_two = 2ul;
+constexpr uint32_t test_dword_three = 3ul;
+constexpr uint32_t test_dword_zero = 0ul;
+constexpr uint64_t test_qword_zero = 0ull;
+const std::wstring test_string_empty{};
+
+// The empty multistring array has specific behavior: it will be read as an array with one string.
+const std::vector<std::wstring> test_multistring_empty{};
+
+#if defined(WIL_ENABLE_EXCEPTIONS)
+constexpr uint32_t test_expanded_string_buffer_size = 100;
+#endif
+
+const std::vector<DWORD> dwordTestVector = { static_cast<DWORD>(-1), 1, 0 };
+const std::vector<DWORD64> qwordTestVector = { static_cast<DWORD64>(-1), 1, 0 };
+const std::array<std::wstring, 4> stringTestArray = { L".", L"", L"Hello there!", L"\0" };
+const std::wstring expandedStringTestArray[] = { L".", L"", L"%WINDIR%", L"\0" };
+const std::vector<std::vector<std::wstring>> multiStringTestVector{
+    std::vector<std::wstring>{ {} },
+    std::vector<std::wstring>{ {}, {} },
+    std::vector<std::wstring>{ {}, {L"."}, {}, {L"."}, {}, {} },
+    std::vector<std::wstring>{ {L"Hello there!"}, {L"Hello a second time!"}, {L"Hello a third time!"} },
+    std::vector<std::wstring>{ {L""}, {L""}, {L""} },
+    std::vector<std::wstring>{ {L"a"} }
+};
+
+const std::vector<BYTE> emptyStringTestValue{};
+const std::vector<BYTE> nonNullTerminatedString{ 'a', 0, 'b', 0, 'c', 0, 'd', 0, 'e', 0, 'f', 0, 'g', 0, 'h', 0, 'i', 0, 'j', 0, 'k', 0, 'l', 0 };
+const std::wstring nonNullTerminatedStringFixed{ L"abcdefghijkl" };
+
+const std::vector<std::vector<BYTE>> vectorBytesTestArray
+{
+    std::vector<BYTE>{ 0x00 },
+    std::vector<BYTE>{},
+    std::vector<BYTE>{ 0x1, 0x2, 0x3, 0x4, 0x5, 0x6,0x7, 0x8, 0x9,0xa, 0xb, 0xc, 0xd, 0xe, 0xf }
+};
+
+bool AreStringsEqual(const std::wstring& lhs, const std::wstring& rhs) noexcept
+{
+    return lhs == rhs;
+}
+
+bool AreStringsEqual(const wil::unique_bstr& lhs, const std::wstring& rhs) noexcept
+{
+    if (!lhs && rhs.empty())
+    {
+        return true;
+    }
+    if (SysStringLen(lhs.get()) != rhs.length())
+    {
+        printf("String lengths don't match: BSTR (%ws) %u, wstring (%ws) %zu\n", lhs.get(), SysStringLen(lhs.get()), rhs.c_str(), rhs.length());
+        return false;
+    }
+    return (0 == wcscmp(lhs.get(), rhs.c_str()));
+}
+
+#if defined(__WIL_OLEAUTO_H_STL)
+bool AreStringsEqual(const wil::shared_bstr& lhs, const std::wstring& rhs) noexcept
+{
+    if (!lhs && rhs.empty())
+    {
+        return true;
+    }
+    if (SysStringLen(lhs.get()) != rhs.length())
+    {
+        printf("String lengths don't match: BSTR (%ws) %u, wstring (%ws) %zu\n", lhs.get(), SysStringLen(lhs.get()), rhs.c_str(), rhs.length());
+        return false;
+    }
+    return (0 == wcscmp(lhs.get(), rhs.c_str()));
+}
+#endif
+
+bool AreStringsEqual(const wil::unique_cotaskmem_string& lhs, const std::wstring& rhs) noexcept
+{
+    if (!lhs && rhs.empty())
+    {
+        return true;
+    }
+    return (0 == wcscmp(lhs.get(), rhs.c_str()));
+}
+
+#if defined(__WIL_OBJBASE_H_STL)
+bool AreStringsEqual(const wil::shared_cotaskmem_string& lhs, const std::wstring& rhs) noexcept
+{
+    if (!lhs && rhs.empty())
+    {
+        return true;
+    }
+    return (0 == wcscmp(lhs.get(), rhs.c_str()));
+}
+#endif
+
+#if defined WIL_ENABLE_EXCEPTIONS
+void VerifyThrowsHr(HRESULT hr, std::function<void()> fn)
+{
+    try
+    {
+        fn();
+        // Should not hit this
+        REQUIRE(false);
+    }
+    catch (const wil::ResultException& e)
+    {
+        REQUIRE(e.GetErrorCode() == hr);
+    }
+}
+#endif
+
+TEST_CASE("BasicRegistryTests::Open", "[registry]")
+{
+    const auto deleteHr = HRESULT_FROM_WIN32(::RegDeleteTreeW(HKEY_CURRENT_USER, testSubkey));
+    if (deleteHr != HRESULT_FROM_WIN32(ERROR_FILE_NOT_FOUND))
+    {
+        REQUIRE_SUCCEEDED(deleteHr);
+    }
+
+    SECTION("open_unique_key_nothrow: with opened key")
+    {
+        constexpr auto* subSubKey = L"subkey";
+
+        wil::unique_hkey hkey;
+        REQUIRE_SUCCEEDED(wil::reg::create_unique_key_nothrow(HKEY_CURRENT_USER, testSubkey, hkey, wil::reg::key_access::readwrite));
+        // create a sub-key under this which we will try to open - but open_key will use the above hkey
+        wil::unique_hkey subkey;
+        REQUIRE_SUCCEEDED(wil::reg::create_unique_key_nothrow(hkey.get(), subSubKey, subkey, wil::reg::key_access::readwrite));
+        // write a test value we'll try to read from later
+        REQUIRE_SUCCEEDED(wil::reg::set_value_dword_nothrow(subkey.get(), dwordValueName, test_dword_two));
+
+        wil::unique_hkey opened_key;
+
+        REQUIRE_SUCCEEDED(wil::reg::open_unique_key_nothrow(hkey.get(), subSubKey, opened_key, wil::reg::key_access::read));
+
+        REQUIRE_SUCCEEDED(wil::reg::open_unique_key_nothrow(hkey.get(), subSubKey, opened_key, wil::reg::key_access::read));
+        DWORD result{};
+        REQUIRE_SUCCEEDED(wil::reg::get_value_dword_nothrow(opened_key.get(), dwordValueName, &result));
+        REQUIRE(result == test_dword_two);
+        auto hr = wil::reg::set_value_dword_nothrow(opened_key.get(), dwordValueName, test_dword_three);
+        REQUIRE(hr == E_ACCESSDENIED);
+
+        REQUIRE_SUCCEEDED(wil::reg::open_unique_key_nothrow(hkey.get(), subSubKey, opened_key, wil::reg::key_access::readwrite));
+        REQUIRE_SUCCEEDED(wil::reg::set_value_dword_nothrow(opened_key.get(), dwordValueName, test_dword_three));
+        REQUIRE_SUCCEEDED(wil::reg::get_value_dword_nothrow(opened_key.get(), dwordValueName, &result));
+        REQUIRE(result == test_dword_three);
+
+        // fail open if the key doesn't exist
+        hr = wil::reg::open_unique_key_nothrow(hkey.get(), (std::wstring(subSubKey) + L"_not_valid").c_str(), opened_key, wil::reg::key_access::read);
+        REQUIRE(hr == HRESULT_FROM_WIN32(ERROR_FILE_NOT_FOUND));
+    }
+    SECTION("open_unique_key_nothrow: with string key")
+    {
+        // create read-write, should be able to open read and open read-write
+        wil::unique_hkey hkey;
+        REQUIRE_SUCCEEDED(wil::reg::create_unique_key_nothrow(HKEY_CURRENT_USER, testSubkey, hkey, wil::reg::key_access::readwrite));
+        // write a test value
+        REQUIRE_SUCCEEDED(wil::reg::set_value_dword_nothrow(hkey.get(), dwordValueName, test_dword_two));
+
+        wil::unique_hkey opened_key;
+
+        REQUIRE_SUCCEEDED(wil::reg::open_unique_key_nothrow(HKEY_CURRENT_USER, testSubkey, opened_key, wil::reg::key_access::read));
+
+        REQUIRE_SUCCEEDED(wil::reg::open_unique_key_nothrow(HKEY_CURRENT_USER, testSubkey, opened_key, wil::reg::key_access::read));
+        DWORD result{};
+        REQUIRE_SUCCEEDED(wil::reg::get_value_dword_nothrow(opened_key.get(), dwordValueName, &result));
+        REQUIRE(result == test_dword_two);
+        auto hr = wil::reg::set_value_dword_nothrow(opened_key.get(), dwordValueName, test_dword_three);
+        REQUIRE(hr == E_ACCESSDENIED);
+
+        REQUIRE_SUCCEEDED(wil::reg::open_unique_key_nothrow(HKEY_CURRENT_USER, testSubkey, opened_key, wil::reg::key_access::readwrite));
+        REQUIRE_SUCCEEDED(wil::reg::set_value_dword_nothrow(opened_key.get(), dwordValueName, test_dword_three));
+        REQUIRE_SUCCEEDED(wil::reg::get_value_dword_nothrow(opened_key.get(), dwordValueName, &result));
+        REQUIRE(result == test_dword_three);
+
+        // fail open if the key doesn't exist
+        hr = wil::reg::open_unique_key_nothrow(HKEY_CURRENT_USER, (std::wstring(testSubkey) + L"_not_valid").c_str(), opened_key, wil::reg::key_access::read);
+        REQUIRE(hr == HRESULT_FROM_WIN32(ERROR_FILE_NOT_FOUND));
+    }
+
+#if defined(__WIL_WINREG_STL)
+    SECTION("open_shared_key_nothrow: with opened key")
+    {
+        constexpr auto* subSubKey = L"subkey";
+
+        wil::shared_hkey hkey;
+        REQUIRE_SUCCEEDED(wil::reg::create_shared_key_nothrow(HKEY_CURRENT_USER, testSubkey, hkey, wil::reg::key_access::readwrite));
+        // create a sub-key under this which we will try to open - but open_key will use the above hkey
+        wil::shared_hkey subkey;
+        REQUIRE_SUCCEEDED(wil::reg::create_shared_key_nothrow(hkey.get(), subSubKey, subkey, wil::reg::key_access::readwrite));
+        // write a test value we'll try to read from later
+        REQUIRE_SUCCEEDED(wil::reg::set_value_dword_nothrow(subkey.get(), dwordValueName, test_dword_two));
+
+        wil::shared_hkey opened_key;
+
+        REQUIRE_SUCCEEDED(wil::reg::open_shared_key_nothrow(hkey.get(), subSubKey, opened_key, wil::reg::key_access::read));
+
+        REQUIRE_SUCCEEDED(wil::reg::open_shared_key_nothrow(hkey.get(), subSubKey, opened_key, wil::reg::key_access::read));
+        DWORD result{};
+        REQUIRE_SUCCEEDED(wil::reg::get_value_dword_nothrow(opened_key.get(), dwordValueName, &result));
+        REQUIRE(result == test_dword_two);
+        auto hr = wil::reg::set_value_dword_nothrow(opened_key.get(), dwordValueName, test_dword_three);
+        REQUIRE(hr == E_ACCESSDENIED);
+
+        REQUIRE_SUCCEEDED(wil::reg::open_shared_key_nothrow(hkey.get(), subSubKey, opened_key, wil::reg::key_access::readwrite));
+        REQUIRE_SUCCEEDED(wil::reg::set_value_dword_nothrow(opened_key.get(), dwordValueName, test_dword_three));
+        REQUIRE_SUCCEEDED(wil::reg::get_value_dword_nothrow(opened_key.get(), dwordValueName, &result));
+        REQUIRE(result == test_dword_three);
+
+        // fail open if the key doesn't exist
+        hr = wil::reg::open_shared_key_nothrow(hkey.get(), (std::wstring(subSubKey) + L"_not_valid").c_str(), opened_key, wil::reg::key_access::read);
+        REQUIRE(hr == HRESULT_FROM_WIN32(ERROR_FILE_NOT_FOUND));
+    }
+    SECTION("open_shared_key_nothrow: with string key")
+    {
+        // create read-write, should be able to open read and open read-write
+        wil::shared_hkey hkey;
+        REQUIRE_SUCCEEDED(wil::reg::create_shared_key_nothrow(HKEY_CURRENT_USER, testSubkey, hkey, wil::reg::key_access::readwrite));
+        // write a test value
+        REQUIRE_SUCCEEDED(wil::reg::set_value_dword_nothrow(hkey.get(), dwordValueName, test_dword_two));
+
+        wil::shared_hkey opened_key;
+
+        REQUIRE_SUCCEEDED(wil::reg::open_shared_key_nothrow(HKEY_CURRENT_USER, testSubkey, opened_key, wil::reg::key_access::read));
+
+        REQUIRE_SUCCEEDED(wil::reg::open_shared_key_nothrow(HKEY_CURRENT_USER, testSubkey, opened_key, wil::reg::key_access::read));
+        DWORD result{};
+        REQUIRE_SUCCEEDED(wil::reg::get_value_dword_nothrow(opened_key.get(), dwordValueName, &result));
+        REQUIRE(result == test_dword_two);
+        auto hr = wil::reg::set_value_dword_nothrow(opened_key.get(), dwordValueName, test_dword_three);
+        REQUIRE(hr == E_ACCESSDENIED);
+
+        REQUIRE_SUCCEEDED(wil::reg::open_shared_key_nothrow(HKEY_CURRENT_USER, testSubkey, opened_key, wil::reg::key_access::readwrite));
+        REQUIRE_SUCCEEDED(wil::reg::set_value_dword_nothrow(opened_key.get(), dwordValueName, test_dword_three));
+        REQUIRE_SUCCEEDED(wil::reg::get_value_dword_nothrow(opened_key.get(), dwordValueName, &result));
+        REQUIRE(result == test_dword_three);
+
+        // fail open if the key doesn't exist
+        hr = wil::reg::open_shared_key_nothrow(HKEY_CURRENT_USER, (std::wstring(testSubkey) + L"_not_valid").c_str(), opened_key, wil::reg::key_access::read);
+        REQUIRE(hr == HRESULT_FROM_WIN32(ERROR_FILE_NOT_FOUND));
+    }
+#endif // #if defined(__WIL_WINREG_STL)
+
+#if defined(WIL_ENABLE_EXCEPTIONS)
+    SECTION("open_unique_key: with opened key")
+    {
+        constexpr auto* subSubKey = L"subkey";
+
+        wil::unique_hkey hkey{ wil::reg::create_unique_key(HKEY_CURRENT_USER, testSubkey, wil::reg::key_access::readwrite) };
+        // create a sub-key under this which we will try to open - but open_key will use the above hkey
+        wil::unique_hkey subkey{ wil::reg::create_unique_key(hkey.get(), subSubKey, wil::reg::key_access::readwrite) };
+        // write a test value we'll try to read from later
+        wil::reg::set_value_dword(subkey.get(), dwordValueName, test_dword_two);
+
+        wil::unique_hkey read_only_key{ wil::reg::open_unique_key(hkey.get(), subSubKey, wil::reg::key_access::read) };
+        DWORD result = wil::reg::get_value_dword(read_only_key.get(), dwordValueName);
+        REQUIRE(result == test_dword_two);
+        auto hr = wil::reg::set_value_dword_nothrow(read_only_key.get(), dwordValueName, test_dword_three);
+        REQUIRE(hr == E_ACCESSDENIED);
+
+        wil::unique_hkey read_write_key{ wil::reg::open_unique_key(hkey.get(), subSubKey, wil::reg::key_access::readwrite) };
+        wil::reg::set_value_dword(read_write_key.get(), dwordValueName, test_dword_three);
+        result = wil::reg::get_value_dword(read_write_key.get(), dwordValueName);
+        REQUIRE(result == test_dword_three);
+
+        // fail get* if the value doesn't exist
+        VerifyThrowsHr(HRESULT_FROM_WIN32(ERROR_FILE_NOT_FOUND), [&]()
+            {
+                wil::unique_hkey invalid_key{ wil::reg::open_unique_key(hkey.get(), (std::wstring(subSubKey) + L"_not_valid").c_str(), wil::reg::key_access::readwrite) };
+            });
+    }
+
+    SECTION("open_unique_key: with string key")
+    {
+        wil::unique_hkey hkey{ wil::reg::create_unique_key(HKEY_CURRENT_USER, testSubkey, wil::reg::key_access::readwrite) };
+        // write a test value we'll try to read from later
+        wil::reg::set_value_dword(hkey.get(), dwordValueName, test_dword_two);
+
+        wil::unique_hkey read_only_key{ wil::reg::open_unique_key(HKEY_CURRENT_USER, testSubkey, wil::reg::key_access::read) };
+        DWORD result = wil::reg::get_value_dword(read_only_key.get(), dwordValueName);
+        REQUIRE(result == test_dword_two);
+        auto hr = wil::reg::set_value_dword_nothrow(read_only_key.get(), dwordValueName, test_dword_three);
+        REQUIRE(hr == E_ACCESSDENIED);
+
+        wil::unique_hkey read_write_key{ wil::reg::open_unique_key(HKEY_CURRENT_USER, testSubkey, wil::reg::key_access::readwrite) };
+        wil::reg::set_value_dword(read_write_key.get(), dwordValueName, test_dword_three);
+        result = wil::reg::get_value_dword(read_write_key.get(), dwordValueName);
+        REQUIRE(result == test_dword_three);
+
+        // fail get* if the value doesn't exist
+        VerifyThrowsHr(HRESULT_FROM_WIN32(ERROR_FILE_NOT_FOUND), [&]()
+            {
+                wil::unique_hkey invalid_key{ wil::reg::open_unique_key(HKEY_CURRENT_USER, (std::wstring(testSubkey) + L"_not_valid").c_str(), wil::reg::key_access::readwrite) };
+            });
+    }
+
+#if defined(__WIL_WINREG_STL)
+    SECTION("open_shared_key: with opened key")
+    {
+        constexpr auto* subSubKey = L"subkey";
+
+        wil::shared_hkey hkey{ wil::reg::create_shared_key(HKEY_CURRENT_USER, testSubkey, wil::reg::key_access::readwrite) };
+        // create a sub-key under this which we will try to open - but open_key will use the above hkey
+        wil::shared_hkey subkey{ wil::reg::create_shared_key(hkey.get(), subSubKey, wil::reg::key_access::readwrite) };
+        // write a test value we'll try to read from later
+        wil::reg::set_value_dword(subkey.get(), dwordValueName, test_dword_two);
+
+        wil::shared_hkey read_only_key{ wil::reg::open_shared_key(hkey.get(), subSubKey, wil::reg::key_access::read) };
+        DWORD result = wil::reg::get_value_dword(read_only_key.get(), dwordValueName);
+        REQUIRE(result == test_dword_two);
+        auto hr = wil::reg::set_value_dword_nothrow(read_only_key.get(), dwordValueName, test_dword_three);
+        REQUIRE(hr == E_ACCESSDENIED);
+
+        wil::shared_hkey read_write_key{ wil::reg::open_shared_key(hkey.get(), subSubKey, wil::reg::key_access::readwrite) };
+        wil::reg::set_value_dword(read_write_key.get(), dwordValueName, test_dword_three);
+        result = wil::reg::get_value_dword(read_write_key.get(), dwordValueName);
+        REQUIRE(result == test_dword_three);
+
+        // fail get* if the value doesn't exist
+        VerifyThrowsHr(HRESULT_FROM_WIN32(ERROR_FILE_NOT_FOUND), [&]()
+            {
+                wil::shared_hkey invalid_key{ wil::reg::open_shared_key(hkey.get(), (std::wstring(subSubKey) + L"_not_valid").c_str(), wil::reg::key_access::readwrite) };
+            });
+    }
+
+    SECTION("open_shared_key: with string key")
+    {
+        wil::shared_hkey hkey{ wil::reg::create_shared_key(HKEY_CURRENT_USER, testSubkey, wil::reg::key_access::readwrite) };
+        // write a test value we'll try to read from later
+        wil::reg::set_value_dword(hkey.get(), dwordValueName, test_dword_two);
+
+        wil::shared_hkey read_only_key{ wil::reg::open_shared_key(HKEY_CURRENT_USER, testSubkey, wil::reg::key_access::read) };
+        DWORD result = wil::reg::get_value_dword(read_only_key.get(), dwordValueName);
+        REQUIRE(result == test_dword_two);
+        auto hr = wil::reg::set_value_dword_nothrow(read_only_key.get(), dwordValueName, test_dword_three);
+        REQUIRE(hr == E_ACCESSDENIED);
+
+        wil::shared_hkey read_write_key{ wil::reg::open_shared_key(HKEY_CURRENT_USER, testSubkey, wil::reg::key_access::readwrite) };
+        wil::reg::set_value_dword(read_write_key.get(), dwordValueName, test_dword_three);
+        result = wil::reg::get_value_dword(read_write_key.get(), dwordValueName);
+        REQUIRE(result == test_dword_three);
+
+        // fail get* if the value doesn't exist
+        VerifyThrowsHr(HRESULT_FROM_WIN32(ERROR_FILE_NOT_FOUND), [&]()
+            {
+                wil::shared_hkey invalid_key{ wil::reg::open_shared_key(HKEY_CURRENT_USER, (std::wstring(testSubkey) + L"_not_valid").c_str(), wil::reg::key_access::readwrite) };
+            });
+    }
+#endif
+#endif
+}
+
+namespace
+{
+    // Mimic C++20 type_identity to avoid trying to template-deduce in
+    // function pointers.
+    //
+    // https://en.cppreference.com/w/cpp/types/type_identity
+    template<typename T>
+    struct type_identity
+    {
+        using type = T;
+    };
+}
+
+namespace
+{
+    // TODO: note about this test matrix
+    // TODO: note about strings; ensure we test all strings, including generic functions and verifying std::string is the default
+    // TODO: invert the string tests to get better errors
+    // TODO: expanded strings
+    // TODO: byte vectors
+    // TODO: fix generic multistring get
+    // TODO: remove redundant OLEAUTO checks in string code
+    // TODO: fix dereferencing losing wil::unique_* in string code
+
+    template<typename RetType, typename SetType>
+    struct GenericBaseFns
+    {
+        static HRESULT set_nothrow(wil::unique_hkey const& key, PCWSTR valueName, SetType const& value) { return wil::reg::set_value_nothrow(key.get(), valueName, value); }
+        static HRESULT set_nothrow(HKEY key, PCWSTR subkey, PCWSTR valueName, SetType const& value) { return wil::reg::set_value_nothrow(key, subkey, valueName, value); }
+
+        static HRESULT get_nothrow(wil::unique_hkey const& key, PCWSTR valueName, RetType* output) { return wil::reg::get_value_nothrow(key.get(), valueName, output); }
+        static HRESULT get_nothrow(HKEY key, PCWSTR subkey, PCWSTR valueName, RetType* output) { return wil::reg::get_value_nothrow(key, subkey, valueName, output); }
+
+#if defined(WIL_ENABLE_EXCEPTIONS)
+        static void set(wil::unique_hkey const& key, PCWSTR valueName, SetType const& value) { wil::reg::set_value(key.get(), valueName, value); }
+        static void set(HKEY key, PCWSTR subkey, PCWSTR valueName, SetType const& value) { wil::reg::set_value(key, subkey, valueName, value); }
+
+        static RetType get(wil::unique_hkey const& key, PCWSTR valueName) { return wil::reg::get_value<RetType>(key.get(), valueName); }
+        static RetType get(HKEY key, PCWSTR subkey, PCWSTR valueName) { return wil::reg::get_value<RetType>(key, subkey, valueName); }
+#if defined(__cpp_lib_optional)
+        static std::optional<RetType> try_get(wil::unique_hkey const& key, PCWSTR valueName) { return wil::reg::try_get_value<RetType>(key.get(), valueName); }
+        static std::optional<RetType> try_get(HKEY key, PCWSTR subkey, PCWSTR valueName) { return wil::reg::try_get_value<RetType>(key, subkey, valueName); }
+#endif // defined(__cpp_lib_optional)
+#endif // defined(WIL_ENABLE_EXCEPTIONS)
+    };
+
+    struct DwordFns
+    {
+        using RetType = DWORD;
+        using SetType = uint32_t;
+        
+        static std::vector<RetType> testValues() { return dwordTestVector; }
+        static PCWSTR testValueName() { return dwordValueName; }
+
+        static std::vector<std::function<HRESULT(wil::unique_hkey const&, PCWSTR)>> set_wrong_value_fns_openkey()
+        {
+            return {
+                [](wil::unique_hkey const& key, PCWSTR value_name) { return wil::reg::set_value_qword_nothrow(key.get(), value_name, test_qword_zero); }
+            };
+        }
+
+        static std::vector<std::function<HRESULT(HKEY, PCWSTR, PCWSTR)>> set_wrong_value_fns_subkey()
+        {
+            return {
+                [](HKEY key, PCWSTR subkey, PCWSTR value_name) { return wil::reg::set_value_qword_nothrow(key, subkey, value_name, test_qword_zero); }
+            };
+        }
+
+        static HRESULT set_nothrow(wil::unique_hkey const& key, PCWSTR valueName, SetType const& value) { return wil::reg::set_value_dword_nothrow(key.get(), valueName, value); }
+        static HRESULT set_nothrow(HKEY key, PCWSTR subkey, PCWSTR valueName, SetType const& value) { return wil::reg::set_value_dword_nothrow(key, subkey, valueName, value); }
+
+        static HRESULT get_nothrow(wil::unique_hkey const& key, PCWSTR valueName, RetType* output) { return wil::reg::get_value_dword_nothrow(key.get(), valueName, output); }
+        static HRESULT get_nothrow(HKEY key, PCWSTR subkey, PCWSTR valueName, RetType* output) { return wil::reg::get_value_dword_nothrow(key, subkey, valueName, output); }
+
+#if defined(WIL_ENABLE_EXCEPTIONS)
+        static void set(wil::unique_hkey const& key, PCWSTR valueName, SetType const& value) { wil::reg::set_value_dword(key.get(), valueName, value); }
+        static void set(HKEY key, PCWSTR subkey, PCWSTR valueName, SetType const& value) { wil::reg::set_value_dword(key, subkey, valueName, value); }
+
+        static RetType get(wil::unique_hkey const& key, PCWSTR valueName) { return wil::reg::get_value_dword(key.get(), valueName); }
+        static RetType get(HKEY key, PCWSTR subkey, PCWSTR valueName) { return wil::reg::get_value_dword(key, subkey, valueName); }
+#if defined(__cpp_lib_optional)
+        static std::optional<RetType> try_get(wil::unique_hkey const& key, PCWSTR valueName) { return wil::reg::try_get_value_dword(key.get(), valueName); }
+        static std::optional<RetType> try_get(HKEY key, PCWSTR subkey, PCWSTR valueName) { return wil::reg::try_get_value_dword(key, subkey, valueName); }
+#endif // defined(__cpp_lib_optional)
+#endif // defined(WIL_ENABLE_EXCEPTIONS)
+    };
+
+    struct GenericDwordFns : GenericBaseFns<DWORD, uint32_t>
+    {
+        using RetType = DWORD;
+        using SetType = uint32_t;
+
+        static std::vector<RetType> testValues() { return dwordTestVector; }
+        static PCWSTR testValueName() { return dwordValueName; }
+
+        static std::vector<std::function<HRESULT(wil::unique_hkey const&, PCWSTR)>> set_wrong_value_fns_openkey()
+        {
+            return {
+                [](wil::unique_hkey const& key, PCWSTR value_name) { return wil::reg::set_value_qword_nothrow(key.get(), value_name, test_qword_zero); }
+            };
+        }
+
+        static std::vector<std::function<HRESULT(HKEY, PCWSTR, PCWSTR)>> set_wrong_value_fns_subkey()
+        {
+            return {
+                [](HKEY key, PCWSTR subkey, PCWSTR value_name) { return wil::reg::set_value_qword_nothrow(key, subkey, value_name, test_qword_zero); }
+            };
+        }
+    };
+
+    struct QwordFns
+    {
+        using RetType = DWORD64;
+        using SetType = uint64_t;
+
+        static std::vector<RetType> testValues() { return qwordTestVector; }
+        static PCWSTR testValueName() { return qwordValueName; }
+
+        static std::vector<std::function<HRESULT(wil::unique_hkey const&, PCWSTR)>> set_wrong_value_fns_openkey()
+        {
+            return {
+                [](wil::unique_hkey const& key, PCWSTR value_name) { return wil::reg::set_value_dword_nothrow(key.get(), value_name, test_dword_zero); }
+            };
+        }
+
+        static std::vector<std::function<HRESULT(HKEY, PCWSTR, PCWSTR)>> set_wrong_value_fns_subkey()
+        {
+            return {
+                [](HKEY key, PCWSTR subkey, PCWSTR value_name) { return wil::reg::set_value_dword_nothrow(key, subkey, value_name, test_dword_zero); }
+            };
+        }
+
+        static HRESULT set_nothrow(wil::unique_hkey const& key, PCWSTR valueName, SetType const& value) { return wil::reg::set_value_qword_nothrow(key.get(), valueName, value); }
+        static HRESULT set_nothrow(HKEY key, PCWSTR subkey, PCWSTR valueName, SetType const& value) { return wil::reg::set_value_qword_nothrow(key, subkey, valueName, value); }
+
+        static HRESULT get_nothrow(wil::unique_hkey const& key, PCWSTR valueName, RetType* output) { return wil::reg::get_value_qword_nothrow(key.get(), valueName, output); }
+        static HRESULT get_nothrow(HKEY key, PCWSTR subkey, PCWSTR valueName, RetType* output) { return wil::reg::get_value_qword_nothrow(key, subkey, valueName, output); }
+
+#if defined(WIL_ENABLE_EXCEPTIONS)
+        static void set(wil::unique_hkey const& key, PCWSTR valueName, SetType const& value) { wil::reg::set_value_qword(key.get(), valueName, value); }
+        static void set(HKEY key, PCWSTR subkey, PCWSTR valueName, SetType const& value) { wil::reg::set_value_qword(key, subkey, valueName, value); }
+
+        static RetType get(wil::unique_hkey const& key, PCWSTR valueName) { return wil::reg::get_value_qword(key.get(), valueName); }
+        static RetType get(HKEY key, PCWSTR subkey, PCWSTR valueName) { return wil::reg::get_value_qword(key, subkey, valueName); }
+
+#if defined(__cpp_lib_optional)
+        static std::optional<RetType> try_get(wil::unique_hkey const& key, PCWSTR valueName) { return wil::reg::try_get_value_qword(key.get(), valueName); }
+        static std::optional<RetType> try_get(HKEY key, PCWSTR subkey, PCWSTR valueName) { return wil::reg::try_get_value_qword(key, subkey, valueName); }
+#endif // defined(__cpp_lib_optional)
+#endif // defined(WIL_ENABLE_EXCEPTIONS)
+    };
+
+    struct GenericQwordFns : GenericBaseFns<DWORD64, uint64_t>
+    {
+        using RetType = DWORD64;
+        using SetType = uint64_t;
+
+        static std::vector<RetType> testValues() { return qwordTestVector; }
+        static PCWSTR testValueName() { return qwordValueName; }
+
+        static std::vector<std::function<HRESULT(wil::unique_hkey const&, PCWSTR)>> set_wrong_value_fns_openkey()
+        {
+            return {
+                [](wil::unique_hkey const& key, PCWSTR value_name) { return wil::reg::set_value_dword_nothrow(key.get(), value_name, test_dword_zero); }
+            };
+        }
+
+        static std::vector<std::function<HRESULT(HKEY, PCWSTR, PCWSTR)>> set_wrong_value_fns_subkey()
+        {
+            return {
+                [](HKEY key, PCWSTR subkey, PCWSTR value_name) { return wil::reg::set_value_dword_nothrow(key, subkey, value_name, test_dword_zero); }
+            };
+        }
+    };
+
+#if defined(WIL_ENABLE_EXCEPTIONS)
+    struct MultiStringFns
+    {
+        using RetType = std::vector<std::wstring>;
+        using SetType = std::vector<std::wstring>;
+
+        static std::vector<RetType> testValues() { return multiStringTestVector; }
+        static PCWSTR testValueName() { return multiStringValueName; }
+
+        static std::vector<std::function<HRESULT(wil::unique_hkey const&, PCWSTR)>> set_wrong_value_fns_openkey()
+        {
+            return {
+                [](wil::unique_hkey const& key, PCWSTR value_name) { return wil::reg::set_value_dword_nothrow(key.get(), value_name, test_dword_zero); },
+                [](wil::unique_hkey const& key, PCWSTR value_name) { return wil::reg::set_value_string_nothrow(key.get(), value_name, test_string_empty.c_str()); },
+            };
+        }
+
+        static std::vector<std::function<HRESULT(HKEY, PCWSTR, PCWSTR)>> set_wrong_value_fns_subkey()
+        {
+            return {
+                [](HKEY key, PCWSTR subkey, PCWSTR value_name) { return wil::reg::set_value_dword_nothrow(key, subkey, value_name, test_dword_zero); },
+                [](HKEY key, PCWSTR subkey, PCWSTR value_name) { return wil::reg::set_value_string_nothrow(key, subkey, value_name, test_string_empty.c_str()); },
+            };
+        }
+
+        static HRESULT set_nothrow(wil::unique_hkey const& key, PCWSTR valueName, SetType const& value) { return wil::reg::set_value_multistring_nothrow(key.get(), valueName, value); }
+        static HRESULT set_nothrow(HKEY key, PCWSTR subkey, PCWSTR valueName, SetType const& value) { return wil::reg::set_value_multistring_nothrow(key, subkey, valueName, value); }
+
+        static HRESULT get_nothrow(wil::unique_hkey const& key, PCWSTR valueName, RetType* output) { return wil::reg::get_value_multistring_nothrow(key.get(), valueName, output); }
+        static HRESULT get_nothrow(HKEY key, PCWSTR subkey, PCWSTR valueName, RetType* output) { return wil::reg::get_value_multistring_nothrow(key, subkey, valueName, output); }
+
+        static void set(wil::unique_hkey const& key, PCWSTR valueName, SetType const& value) { wil::reg::set_value_multistring(key.get(), valueName, value); }
+        static void set(HKEY key, PCWSTR subkey, PCWSTR valueName, SetType const& value) { wil::reg::set_value_multistring(key, subkey, valueName, value); }
+
+        static RetType get(wil::unique_hkey const& key, PCWSTR valueName) { return wil::reg::get_value_multistring(key.get(), valueName); }
+        static RetType get(HKEY key, PCWSTR subkey, PCWSTR valueName) { return wil::reg::get_value_multistring(key, subkey, valueName); }
+
+#if defined(__cpp_lib_optional)
+        static std::optional<RetType> try_get(wil::unique_hkey const& key, PCWSTR valueName) { return wil::reg::try_get_value_multistring(key.get(), valueName); }
+        static std::optional<RetType> try_get(HKEY key, PCWSTR subkey, PCWSTR valueName) { return wil::reg::try_get_value_multistring(key, subkey, valueName); }
+#endif // defined(__cpp_lib_optional)
+    };
+
+    // TODO: get_value<std::vector<std::wstring>> currently does not work.
+    //struct GenericMultiStringFns : GenericBaseFns<std::vector<std::wstring>, std::vector<std::wstring>>
+    //{
+    //    using RetType = std::vector<std::wstring>;
+    //    using SetType = std::vector<std::wstring>;
+
+    //    static std::vector<RetType> testValues() { return multiStringTestVector; }
+    //    static PCWSTR testValueName() { return multiStringValueName; }
+
+    //    static std::vector<std::function<HRESULT(wil::unique_hkey const&, PCWSTR)>> set_wrong_value_fns_openkey()
+    //    {
+    //        return {
+    //            [](wil::unique_hkey const& key, PCWSTR value_name) { return wil::reg::set_value_dword_nothrow(key.get(), value_name, test_dword_zero); },
+    //            [](wil::unique_hkey const& key, PCWSTR value_name) { return wil::reg::set_value_string_nothrow(key.get(), value_name, test_string_empty.c_str()); },
+    //        };
+    //    }
+
+    //    static std::vector<std::function<HRESULT(HKEY, PCWSTR, PCWSTR)>> set_wrong_value_fns_subkey()
+    //    {
+    //        return {
+    //            [](HKEY key, PCWSTR subkey, PCWSTR value_name) { return wil::reg::set_value_dword_nothrow(key, subkey, value_name, test_dword_zero); },
+    //            [](HKEY key, PCWSTR subkey, PCWSTR value_name) { return wil::reg::set_value_string_nothrow(key, subkey, value_name, test_string_empty.c_str()); },
+    //        };
+    //    }
+    //};
+#endif // defined(WIL_ENABLE_EXCEPTIONS)
+
+#if defined(WIL_ENABLE_EXCEPTIONS)
+using TypesToTest = std::tuple<DwordFns, GenericDwordFns, QwordFns, GenericQwordFns, MultiStringFns>;
+#else
+using TypesToTest = std::tuple<DwordFns, GenericDwordFns, QwordFns, GenericQwordFns>;
+#endif // defined(WIL_ENABLE_EXCEPTIONS)
+}
+
+TEMPLATE_LIST_TEST_CASE("BasicRegistryTests::typed nothrow gets/sets", "[registry]", TypesToTest)
+{
+    const auto deleteHr = HRESULT_FROM_WIN32(::RegDeleteTreeW(HKEY_CURRENT_USER, testSubkey));
+    if (deleteHr != HRESULT_FROM_WIN32(ERROR_FILE_NOT_FOUND))
+    {
+        REQUIRE_SUCCEEDED(deleteHr);
+    }
+
+    SECTION("get_nothrow")
+    {
+        SECTION("with opened key")
+        {
+            wil::unique_hkey hkey;
+            REQUIRE_SUCCEEDED(wil::reg::create_unique_key_nothrow(HKEY_CURRENT_USER, testSubkey, hkey, wil::reg::key_access::readwrite));
+
+            for (auto&& value : TestType::testValues())
+            {
+                REQUIRE_SUCCEEDED(TestType::set_nothrow(hkey, TestType::testValueName(), value));
+                typename TestType::RetType result{};
+                REQUIRE_SUCCEEDED(TestType::get_nothrow(hkey, TestType::testValueName(), &result));
+                REQUIRE(result == value);
+
+                // and verify default value name
+                REQUIRE_SUCCEEDED(TestType::set_nothrow(hkey, nullptr, value));
+                result = {};
+                REQUIRE_SUCCEEDED(TestType::get_nothrow(hkey, nullptr, &result));
+                REQUIRE(result == value);
+            }
+
+            // fail get* if the value doesn't exist
+            typename TestType::RetType result{};
+            HRESULT hr = TestType::get_nothrow(hkey, invalidValueName, &result);
+            REQUIRE(hr == HRESULT_FROM_WIN32(ERROR_FILE_NOT_FOUND));
+
+            // fail if get* requests the wrong type
+            for (auto& setWrongTypeFn : TestType::set_wrong_value_fns_openkey())
+            {
+                REQUIRE_SUCCEEDED(setWrongTypeFn(hkey, wrongTypeValueName));
+                hr = TestType::get_nothrow(hkey, wrongTypeValueName, &result);
+                REQUIRE(hr == HRESULT_FROM_WIN32(ERROR_UNSUPPORTED_TYPE));
+            }
+        }
+
+        SECTION("with string key")
+        {
+            for (auto&& value : TestType::testValues())
+            {
+                REQUIRE_SUCCEEDED(TestType::set_nothrow(HKEY_CURRENT_USER, testSubkey, TestType::testValueName(), value));
+                typename TestType::RetType result{};
+                REQUIRE_SUCCEEDED(TestType::get_nothrow(HKEY_CURRENT_USER, testSubkey, TestType::testValueName(), &result));
+                REQUIRE(result == value);
+
+                // and verify default value name
+                REQUIRE_SUCCEEDED(TestType::set_nothrow(HKEY_CURRENT_USER, testSubkey, nullptr, value));
+                result = {};
+                REQUIRE_SUCCEEDED(TestType::get_nothrow(HKEY_CURRENT_USER, testSubkey, nullptr, &result));
+                REQUIRE(result == value);
+            }
+
+            // fail get* if the value doesn't exist
+            typename TestType::RetType result{};
+            HRESULT hr = TestType::get_nothrow(HKEY_CURRENT_USER, testSubkey, invalidValueName, &result);
+            REQUIRE(hr == HRESULT_FROM_WIN32(ERROR_FILE_NOT_FOUND));
+
+            // fail if get* requests the wrong type
+            for (auto& setWrongTypeFn : TestType::set_wrong_value_fns_subkey())
+            {
+                REQUIRE_SUCCEEDED(setWrongTypeFn(HKEY_CURRENT_USER, testSubkey, wrongTypeValueName));
+                hr = TestType::get_nothrow(HKEY_CURRENT_USER, testSubkey, wrongTypeValueName, &result);
+                REQUIRE(hr == HRESULT_FROM_WIN32(ERROR_UNSUPPORTED_TYPE));
+            }
+        }
+    }
+}
+
+#if defined(WIL_ENABLE_EXCEPTIONS)
+TEMPLATE_LIST_TEST_CASE("BasicRegistryTests::typed gets/sets/try_gets", "[registry]", TypesToTest)
+{
+    const auto deleteHr = HRESULT_FROM_WIN32(::RegDeleteTreeW(HKEY_CURRENT_USER, testSubkey));
+    if (deleteHr != HRESULT_FROM_WIN32(ERROR_FILE_NOT_FOUND))
+    {
+        REQUIRE_SUCCEEDED(deleteHr);
+    }
+
+    SECTION("get")
+    {
+        SECTION("with opened key")
+        {
+            wil::unique_hkey hkey;
+            REQUIRE_SUCCEEDED(wil::reg::create_unique_key_nothrow(HKEY_CURRENT_USER, testSubkey, hkey, wil::reg::key_access::readwrite));
+
+            for (auto&& value : TestType::testValues())
+            {
+                TestType::set(hkey, TestType::testValueName(), value);
+                auto result = TestType::get(hkey, TestType::testValueName());
+                REQUIRE(result == value); // intentional fail
+
+                // and verify default value name
+                TestType::set(hkey, nullptr, value);
+                result = TestType::get(hkey, nullptr);
+                REQUIRE(result == value);
+            }
+
+            // fail if get* requests an invalid value
+            VerifyThrowsHr(HRESULT_FROM_WIN32(ERROR_FILE_NOT_FOUND), [&]()
+                {
+                    const auto ignored = TestType::get(hkey, invalidValueName);
+                    ignored;
+                });
+
+            // fail if get* requests the wrong type
+            for (auto& setWrongTypeFn : TestType::set_wrong_value_fns_openkey())
+            {
+                REQUIRE_SUCCEEDED(setWrongTypeFn(hkey, wrongTypeValueName));
+                VerifyThrowsHr(HRESULT_FROM_WIN32(ERROR_UNSUPPORTED_TYPE), [&]()
+                    {
+                        const auto ignored = TestType::get(hkey, wrongTypeValueName);
+                        ignored;
+                    });
+            }
+        }
+
+        SECTION("with string key")
+        {
+            for (auto&& value : TestType::testValues())
+            {
+                TestType::set(HKEY_CURRENT_USER, testSubkey, TestType::testValueName(), value);
+                auto result = TestType::get(HKEY_CURRENT_USER, testSubkey, TestType::testValueName());
+                REQUIRE(result == value); // intentional fail
+
+                // and verify default value name
+                TestType::set(HKEY_CURRENT_USER, testSubkey, nullptr, value);
+                result = TestType::get(HKEY_CURRENT_USER, testSubkey, nullptr);
+                REQUIRE(result == value);
+            }
+
+            // fail if get* requests an invalid value
+            VerifyThrowsHr(HRESULT_FROM_WIN32(ERROR_FILE_NOT_FOUND), [&]()
+                {
+                    const auto ignored = TestType::get(HKEY_CURRENT_USER, testSubkey, invalidValueName);
+                    ignored;
+                });
+
+            // fail if get* requests the wrong type
+            for (auto& setWrongTypeFn : TestType::set_wrong_value_fns_subkey())
+            {
+                REQUIRE_SUCCEEDED(setWrongTypeFn(HKEY_CURRENT_USER, testSubkey, wrongTypeValueName));
+                VerifyThrowsHr(HRESULT_FROM_WIN32(ERROR_UNSUPPORTED_TYPE), [&]()
+                    {
+                        const auto ignored = TestType::get(HKEY_CURRENT_USER, testSubkey, wrongTypeValueName);
+                        ignored;
+                    });
+            }
+        }
+    }
+
+#if defined(__cpp_lib_optional)
+    SECTION("try_get")
+    {
+        SECTION("with opened key")
+        {
+            wil::unique_hkey hkey;
+            REQUIRE_SUCCEEDED(wil::reg::create_unique_key_nothrow(HKEY_CURRENT_USER, testSubkey, hkey, wil::reg::key_access::readwrite));
+
+            for (auto&& value : TestType::testValues())
+            {
+                TestType::set(hkey, TestType::testValueName(), value);
+                auto result = TestType::try_get(hkey, TestType::testValueName());
+                REQUIRE(result.value() == value); // intentional fail
+
+                // and verify default value name
+                TestType::set(hkey, nullptr, value);
+                result = TestType::try_get(hkey, nullptr);
+                REQUIRE(result.value() == value);
+            }
+
+            // try_get should simply return nullopt
+            const auto result = TestType::try_get(hkey, invalidValueName);
+            REQUIRE(!result.has_value());
+
+            // fail if try_get* requests the wrong type
+            for (auto& setWrongTypeFn : TestType::set_wrong_value_fns_openkey())
+            {
+                REQUIRE_SUCCEEDED(setWrongTypeFn(hkey, wrongTypeValueName));
+                VerifyThrowsHr(HRESULT_FROM_WIN32(ERROR_UNSUPPORTED_TYPE), [&]()
+                    {
+                        const auto ignored = TestType::try_get(hkey, wrongTypeValueName);
+                        ignored;
+                    });
+            }
+        }
+
+        SECTION("with string key")
+        {
+            for (auto&& value : TestType::testValues())
+            {
+                TestType::set(HKEY_CURRENT_USER, testSubkey, TestType::testValueName(), value);
+                auto result = TestType::try_get(HKEY_CURRENT_USER, testSubkey, TestType::testValueName());
+                REQUIRE(result.value() == value); // intentional fail
+
+                // and verify default value name
+                TestType::set(HKEY_CURRENT_USER, testSubkey, nullptr, value);
+                result = TestType::try_get(HKEY_CURRENT_USER, testSubkey, nullptr);
+                REQUIRE(result.value() == value);
+            }
+
+            // try_get should simply return nullopt
+            const auto result = TestType::try_get(HKEY_CURRENT_USER, testSubkey, invalidValueName);
+            REQUIRE(!result.has_value());
+
+            // fail if try_get* requests the wrong type
+            for (auto& setWrongTypeFn : TestType::set_wrong_value_fns_subkey())
+            {
+                REQUIRE_SUCCEEDED(setWrongTypeFn(HKEY_CURRENT_USER, testSubkey, wrongTypeValueName));
+                VerifyThrowsHr(HRESULT_FROM_WIN32(ERROR_UNSUPPORTED_TYPE), [&]()
+                    {
+                        const auto ignored = TestType::try_get(HKEY_CURRENT_USER, testSubkey, wrongTypeValueName);
+                        ignored;
+                    });
+            }
+        }
+    }
+#endif // defined(__cpp_lib_optional)
+}
+#endif // defined(WIL_ENABLE_EXCEPTIONS)
+
+#if defined(WIL_ENABLE_EXCEPTIONS)
+TEST_CASE("BasicRegistryTests::wstrings", "[registry]")
+{
+    const auto deleteHr = HRESULT_FROM_WIN32(::RegDeleteTreeW(HKEY_CURRENT_USER, testSubkey));
+    if (deleteHr != HRESULT_FROM_WIN32(ERROR_FILE_NOT_FOUND))
+    {
+        REQUIRE_SUCCEEDED(deleteHr);
+    }
+
+#if defined(_VECTOR_)
+    SECTION("get_value_nothrow with non-null-terminated string: with opened key")
+    {
+        wil::unique_hkey hkey;
+        REQUIRE_SUCCEEDED(wil::reg::create_unique_key_nothrow(HKEY_CURRENT_USER, testSubkey, hkey, wil::reg::key_access::readwrite));
+        REQUIRE_SUCCEEDED(wil::reg::set_value_byte_vector_nothrow(hkey.get(), stringValueName, REG_SZ, nonNullTerminatedString));
+
+        std::wstring result{};
+        REQUIRE_SUCCEEDED(wil::reg::get_value_nothrow(hkey.get(), stringValueName, &result));
+        REQUIRE(result == nonNullTerminatedStringFixed);
+    }
+    SECTION("get_value_nothrow with non-null-terminated string: with string key")
+    {
+        REQUIRE_SUCCEEDED(wil::reg::set_value_byte_vector_nothrow(HKEY_CURRENT_USER, testSubkey, stringValueName, REG_SZ, nonNullTerminatedString));
+
+        std::wstring result{};
+        REQUIRE_SUCCEEDED(wil::reg::get_value_nothrow(HKEY_CURRENT_USER, testSubkey, stringValueName, &result));
+        REQUIRE(result == nonNullTerminatedStringFixed);
+    }
+    SECTION("get_value_string with non-null-terminated string: with opened key")
+    {
+        wil::unique_hkey hkey;
+        REQUIRE_SUCCEEDED(wil::reg::create_unique_key_nothrow(HKEY_CURRENT_USER, testSubkey, hkey, wil::reg::key_access::readwrite));
+        REQUIRE_SUCCEEDED(wil::reg::set_value_byte_vector_nothrow(hkey.get(), stringValueName, REG_SZ, nonNullTerminatedString));
+
+        std::wstring result{ wil::reg::get_value_string(hkey.get(), stringValueName) };
+        REQUIRE(result == nonNullTerminatedStringFixed);
+    }
+    SECTION("get_value_string with non-null-terminated string: with string key")
+    {
+        REQUIRE_SUCCEEDED(wil::reg::set_value_byte_vector_nothrow(HKEY_CURRENT_USER, testSubkey, stringValueName, REG_SZ, nonNullTerminatedString));
+
+        std::wstring result{ wil::reg::get_value_string(HKEY_CURRENT_USER, testSubkey, stringValueName) };
+        REQUIRE(result == nonNullTerminatedStringFixed);
+    }
+
+    SECTION("get_value_nothrow with empty string value: with opened key")
+    {
+        wil::unique_hkey hkey;
+        REQUIRE_SUCCEEDED(wil::reg::create_unique_key_nothrow(HKEY_CURRENT_USER, testSubkey, hkey, wil::reg::key_access::readwrite));
+        REQUIRE_SUCCEEDED(wil::reg::set_value_byte_vector_nothrow(hkey.get(), stringValueName, REG_SZ, emptyStringTestValue));
+
+        std::wstring result{};
+        REQUIRE_SUCCEEDED(wil::reg::get_value_nothrow(hkey.get(), stringValueName, &result));
+        REQUIRE(result.empty());
+    }
+    SECTION("get_value_nothrow with empty string value: with string key")
+    {
+        REQUIRE_SUCCEEDED(wil::reg::set_value_byte_vector_nothrow(HKEY_CURRENT_USER, testSubkey, stringValueName, REG_SZ, emptyStringTestValue));
+
+        std::wstring result{};
+        REQUIRE_SUCCEEDED(wil::reg::get_value_nothrow(HKEY_CURRENT_USER, testSubkey, stringValueName, &result));
+        REQUIRE(result.empty());
+    }
+    SECTION("get_value_string with empty string value: with opened key")
+    {
+        wil::unique_hkey hkey;
+        REQUIRE_SUCCEEDED(wil::reg::create_unique_key_nothrow(HKEY_CURRENT_USER, testSubkey, hkey, wil::reg::key_access::readwrite));
+        REQUIRE_SUCCEEDED(wil::reg::set_value_byte_vector_nothrow(hkey.get(), stringValueName, REG_SZ, emptyStringTestValue));
+
+        std::wstring result{ wil::reg::get_value_string(hkey.get(), stringValueName) };
+        REQUIRE(result.empty());
+    }
+    SECTION("get_value_string with empty string value: with string key")
+    {
+        REQUIRE_SUCCEEDED(wil::reg::set_value_byte_vector_nothrow(HKEY_CURRENT_USER, testSubkey, stringValueName, REG_SZ, emptyStringTestValue));
+
+        std::wstring result{ wil::reg::get_value_string(HKEY_CURRENT_USER, testSubkey, stringValueName) };
+        REQUIRE(result.empty());
+    }
+#endif
+
+    SECTION("set_value_nothrow/get_value_string_nothrow: into buffers with open key")
+    {
+        wil::unique_hkey hkey;
+        REQUIRE_SUCCEEDED(wil::reg::create_unique_key_nothrow(HKEY_CURRENT_USER, testSubkey, hkey, wil::reg::key_access::readwrite));
+
+        for (const auto& value : stringTestArray)
+        {
+            WCHAR result[test_expanded_string_buffer_size]{};
+            REQUIRE_SUCCEEDED(wil::reg::set_value_nothrow(hkey.get(), stringValueName, value.c_str()));
+            REQUIRE_SUCCEEDED(wil::reg::get_value_string_nothrow(hkey.get(), stringValueName, result));
+            REQUIRE(result == value);
+
+            // and verify default value name
+            REQUIRE_SUCCEEDED(wil::reg::set_value_nothrow(hkey.get(), nullptr, value.c_str()));
+            REQUIRE_SUCCEEDED(wil::reg::get_value_string_nothrow(hkey.get(), nullptr, result));
+            REQUIRE(result == value);
+        }
+
+        WCHAR too_small_result[4]{};
+        // fail get* if the buffer is too small
+        REQUIRE_SUCCEEDED(wil::reg::set_value_string_nothrow(hkey.get(), stringValueName, L"Test"));
+        DWORD expectedSize{};
+        auto hr = wil::reg::get_value_string_nothrow(hkey.get(), stringValueName, too_small_result, &expectedSize);
+        REQUIRE(hr == HRESULT_FROM_WIN32(ERROR_MORE_DATA));
+        REQUIRE(expectedSize == 12);
+        WCHAR valid_buffer_result[5]{};
+        REQUIRE_SUCCEEDED(wil::reg::get_value_string_nothrow(hkey.get(), stringValueName, valid_buffer_result, &expectedSize));
+        REQUIRE(expectedSize == 10);
+        REQUIRE(0 == wcscmp(valid_buffer_result, L"Test"));
+
+        // fail get* if the value doesn't exist
+        hr = wil::reg::get_value_string_nothrow(hkey.get(), invalidValueName, too_small_result, &expectedSize);
+        REQUIRE(hr == HRESULT_FROM_WIN32(ERROR_FILE_NOT_FOUND));
+        REQUIRE(expectedSize == 0);
+
+        // fail if get* requests the wrong type
+        REQUIRE_SUCCEEDED(wil::reg::set_value_dword_nothrow(HKEY_CURRENT_USER, testSubkey, dwordValueName, test_dword_zero));
+        hr = wil::reg::get_value_string_nothrow(hkey.get(), dwordValueName, too_small_result);
+        REQUIRE(hr == HRESULT_FROM_WIN32(ERROR_UNSUPPORTED_TYPE));
+    }
+    SECTION("set_value_nothrow/get_value_string_nothrow: into buffers with string key")
+    {
+        for (const auto& value : stringTestArray)
+        {
+            WCHAR result[test_expanded_string_buffer_size]{};
+            REQUIRE_SUCCEEDED(wil::reg::set_value_nothrow(HKEY_CURRENT_USER, testSubkey, stringValueName, value.c_str()));
+            REQUIRE_SUCCEEDED(wil::reg::get_value_string_nothrow(HKEY_CURRENT_USER, testSubkey, stringValueName, result));
+            REQUIRE(result == value);
+
+            // and verify default value name
+            REQUIRE_SUCCEEDED(wil::reg::set_value_nothrow(HKEY_CURRENT_USER, testSubkey, nullptr, value.c_str()));
+            REQUIRE_SUCCEEDED(wil::reg::get_value_string_nothrow(HKEY_CURRENT_USER, testSubkey, nullptr, result));
+            REQUIRE(result == value);
+        }
+
+        WCHAR too_small_result[4]{};
+        // fail get* if the buffer is too small
+        REQUIRE_SUCCEEDED(wil::reg::set_value_string_nothrow(HKEY_CURRENT_USER, testSubkey, stringValueName, L"Test"));
+        DWORD expectedSize{};
+        auto hr = wil::reg::get_value_string_nothrow(HKEY_CURRENT_USER, testSubkey, stringValueName, too_small_result, &expectedSize);
+        REQUIRE(hr == HRESULT_FROM_WIN32(ERROR_MORE_DATA));
+        REQUIRE(expectedSize == 12); // yes, this is a registry oddity that it returned 2-bytes-more-than-required
+        WCHAR valid_buffer_result[5]{};
+        REQUIRE_SUCCEEDED(wil::reg::get_value_string_nothrow(HKEY_CURRENT_USER, testSubkey, stringValueName, valid_buffer_result, &expectedSize));
+        REQUIRE(expectedSize == 10);
+        REQUIRE(0 == wcscmp(valid_buffer_result, L"Test"));
+
+        // fail get* if the value doesn't exist
+        hr = wil::reg::get_value_string_nothrow(HKEY_CURRENT_USER, testSubkey, invalidValueName, too_small_result, &expectedSize);
+        REQUIRE(hr == HRESULT_FROM_WIN32(ERROR_FILE_NOT_FOUND));
+        REQUIRE(expectedSize == 0);
+
+        // fail if get* requests the wrong type
+        REQUIRE_SUCCEEDED(wil::reg::set_value_dword_nothrow(HKEY_CURRENT_USER, testSubkey, dwordValueName, test_dword_zero));
+        hr = wil::reg::get_value_string_nothrow(HKEY_CURRENT_USER, testSubkey, dwordValueName, too_small_result);
+        REQUIRE(hr == HRESULT_FROM_WIN32(ERROR_UNSUPPORTED_TYPE));
+    }
+}
+#endif
+
+namespace
+{
+    template<typename StringT, typename SetStringT = PCWSTR>
+    void verify_string_nothrow(
+        std::function<HRESULT(PCWSTR, typename type_identity<StringT>::type&)> getFn,
+        std::function<HRESULT(PCWSTR, typename type_identity<SetStringT>::type)> setFn,
+        std::function<HRESULT(PCWSTR)> wrongSetFn)
+    {
+        for (const auto& value : stringTestArray)
+        {
+            REQUIRE_SUCCEEDED(setFn(stringValueName, value.c_str()));
+            StringT result{};
+            REQUIRE_SUCCEEDED(getFn(stringValueName, result));
+            REQUIRE(AreStringsEqual(result, value));
+
+            // and verify default value name
+            REQUIRE_SUCCEEDED(setFn(nullptr, value.c_str()));
+            result = {};
+            REQUIRE_SUCCEEDED(getFn(nullptr, result));
+            REQUIRE(AreStringsEqual(result, value));
+        }
+
+        // fail get* if the value doesn't exist
+        StringT result{};
+        HRESULT hr = getFn(invalidValueName, result);
+        REQUIRE(hr == HRESULT_FROM_WIN32(ERROR_FILE_NOT_FOUND));
+
+        // fail if get* requests the wrong type
+        REQUIRE_SUCCEEDED(wrongSetFn(dwordValueName));
+        hr = getFn(dwordValueName, result);
+        REQUIRE(hr == HRESULT_FROM_WIN32(ERROR_UNSUPPORTED_TYPE));
+    }
+
+    template<typename StringT>
+    void verify_string_nothrow(HKEY key)
+    {
+        verify_string_nothrow<StringT>(
+            [&key](PCWSTR valueName, StringT& output) { return wil::reg::get_value_string_nothrow(key, valueName, output); },
+            [&key](PCWSTR valueName, PCWSTR input) { return wil::reg::set_value_string_nothrow(key, valueName, input); },
+            [&key](PCWSTR valueName) -> HRESULT { return wil::reg::set_value_dword_nothrow(key, valueName, test_dword_zero); });
+    }
+
+    template<typename StringT>
+    void verify_string_nothrow(HKEY key, PCWSTR subkey)
+    {
+        verify_string_nothrow<StringT>(
+            [&key, &subkey](PCWSTR valueName, StringT& output) { return wil::reg::get_value_string_nothrow(key, subkey, valueName, output); },
+            [&key, &subkey](PCWSTR valueName, PCWSTR input) { return wil::reg::set_value_string_nothrow(key, subkey, valueName, input); },
+            [&key, &subkey](PCWSTR valueName) -> HRESULT { return wil::reg::set_value_dword_nothrow(key, subkey, valueName, test_dword_zero); });
+    }
+
+    template<typename StringT>
+    void verify_string_generic_get_value_nothrow(HKEY key)
+    {
+        // TODO: this dereferencing loses the wil::unique type
+        verify_string_nothrow<StringT>(
+            [&key](PCWSTR valueName, StringT& output) { return wil::reg::get_value_nothrow(key, valueName, &output); },
+            [&key](PCWSTR valueName, PCWSTR input) { return wil::reg::set_value_nothrow(key, valueName, input); },
+            [&key](PCWSTR valueName) -> HRESULT { return wil::reg::set_value_dword_nothrow(key, valueName, test_dword_zero); });
+    }
+
+    template<typename StringT>
+    void verify_string_generic_get_value_nothrow(HKEY key, PCWSTR subkey)
+    {
+        // TODO: this dereferencing loses the wil::unique type
+        verify_string_nothrow<StringT>(
+            [&key, &subkey](PCWSTR valueName, StringT& output) { return wil::reg::get_value_nothrow(key, subkey, valueName, &output); },
+            [&key, &subkey](PCWSTR valueName, PCWSTR input) { return wil::reg::set_value_nothrow(key, subkey, valueName, input); },
+            [&key, &subkey](PCWSTR valueName) -> HRESULT { return wil::reg::set_value_dword_nothrow(key, subkey, valueName, test_dword_zero); });
+    }
+
+#ifdef WIL_ENABLE_EXCEPTIONS
+    template<typename StringT, typename StringSetT = PCWSTR>
+    void verify_string(
+        std::function<typename type_identity<StringT>::type(PCWSTR)> getFn,
+        std::function<void(PCWSTR, typename type_identity<StringSetT>::type)> setFn,
+        std::function<void(PCWSTR)> setWrongTypeFn)
+    {
+        for (const auto& value : stringTestArray)
+        {
+            setFn(stringValueName, value.c_str());
+            auto result = getFn(stringValueName);
+            REQUIRE(AreStringsEqual(result, value));
+
+            // and verify default value name
+            setFn(nullptr, value.c_str());
+            result = getFn(nullptr);
+            REQUIRE(AreStringsEqual(result, value));
+        }
+
+        // fail get* if the value doesn't exist
+        VerifyThrowsHr(HRESULT_FROM_WIN32(ERROR_FILE_NOT_FOUND), [&]()
+            {
+                const auto ignored = getFn(invalidValueName);
+                ignored;
+            });
+
+        // fail if get* requests the wrong type
+        setWrongTypeFn(dwordValueName);
+        VerifyThrowsHr(HRESULT_FROM_WIN32(ERROR_UNSUPPORTED_TYPE), [&]()
+            {
+                const auto ignored = getFn(dwordValueName);
+                ignored;
+            });
+    }
+
+    template<typename StringT>
+    void verify_string()
+    {
+        wil::unique_hkey hkey;
+        REQUIRE_SUCCEEDED(wil::reg::create_unique_key_nothrow(HKEY_CURRENT_USER, testSubkey, hkey, wil::reg::key_access::readwrite));
+
+        verify_string<StringT>(
+            [&hkey](PCWSTR valueName) { return wil::reg::get_value_string<StringT>(hkey.get(), valueName); },
+            [&hkey](PCWSTR valueName, PCWSTR value) -> void { wil::reg::set_value_string(hkey.get(), valueName, value); },
+            [&hkey](PCWSTR valueName) { wil::reg::set_value_dword(hkey.get(), valueName, test_dword_zero); });
+    }
+
+    template<typename StringT>
+    void verify_string_subkey()
+    {
+        verify_string<StringT>(
+            [](PCWSTR valueName) { return wil::reg::get_value_string<StringT>(HKEY_CURRENT_USER, testSubkey, valueName); },
+            [](PCWSTR valueName, PCWSTR value) -> void { wil::reg::set_value_string(HKEY_CURRENT_USER, testSubkey, valueName, value); },
+            [](PCWSTR valueName) { wil::reg::set_value_dword(HKEY_CURRENT_USER, testSubkey, valueName, test_dword_zero); });
+    }
+
+    template<typename StringT>
+    void verify_string_generic_get_value()
+    {
+        wil::unique_hkey hkey;
+        REQUIRE_SUCCEEDED(wil::reg::create_unique_key_nothrow(HKEY_CURRENT_USER, testSubkey, hkey, wil::reg::key_access::readwrite));
+
+        verify_string<StringT>(
+            [&hkey](PCWSTR valueName) { return wil::reg::get_value<StringT>(hkey.get(), valueName); },
+            [&hkey](PCWSTR valueName, PCWSTR value) -> void { wil::reg::set_value(hkey.get(), valueName, value); },
+            [&hkey](PCWSTR valueName) { wil::reg::set_value_dword(hkey.get(), valueName, test_dword_zero); });
+    }
+
+    template<typename StringT>
+    void verify_string_generic_get_value_subkey()
+    {
+        verify_string<StringT>(
+            [](PCWSTR valueName) { return wil::reg::get_value<StringT>(HKEY_CURRENT_USER, testSubkey, valueName); },
+            [](PCWSTR valueName, PCWSTR value) -> void { wil::reg::set_value(HKEY_CURRENT_USER, testSubkey, valueName, value); },
+            [](PCWSTR valueName) { wil::reg::set_value_dword(HKEY_CURRENT_USER, testSubkey, valueName, test_dword_zero); });
+    }
+
+#if defined(__cpp_lib_optional)
+    template<typename StringT, typename StringSetT = PCWSTR>
+    void verify_try_string(
+        std::function<std::optional<StringT>(PCWSTR)> tryGetFn,
+        std::function<void(PCWSTR, typename type_identity<StringSetT>::type)> setFn,
+        std::function<void(PCWSTR)> setWrongTypeFn)
+    {
+        for (const auto& value : stringTestArray)
+        {
+            setFn(stringValueName, value.c_str());
+            auto result = tryGetFn(stringValueName);
+            REQUIRE(AreStringsEqual(result.value(), value));
+
+            // and verify default value name
+            setFn(nullptr, value.c_str());
+            result = tryGetFn(nullptr);
+            REQUIRE(AreStringsEqual(result.value(), value));
+        }
+
+        // try_get should simply return nullopt
+        const auto result = tryGetFn(invalidValueName);
+        REQUIRE(!result.has_value());
+
+        // fail if get* requests the wrong type
+        setWrongTypeFn(dwordValueName);
+        VerifyThrowsHr(HRESULT_FROM_WIN32(ERROR_UNSUPPORTED_TYPE), [&]()
+            {
+                const auto ignored = tryGetFn(dwordValueName);
+                ignored;
+            });
+    }
+
+    template<typename StringT>
+    void verify_try_string()
+    {
+        wil::unique_hkey hkey;
+        REQUIRE_SUCCEEDED(wil::reg::create_unique_key_nothrow(HKEY_CURRENT_USER, testSubkey, hkey, wil::reg::key_access::readwrite));
+
+        verify_try_string<StringT>(
+            [&hkey](PCWSTR valueName) { return wil::reg::try_get_value_string<StringT>(hkey.get(), valueName); },
+            [&hkey](PCWSTR valueName, PCWSTR value) -> void { wil::reg::set_value_string(hkey.get(), valueName, value); },
+            [&hkey](PCWSTR valueName) { wil::reg::set_value_dword(hkey.get(), valueName, test_dword_zero); });
+    }
+
+    template<typename StringT>
+    void verify_try_string_subkey()
+    {
+        verify_try_string<StringT>(
+            [](PCWSTR valueName) { return wil::reg::try_get_value_string<StringT>(HKEY_CURRENT_USER, testSubkey, valueName); },
+            [](PCWSTR valueName, PCWSTR value) -> void { wil::reg::set_value_string(HKEY_CURRENT_USER, testSubkey, valueName, value); },
+            [](PCWSTR valueName) { wil::reg::set_value_dword(HKEY_CURRENT_USER, testSubkey, valueName, test_dword_zero); });
+    }
+
+    template<typename StringT>
+    void verify_try_string_generic_get_value()
+    {
+        wil::unique_hkey hkey;
+        REQUIRE_SUCCEEDED(wil::reg::create_unique_key_nothrow(HKEY_CURRENT_USER, testSubkey, hkey, wil::reg::key_access::readwrite));
+
+        verify_try_string<StringT>(
+            [&hkey](PCWSTR valueName) { return wil::reg::try_get_value<StringT>(hkey.get(), valueName); },
+            [&hkey](PCWSTR valueName, PCWSTR value) -> void { wil::reg::set_value(hkey.get(), valueName, value); },
+            [&hkey](PCWSTR valueName) { wil::reg::set_value_dword(hkey.get(), valueName, test_dword_zero); });
+    }
+
+    template<typename StringT>
+    void verify_try_string_generic_get_value_subkey()
+    {
+        verify_try_string<StringT>(
+            [](PCWSTR valueName) { return wil::reg::try_get_value<StringT>(HKEY_CURRENT_USER, testSubkey, valueName); },
+            [](PCWSTR valueName, PCWSTR value) -> void { wil::reg::set_value(HKEY_CURRENT_USER, testSubkey, valueName, value); },
+            [](PCWSTR valueName) { wil::reg::set_value_dword(HKEY_CURRENT_USER, testSubkey, valueName, test_dword_zero); });
+    }
+#endif // defined(__cpp_lib_optional)
+#endif
+}
+
+// TODO: remove redundant OLEAUTO checks
+TEST_CASE("BasicRegistryTests::string types", "[registry]")
+{
+    SECTION("set_value_string_nothrow/get_value_string_nothrow: with opened key")
+    {
+        wil::unique_hkey hkey;
+        REQUIRE_SUCCEEDED(wil::reg::create_unique_key_nothrow(HKEY_CURRENT_USER, testSubkey, hkey, wil::reg::key_access::readwrite));
+
+#if defined(__WIL_OLEAUTO_H_)
+        verify_string_nothrow<wil::unique_bstr>(hkey.get());
+#if defined(__WIL_OLEAUTO_H_STL)
+        verify_string_nothrow<wil::shared_bstr>(hkey.get());
+#endif
+#endif
+
+#if defined(__WIL_OBJBASE_H_)
+        verify_string_nothrow<wil::unique_cotaskmem_string>(hkey.get());
+#if defined(__WIL_OBJBASE_H_STL)
+        verify_string_nothrow<wil::shared_cotaskmem_string>(hkey.get());
+#endif
+#endif
+    }
+
+    SECTION("set_value_string_nothrow/get_value_string_nothrow: with string key")
+    {
+#if defined(__WIL_OLEAUTO_H_)
+        verify_string_nothrow<wil::unique_bstr>(HKEY_CURRENT_USER, testSubkey);
+#if defined(__WIL_OLEAUTO_H_STL)
+        verify_string_nothrow<wil::shared_bstr>(HKEY_CURRENT_USER, testSubkey);
+#endif
+#endif
+
+#if defined(__WIL_OBJBASE_H_)
+        verify_string_nothrow<wil::unique_cotaskmem_string>(HKEY_CURRENT_USER, testSubkey);
+#if defined(__WIL_OBJBASE_H_STL)
+        verify_string_nothrow<wil::shared_cotaskmem_string>(HKEY_CURRENT_USER, testSubkey);
+#endif
+#endif
+    }
+
+    SECTION("strings set_value_nothrow/get_value_nothrow: with opened key")
+    {
+        wil::unique_hkey hkey;
+        REQUIRE_SUCCEEDED(wil::reg::create_unique_key_nothrow(HKEY_CURRENT_USER, testSubkey, hkey, wil::reg::key_access::readwrite));
+
+#if defined(__WIL_OLEAUTO_H_)
+        verify_string_generic_get_value_nothrow<wil::unique_bstr>(hkey.get());
+#if defined(__WIL_OLEAUTO_H_STL)
+        verify_string_generic_get_value_nothrow<wil::shared_bstr>(hkey.get());
+#endif
+#endif
+
+        // TODO: crashes?
+#if defined(__WIL_OBJBASE_H_)
+        //verify_string_generic_get_value_nothrow<wil::unique_cotaskmem_string>(hkey.get());
+#if defined(__WIL_OBJBASE_H_STL)
+        //verify_string_generic_get_value_nothrow<wil::shared_cotaskmem_string>(hkey.get());
+#endif
+#endif
+    }
+
+    SECTION("strings set_value_nothrow/get_value_nothrow: with string key")
+    {
+#if defined(__WIL_OLEAUTO_H_)
+        verify_string_generic_get_value_nothrow<wil::unique_bstr>(HKEY_CURRENT_USER, testSubkey);
+#if defined(__WIL_OLEAUTO_H_STL)
+        verify_string_generic_get_value_nothrow<wil::shared_bstr>(HKEY_CURRENT_USER, testSubkey);
+#endif
+#endif
+
+#if defined(__WIL_OBJBASE_H_)
+        //verify_string_generic_get_value_nothrow<wil::unique_cotaskmem_string>(HKEY_CURRENT_USER, testSubkey);
+#if defined(__WIL_OBJBASE_H_STL)
+        //verify_string_generic_get_value_nothrow<wil::shared_cotaskmem_string>(HKEY_CURRENT_USER, testSubkey);
+#endif
+#endif
+    }
+
+#ifdef WIL_ENABLE_EXCEPTIONS
+    SECTION("set_value_string/get_value_string: with opened key")
+    {
+#if defined(__WIL_OLEAUTO_H_)
+        verify_string<wil::unique_bstr>();
+#if defined(__WIL_OLEAUTO_H_STL)
+        verify_string<wil::shared_bstr>();
+#endif
+#endif
+
+#if defined(__WIL_OBJBASE_H_)
+        verify_string<wil::unique_cotaskmem_string>();
+#if defined(__WIL_OBJBASE_H_STL)
+        verify_string<wil::shared_cotaskmem_string>();
+#endif
+#endif
+    }
+
+    SECTION("set_value_string/get_value_string: with string key")
+    {
+#if defined(__WIL_OLEAUTO_H_)
+        verify_string_subkey<wil::unique_bstr>();
+#if defined(__WIL_OLEAUTO_H_STL)
+        verify_string_subkey<wil::shared_bstr>();
+#endif
+#endif
+
+#if defined(__WIL_OBJBASE_H_)
+        verify_string_subkey<wil::unique_cotaskmem_string>();
+#if defined(__WIL_OBJBASE_H_STL)
+        verify_string_subkey<wil::shared_cotaskmem_string>();
+#endif
+#endif
+    }
+
+    SECTION("strings set_value/get_value: with opened key")
+    {
+#if defined(__WIL_OLEAUTO_H_)
+        verify_string_generic_get_value<wil::unique_bstr>();
+#if defined(__WIL_OLEAUTO_H_STL)
+        verify_string_generic_get_value<wil::shared_bstr>();
+#endif
+#endif
+
+#if defined(__WIL_OBJBASE_H_)
+        verify_string_generic_get_value<wil::unique_cotaskmem_string>();
+#if defined(__WIL_OBJBASE_H_STL)
+        verify_string_generic_get_value<wil::shared_cotaskmem_string>();
+#endif
+#endif
+    }
+
+    SECTION("strings set_value/get_value: with string key")
+    {
+#if defined(__WIL_OLEAUTO_H_)
+        verify_string_generic_get_value_subkey<wil::unique_bstr>();
+#if defined(__WIL_OLEAUTO_H_STL)
+        verify_string_generic_get_value_subkey<wil::shared_bstr>();
+#endif
+#endif
+
+#if defined(__WIL_OBJBASE_H_)
+        verify_string_generic_get_value_subkey<wil::unique_cotaskmem_string>();
+#if defined(__WIL_OBJBASE_H_STL)
+        verify_string_generic_get_value_subkey<wil::shared_cotaskmem_string>();
+#endif
+#endif
+    }
+
+#if defined(__cpp_lib_optional)
+    SECTION("strings set_value_string/try_get_value_string: with open key")
+    {
+        verify_try_string<std::wstring>();
+
+#if defined(__WIL_OLEAUTO_H_)
+#if defined(__WIL_OLEAUTO_H_STL)
+        verify_try_string<wil::shared_bstr>();
+#endif
+#endif
+
+#if defined(__WIL_OBJBASE_H_)
+#if defined(__WIL_OBJBASE_H_STL)
+        verify_try_string<wil::shared_cotaskmem_string>();
+#endif
+#endif
+    }
+
+    SECTION("strings set_value_string/try_get_value_string: with string key")
+    {
+        verify_try_string_subkey<std::wstring>();
+
+#if defined(__WIL_OLEAUTO_H_)
+#if defined(__WIL_OLEAUTO_H_STL)
+        verify_try_string_subkey<wil::shared_bstr>();
+#endif
+#endif
+
+#if defined(__WIL_OBJBASE_H_)
+#if defined(__WIL_OBJBASE_H_STL)
+        verify_try_string_subkey<wil::shared_cotaskmem_string>();
+#endif
+#endif
+    }
+
+    // TODO: it's a bug that we support unique here, right?
+    SECTION("strings set_value/try_get_value: with open key")
+    {
+        verify_try_string_generic_get_value<std::wstring>();
+
+#if defined(__WIL_OLEAUTO_H_)
+        verify_try_string_generic_get_value<wil::unique_bstr>();
+#if defined(__WIL_OLEAUTO_H_STL)
+        verify_try_string_generic_get_value<wil::shared_bstr>();
+#endif
+#endif
+
+#if defined(__WIL_OBJBASE_H_)
+        verify_try_string_generic_get_value<wil::unique_cotaskmem_string>();
+#if defined(__WIL_OBJBASE_H_STL)
+        verify_try_string_generic_get_value<wil::shared_cotaskmem_string>();
+#endif
+#endif
+    }
+
+    SECTION("strings set_value/try_get_value: with string key")
+    {
+        verify_try_string_generic_get_value_subkey<std::wstring>();
+
+#if defined(__WIL_OLEAUTO_H_)
+        verify_try_string_generic_get_value_subkey<wil::unique_bstr>();
+#if defined(__WIL_OLEAUTO_H_STL)
+        verify_try_string_generic_get_value_subkey<wil::shared_bstr>();
+#endif
+#endif
+
+#if defined(__WIL_OBJBASE_H_)
+        verify_try_string_generic_get_value_subkey<wil::unique_cotaskmem_string>();
+#if defined(__WIL_OBJBASE_H_STL)
+        verify_try_string_generic_get_value_subkey<wil::shared_cotaskmem_string>();
+#endif
+#endif
+    }
+#endif // defined(__cpp_lib_optional)
+
+#endif
+}
+
+#if defined(WIL_ENABLE_EXCEPTIONS)
+TEST_CASE("BasicRegistryTests::expanded_wstring", "[registry]")
+{
+    const auto deleteHr = HRESULT_FROM_WIN32(::RegDeleteTreeW(HKEY_CURRENT_USER, testSubkey));
+    if (deleteHr != HRESULT_FROM_WIN32(ERROR_FILE_NOT_FOUND))
+    {
+        REQUIRE_SUCCEEDED(deleteHr);
+    }
+
+    SECTION("set_value_expanded_string_nothrow/get_value_expanded_string_nothrow: with opened key")
+    {
+        wil::unique_hkey hkey;
+        REQUIRE_SUCCEEDED(wil::reg::create_unique_key_nothrow(HKEY_CURRENT_USER, testSubkey, hkey, wil::reg::key_access::readwrite));
+
+        for (const auto& value : expandedStringTestArray)
+        {
+            // verify the expanded string
+            WCHAR expanded_value[test_expanded_string_buffer_size]{};
+            const auto expanded_result = ::ExpandEnvironmentStringsW(value.c_str(), expanded_value, test_expanded_string_buffer_size);
+            REQUIRE(expanded_result != ERROR_SUCCESS);
+            REQUIRE(expanded_result < test_expanded_string_buffer_size);
+
+            REQUIRE_SUCCEEDED(wil::reg::set_value_expanded_string_nothrow(hkey.get(), stringValueName, value.c_str()));
+            WCHAR result[test_expanded_string_buffer_size]{};
+            REQUIRE_SUCCEEDED(wil::reg::get_value_expanded_string_nothrow(hkey.get(), stringValueName, result));
+            REQUIRE(std::wstring(result) == std::wstring(expanded_value));
+
+            // and verify default value name
+            REQUIRE_SUCCEEDED(wil::reg::set_value_expanded_string_nothrow(hkey.get(), nullptr, value.c_str()));
+            REQUIRE_SUCCEEDED(wil::reg::get_value_expanded_string_nothrow(hkey.get(), nullptr, result));
+            REQUIRE(std::wstring(result) == std::wstring(expanded_value));
+        }
+
+        WCHAR result[10]{};
+        // fail get* if the buffer is too small
+        REQUIRE_SUCCEEDED(wil::reg::set_value_expanded_string_nothrow(hkey.get(), stringValueName, L"%WINDIR%"));
+        DWORD expectedSize{};
+        auto hr = wil::reg::get_value_expanded_string_nothrow(hkey.get(), stringValueName, result, &expectedSize);
+        REQUIRE(hr == HRESULT_FROM_WIN32(ERROR_MORE_DATA));
+        REQUIRE(expectedSize == 22);
+        WCHAR valid_buffer_result[11]{};
+        REQUIRE_SUCCEEDED(wil::reg::get_value_expanded_string_nothrow(HKEY_CURRENT_USER, testSubkey, stringValueName, valid_buffer_result, &expectedSize));
+        REQUIRE(expectedSize == 22);
+
+        expectedSize = 0;
+        WCHAR expanded_value[test_expanded_string_buffer_size]{};
+        const auto expanded_result = ::ExpandEnvironmentStringsW(L"%WINDIR%", expanded_value, test_expanded_string_buffer_size);
+        REQUIRE(expanded_result != ERROR_SUCCESS);
+        REQUIRE(expanded_result < test_expanded_string_buffer_size);
+        REQUIRE(0 == wcscmp(valid_buffer_result, expanded_value));
+
+        // fail get* if the value doesn't exist
+        hr = wil::reg::get_value_expanded_string_nothrow(hkey.get(), invalidValueName, result);
+        REQUIRE(hr == HRESULT_FROM_WIN32(ERROR_FILE_NOT_FOUND));
+
+        // fail if get* requests the wrong type
+        REQUIRE_SUCCEEDED(wil::reg::set_value_dword_nothrow(HKEY_CURRENT_USER, testSubkey, dwordValueName, test_dword_zero));
+        hr = wil::reg::get_value_expanded_string_nothrow(hkey.get(), dwordValueName, result);
+        REQUIRE(hr == HRESULT_FROM_WIN32(ERROR_UNSUPPORTED_TYPE));
+    }
+    SECTION("set_value_expanded_string_nothrow/get_value_expanded_string_nothrow: with string key")
+    {
+        for (const auto& value : expandedStringTestArray)
+        {
+            // verify the expanded string
+            WCHAR expanded_value[test_expanded_string_buffer_size]{};
+            const auto expanded_result = ::ExpandEnvironmentStringsW(value.c_str(), expanded_value, test_expanded_string_buffer_size);
+            REQUIRE(expanded_result != ERROR_SUCCESS);
+            REQUIRE(expanded_result < test_expanded_string_buffer_size);
+
+            REQUIRE_SUCCEEDED(wil::reg::set_value_expanded_string_nothrow(HKEY_CURRENT_USER, testSubkey, stringValueName, value.c_str()));
+            WCHAR result[test_expanded_string_buffer_size]{};
+            REQUIRE_SUCCEEDED(wil::reg::get_value_expanded_string_nothrow(HKEY_CURRENT_USER, testSubkey, stringValueName, result));
+            REQUIRE(std::wstring(result) == std::wstring(expanded_value));
+
+            // and verify default value name
+            REQUIRE_SUCCEEDED(wil::reg::set_value_expanded_string_nothrow(HKEY_CURRENT_USER, testSubkey, nullptr, value.c_str()));
+            REQUIRE_SUCCEEDED(wil::reg::get_value_expanded_string_nothrow(HKEY_CURRENT_USER, testSubkey, nullptr, result));
+            REQUIRE(std::wstring(result) == std::wstring(expanded_value));
+        }
+
+        WCHAR result[10]{};
+        // fail get* if the buffer is too small
+        REQUIRE_SUCCEEDED(wil::reg::set_value_expanded_string_nothrow(HKEY_CURRENT_USER, testSubkey, stringValueName, L"%WINDIR%"));
+        DWORD expectedSize{};
+        auto hr = wil::reg::get_value_expanded_string_nothrow(HKEY_CURRENT_USER, testSubkey, stringValueName, result, &expectedSize);
+        REQUIRE(hr == HRESULT_FROM_WIN32(ERROR_MORE_DATA));
+        REQUIRE(expectedSize == 22);
+
+        expectedSize = 0;
+        WCHAR valid_buffer_result[11]{};
+        REQUIRE_SUCCEEDED(wil::reg::get_value_expanded_string_nothrow(HKEY_CURRENT_USER, testSubkey, stringValueName, valid_buffer_result, &expectedSize));
+        REQUIRE(expectedSize == 22);
+
+        WCHAR expanded_value[test_expanded_string_buffer_size]{};
+        const auto expanded_result = ::ExpandEnvironmentStringsW(L"%WINDIR%", expanded_value, test_expanded_string_buffer_size);
+        REQUIRE(expanded_result != ERROR_SUCCESS);
+        REQUIRE(expanded_result < test_expanded_string_buffer_size);
+        REQUIRE(0 == wcscmp(valid_buffer_result, expanded_value));
+
+        // fail get* if the value doesn't exist
+        hr = wil::reg::get_value_expanded_string_nothrow(HKEY_CURRENT_USER, testSubkey, invalidValueName, result);
+        REQUIRE(hr == HRESULT_FROM_WIN32(ERROR_FILE_NOT_FOUND));
+
+        // fail if get* requests the wrong type
+        REQUIRE_SUCCEEDED(wil::reg::set_value_dword_nothrow(HKEY_CURRENT_USER, testSubkey, dwordValueName, test_dword_zero));
+        hr = wil::reg::get_value_expanded_string_nothrow(HKEY_CURRENT_USER, testSubkey, dwordValueName, result);
+        REQUIRE(hr == HRESULT_FROM_WIN32(ERROR_UNSUPPORTED_TYPE));
+    }
+
+    // TODO: verify std::wstring is the default
+}
+#endif
+
+namespace
+{
+#if defined(WIL_ENABLE_EXCEPTIONS)
+    template<typename StringT, typename SetStringT = PCWSTR>
+    void verify_expanded_string_nothrow(
+        std::function<HRESULT(PCWSTR, typename type_identity<StringT>::type&)> getFn,
+        std::function<HRESULT(PCWSTR, typename type_identity<SetStringT>::type)> setFn,
+        std::function<HRESULT(PCWSTR)> setWrongTypeFn)
+    {
+        for (const auto& value : expandedStringTestArray)
+        {
+            // verify the expanded string
+            WCHAR expanded_value[test_expanded_string_buffer_size]{};
+            const auto expanded_result = ::ExpandEnvironmentStringsW(value.c_str(), expanded_value, test_expanded_string_buffer_size);
+            REQUIRE(expanded_result != ERROR_SUCCESS);
+            REQUIRE(expanded_result < test_expanded_string_buffer_size);
+
+            REQUIRE_SUCCEEDED(setFn(stringValueName, value.c_str()));
+            StringT result{};
+            REQUIRE_SUCCEEDED(getFn(stringValueName, result));
+            REQUIRE(AreStringsEqual(result, expanded_value));
+
+            // and verify default value name
+            REQUIRE_SUCCEEDED(setFn(nullptr, value.c_str()));
+            result = {};
+            REQUIRE_SUCCEEDED(getFn(nullptr, result));
+            REQUIRE(AreStringsEqual(result, expanded_value));
+        }
+
+        // fail get* if the value doesn't exist
+        StringT result{};
+        auto hr = getFn(invalidValueName, result);
+        REQUIRE(hr == HRESULT_FROM_WIN32(ERROR_FILE_NOT_FOUND));
+
+        // fail if get* requests the wrong type
+        REQUIRE_SUCCEEDED(setWrongTypeFn(dwordValueName));
+        hr = getFn(dwordValueName, result);
+        REQUIRE(hr == HRESULT_FROM_WIN32(ERROR_UNSUPPORTED_TYPE));
+    }
+
+    template<typename StringT>
+    void verify_expanded_string_nothrow()
+    {
+        wil::unique_hkey hkey;
+        REQUIRE_SUCCEEDED(wil::reg::create_unique_key_nothrow(HKEY_CURRENT_USER, testSubkey, hkey, wil::reg::key_access::readwrite));
+
+        verify_expanded_string_nothrow<StringT>(
+            [&hkey](PCWSTR valueName, StringT& output) { return wil::reg::get_value_expanded_string_nothrow(hkey.get(), valueName, output); },
+            [&hkey](PCWSTR valueName, PCWSTR input) { return wil::reg::set_value_expanded_string_nothrow(hkey.get(), valueName, input); },
+            [&hkey](PCWSTR valueName) { return wil::reg::set_value_dword_nothrow(hkey.get(), valueName, test_dword_zero); });
+    }
+
+    template<typename StringT>
+    void verify_expanded_string_subkey_nothrow()
+    {
+        verify_expanded_string_nothrow<StringT>(
+            [](PCWSTR valueName, StringT& output) { return wil::reg::get_value_expanded_string_nothrow(HKEY_CURRENT_USER, testSubkey, valueName, output); },
+            [](PCWSTR valueName, PCWSTR input) { return wil::reg::set_value_expanded_string_nothrow(HKEY_CURRENT_USER, testSubkey, valueName, input); },
+            [](PCWSTR valueName) { return wil::reg::set_value_dword_nothrow(HKEY_CURRENT_USER, testSubkey, valueName, test_dword_zero); });
+    }
+
+    template<typename StringT, typename SetStringT = PCWSTR>
+    void verify_expanded_string(
+        std::function<typename type_identity<StringT>::type(PCWSTR)> getFn,
+        std::function<void(PCWSTR, typename type_identity<SetStringT>::type)> setFn,
+        std::function<void(PCWSTR)> setWrongTypeFn)
+    {
+        for (const auto& value : expandedStringTestArray)
+        {
+            // verify the expanded string
+            WCHAR expanded_value[test_expanded_string_buffer_size]{};
+            const auto expanded_result = ::ExpandEnvironmentStringsW(value.c_str(), expanded_value, test_expanded_string_buffer_size);
+            REQUIRE(expanded_result != ERROR_SUCCESS);
+            REQUIRE(expanded_result < test_expanded_string_buffer_size);
+
+            setFn(stringValueName, value.c_str());
+            auto result = getFn(stringValueName);
+            REQUIRE(AreStringsEqual(result, expanded_value));
+
+            // and verify default value name
+            setFn(nullptr, value.c_str());
+            result = getFn(nullptr);
+            REQUIRE(AreStringsEqual(result, expanded_value));
+        }
+
+        // fail get* if the value doesn't exist
+        VerifyThrowsHr(HRESULT_FROM_WIN32(ERROR_FILE_NOT_FOUND), [&]()
+            {
+                getFn(invalidValueName);
+            });
+
+        // fail if get* requests the wrong type
+        setWrongTypeFn(dwordValueName);
+        VerifyThrowsHr(HRESULT_FROM_WIN32(ERROR_UNSUPPORTED_TYPE), [&]()
+            {
+                getFn(dwordValueName);
+            });
+    }
+
+    template<typename StringT>
+    void verify_expanded_string()
+    {
+        wil::unique_hkey hkey;
+        REQUIRE_SUCCEEDED(wil::reg::create_unique_key_nothrow(HKEY_CURRENT_USER, testSubkey, hkey, wil::reg::key_access::readwrite));
+
+        verify_expanded_string<StringT>(
+            [&hkey](PCWSTR valueName) -> StringT { return wil::reg::get_value_expanded_string<StringT>(hkey.get(), valueName); },
+            [&hkey](PCWSTR valueName, PCWSTR input) { wil::reg::set_value_expanded_string(hkey.get(), valueName, input); },
+            [&hkey](PCWSTR valueName) { wil::reg::set_value_dword(hkey.get(), valueName, test_dword_zero); });
+    }
+
+    template<typename StringT>
+    void verify_expanded_string_subkey()
+    {
+        verify_expanded_string<StringT>(
+            [](PCWSTR valueName) -> StringT { return wil::reg::get_value_expanded_string<StringT>(HKEY_CURRENT_USER, testSubkey, valueName); },
+            [](PCWSTR valueName, PCWSTR input) { wil::reg::set_value_expanded_string(HKEY_CURRENT_USER, testSubkey, valueName, input); },
+            [](PCWSTR valueName) { wil::reg::set_value_dword(HKEY_CURRENT_USER, testSubkey, valueName, test_dword_zero); });
+    }
+
+#if defined(__cpp_lib_optional)
+    template<typename StringT, typename SetStringT = PCWSTR>
+    void verify_try_expanded_string(
+        std::function<std::optional<typename type_identity<StringT>::type>(PCWSTR)> getFn,
+        std::function<void(PCWSTR, typename type_identity<SetStringT>::type)> setFn,
+        std::function<void(PCWSTR)> setWrongTypeFn)
+    {
+        for (const auto& value : stringTestArray)
+        {
+            // verify the expanded string
+            WCHAR expanded_value[test_expanded_string_buffer_size]{};
+            const auto expanded_result = ::ExpandEnvironmentStringsW(value.c_str(), expanded_value, test_expanded_string_buffer_size);
+            REQUIRE(expanded_result != ERROR_SUCCESS);
+            REQUIRE(expanded_result < test_expanded_string_buffer_size);
+
+            setFn(stringValueName, value.c_str());
+            auto result = getFn(stringValueName);
+            REQUIRE(AreStringsEqual(result.value(), expanded_value));
+
+            // and verify default value name
+            setFn(nullptr, value.c_str());
+            result = getFn(nullptr);
+            REQUIRE(AreStringsEqual(result.value(), expanded_value));
+        }
+
+        // fail get* if the value doesn't exist
+        const auto result = getFn(invalidValueName);
+        REQUIRE(!result.has_value());
+
+        // fail if get* requests the wrong type
+        setWrongTypeFn(dwordValueName);
+        VerifyThrowsHr(HRESULT_FROM_WIN32(ERROR_UNSUPPORTED_TYPE), [&]()
+            {
+                getFn(dwordValueName);
+            });
+    }
+
+    template<typename StringT>
+    void verify_try_expanded_string()
+    {
+        wil::unique_hkey hkey;
+        REQUIRE_SUCCEEDED(wil::reg::create_unique_key_nothrow(HKEY_CURRENT_USER, testSubkey, hkey, wil::reg::key_access::readwrite));
+
+        verify_try_expanded_string<StringT>(
+            [&hkey](PCWSTR valueName) { return wil::reg::try_get_value_expanded_string<StringT>(hkey.get(), valueName); },
+            [&hkey](PCWSTR valueName, PCWSTR input) { wil::reg::set_value_expanded_string(hkey.get(), valueName, input); },
+            [&hkey](PCWSTR valueName) { wil::reg::set_value_dword(hkey.get(), valueName, test_dword_zero); });
+    }
+
+    template<typename StringT>
+    void verify_try_expanded_string_subkey()
+    {
+        verify_try_expanded_string<StringT>(
+            [](PCWSTR valueName) { return wil::reg::try_get_value_expanded_string<StringT>(HKEY_CURRENT_USER, testSubkey, valueName); },
+            [](PCWSTR valueName, PCWSTR input) { wil::reg::set_value_expanded_string(HKEY_CURRENT_USER, testSubkey, valueName, input); },
+            [](PCWSTR valueName) { wil::reg::set_value_dword(HKEY_CURRENT_USER, testSubkey, valueName, test_dword_zero); });
+    }
+#endif // defined(__cpp_lib_optional)
+#endif
+}
+
+#if defined(WIL_ENABLE_EXCEPTIONS)
+TEST_CASE("BasicRegistryTests::expanded_string", "[registry]")
+{
+    const auto deleteHr = HRESULT_FROM_WIN32(::RegDeleteTreeW(HKEY_CURRENT_USER, testSubkey));
+    if (deleteHr != HRESULT_FROM_WIN32(ERROR_FILE_NOT_FOUND))
+    {
+        REQUIRE_SUCCEEDED(deleteHr);
+    }
+
+    SECTION("set_value_expanded_string_nothrow/get_value_expanded_string_nothrow: with opened key")
+    {
+        verify_expanded_string_nothrow<std::wstring>();
+
+#if defined(__WIL_OLEAUTO_H_)
+        verify_expanded_string_nothrow<wil::unique_bstr>();
+#if defined(__WIL_OLEAUTO_H_STL)
+        verify_expanded_string_nothrow<wil::shared_bstr>();
+#endif
+#endif
+
+#if defined(__WIL_OLEAUTO_H_)
+        verify_expanded_string_nothrow<wil::unique_cotaskmem_string>();
+#if defined(__WIL_OLEAUTO_H_STL)
+        verify_expanded_string_nothrow<wil::shared_cotaskmem_string>();
+#endif
+#endif
+    }
+
+    SECTION("set_value_expanded_string_nothrow/get_value_expanded_string_nothrow: with string key")
+    {
+        verify_expanded_string_subkey_nothrow<std::wstring>();
+
+#if defined(__WIL_OLEAUTO_H_)
+        verify_expanded_string_subkey_nothrow<wil::unique_bstr>();
+#if defined(__WIL_OLEAUTO_H_STL)
+        verify_expanded_string_subkey_nothrow<wil::shared_bstr>();
+#endif
+#endif
+
+#if defined(__WIL_OLEAUTO_H_)
+        verify_expanded_string_subkey_nothrow<wil::unique_cotaskmem_string>();
+#if defined(__WIL_OLEAUTO_H_STL)
+        verify_expanded_string_subkey_nothrow<wil::shared_cotaskmem_string>();
+#endif
+#endif
+    }
+
+    SECTION("set_value_expanded_string/get_value_expanded_string: with opened key")
+    {
+        verify_expanded_string<std::wstring>();
+
+#if defined(__WIL_OLEAUTO_H_)
+        verify_expanded_string<wil::unique_bstr>();
+#if defined(__WIL_OLEAUTO_H_STL)
+        verify_expanded_string<wil::shared_bstr>();
+#endif
+#endif
+
+#if defined(__WIL_OLEAUTO_H_)
+        verify_expanded_string<wil::unique_cotaskmem_string>();
+#if defined(__WIL_OLEAUTO_H_STL)
+        verify_expanded_string<wil::shared_cotaskmem_string>();
+#endif
+#endif
+    }
+
+    SECTION("set_value_expanded_string/get_value_expanded_string: with string key")
+    {
+        verify_expanded_string_subkey<std::wstring>();
+
+#if defined(__WIL_OLEAUTO_H_)
+        verify_expanded_string_subkey<wil::unique_bstr>();
+#if defined(__WIL_OLEAUTO_H_STL)
+        verify_expanded_string_subkey<wil::shared_bstr>();
+#endif
+#endif
+
+#if defined(__WIL_OLEAUTO_H_)
+        verify_expanded_string_subkey<wil::unique_cotaskmem_string>();
+#if defined(__WIL_OLEAUTO_H_STL)
+        verify_expanded_string_subkey<wil::shared_cotaskmem_string>();
+#endif
+#endif
+    }
+
+#if defined(__cpp_lib_optional)
+    SECTION("set_value_expanded_string/try_get_value_expanded_string: with open key")
+    {
+        verify_try_expanded_string<std::wstring>();
+
+#if defined(__WIL_OLEAUTO_H_STL)
+        verify_try_expanded_string<wil::shared_bstr>();
+#endif
+
+#if defined(__WIL_OLEAUTO_H_)
+#if defined(__WIL_OLEAUTO_H_STL)
+        verify_try_expanded_string<wil::shared_cotaskmem_string>();
+#endif
+#endif
+    }
+
+    SECTION("set_value_expanded_string/try_get_value_expanded_string: with string key")
+    {
+        verify_try_expanded_string_subkey<std::wstring>();
+
+#if defined(__WIL_OLEAUTO_H_STL)
+        verify_try_expanded_string_subkey<wil::shared_bstr>();
+#endif
+
+#if defined(__WIL_OLEAUTO_H_)
+#if defined(__WIL_OLEAUTO_H_STL)
+        verify_try_expanded_string_subkey<wil::shared_cotaskmem_string>();
+#endif
+#endif
+    }
+#endif
+
+    // TODO: verify std::wstring is the default
+}
+#endif // #if defined(WIL_ENABLE_EXCEPTIONS)
+
+#ifdef __WIL_WINREG_STL
+TEST_CASE("BasicRegistryTests::multi-strings", "[registry]")
+{
+    const auto deleteHr = HRESULT_FROM_WIN32(::RegDeleteTreeW(HKEY_CURRENT_USER, testSubkey));
+    if (deleteHr != HRESULT_FROM_WIN32(ERROR_FILE_NOT_FOUND))
+    {
+        REQUIRE_SUCCEEDED(deleteHr);
+    }
+
+    SECTION("set_value_multistring_nothrow/get_value_multistring_nothrow: empty array with opened key")
+    {
+        wil::unique_hkey hkey;
+        REQUIRE_SUCCEEDED(wil::reg::create_unique_key_nothrow(HKEY_CURRENT_USER, testSubkey, hkey, wil::reg::key_access::readwrite));
+
+        // When passed an empty array, we write in 2 null-terminators as part of set_value_multistring_nothrow (i.e. a single empty string)
+        // thus the result should have one empty string
+        std::vector<std::wstring> arrayOfOne{ L"" };
+        REQUIRE_SUCCEEDED(wil::reg::set_value_multistring_nothrow(hkey.get(), stringValueName, test_multistring_empty));
+        std::vector<std::wstring> result{};
+        REQUIRE_SUCCEEDED(wil::reg::get_value_multistring_nothrow(hkey.get(), stringValueName, &result));
+        REQUIRE(result == arrayOfOne);
+
+        // and verify default value name
+        REQUIRE_SUCCEEDED(wil::reg::set_value_multistring_nothrow(hkey.get(), nullptr, test_multistring_empty));
+        result = {};
+        REQUIRE_SUCCEEDED(wil::reg::get_value_multistring_nothrow(hkey.get(), nullptr, &result));
+        REQUIRE(result == arrayOfOne);
+    }
+    SECTION("set_value_multistring_nothrow/get_value_multistring_nothrow: empty array with string key")
+    {
+        // When passed an empty array, we write in 2 null-terminators as part of set_value_multistring_nothrow (i.e. a single empty string)
+        // thus the result should have one empty string
+        std::vector<std::wstring> arrayOfOne{ L"" };
+        REQUIRE_SUCCEEDED(wil::reg::set_value_multistring_nothrow(HKEY_CURRENT_USER, testSubkey, stringValueName, test_multistring_empty));
+        std::vector<std::wstring> result{};
+        REQUIRE_SUCCEEDED(wil::reg::get_value_multistring_nothrow(HKEY_CURRENT_USER, testSubkey, stringValueName, &result));
+        REQUIRE(result == arrayOfOne);
+
+        // and verify default value name
+        REQUIRE_SUCCEEDED(wil::reg::set_value_multistring_nothrow(HKEY_CURRENT_USER, testSubkey, nullptr, test_multistring_empty));
+        result = {};
+        REQUIRE_SUCCEEDED(wil::reg::get_value_multistring_nothrow(HKEY_CURRENT_USER, testSubkey, nullptr, &result));
+        REQUIRE(result == arrayOfOne);
+    }
+
+    SECTION("set_value_nothrow/get_value_nothrow: empty array with opened key")
+    {
+        wil::unique_hkey hkey;
+        REQUIRE_SUCCEEDED(wil::reg::create_unique_key_nothrow(HKEY_CURRENT_USER, testSubkey, hkey, wil::reg::key_access::readwrite));
+
+        // When passed an empty array, we write in 2 null-terminators as part of set_value_multistring_nothrow (i.e. a single empty string)
+        // thus the result should have one empty string
+        std::vector<std::wstring> arrayOfOne{ L"" };
+        REQUIRE_SUCCEEDED(wil::reg::set_value_nothrow(hkey.get(), stringValueName, test_multistring_empty));
+        std::vector<std::wstring> result{};
+        REQUIRE_SUCCEEDED(wil::reg::get_value_nothrow(hkey.get(), stringValueName, &result));
+        REQUIRE(result == arrayOfOne);
+
+        // and verify default value name
+        REQUIRE_SUCCEEDED(wil::reg::set_value_nothrow(hkey.get(), nullptr, test_multistring_empty));
+        result = {};
+        REQUIRE_SUCCEEDED(wil::reg::get_value_nothrow(hkey.get(), nullptr, &result));
+        REQUIRE(result == arrayOfOne);
+    }
+    SECTION("set_value_nothrow/get_value_nothrow: empty array with string key")
+    {
+        // When passed an empty array, we write in 2 null-terminators as part of set_value_multistring_nothrow (i.e. a single empty string)
+        // thus the result should have one empty string
+        std::vector<std::wstring> arrayOfOne{ L"" };
+        REQUIRE_SUCCEEDED(wil::reg::set_value_nothrow(HKEY_CURRENT_USER, testSubkey, stringValueName, test_multistring_empty));
+        std::vector<std::wstring> result{};
+        REQUIRE_SUCCEEDED(wil::reg::get_value_nothrow(HKEY_CURRENT_USER, testSubkey, stringValueName, &result));
+        REQUIRE(result == arrayOfOne);
+
+        // and verify default value name
+        REQUIRE_SUCCEEDED(wil::reg::set_value_nothrow(HKEY_CURRENT_USER, testSubkey, nullptr, test_multistring_empty));
+        result = {};
+        REQUIRE_SUCCEEDED(wil::reg::get_value_nothrow(HKEY_CURRENT_USER, testSubkey, nullptr, &result));
+        REQUIRE(result == arrayOfOne);
+    }
+
+#if defined(WIL_ENABLE_EXCEPTIONS)
+    SECTION("set_value_multistring/get_value_multistring: empty array with open key")
+    {
+        wil::unique_hkey hkey;
+        REQUIRE_SUCCEEDED(wil::reg::create_unique_key_nothrow(HKEY_CURRENT_USER, testSubkey, hkey, wil::reg::key_access::readwrite));
+
+        // When passed an empty array, we write in 2 null-terminators as part of set_value_multistring_nothrow (i.e. a single empty string)
+        // thus the result should have one empty string
+        std::vector<std::wstring> arrayOfOne{ L"" };
+        wil::reg::set_value_multistring(hkey.get(), stringValueName, test_multistring_empty);
+        auto result = wil::reg::get_value_multistring(hkey.get(), stringValueName);
+        REQUIRE(result == arrayOfOne);
+
+        // and verify default value name
+        wil::reg::set_value_multistring(hkey.get(), nullptr, test_multistring_empty);
+        result = wil::reg::get_value_multistring(hkey.get(), nullptr);
+        REQUIRE(result == arrayOfOne);
+    }
+    SECTION("set_value_multistring/get_value_multistring: empty array with string key")
+    {
+        // When passed an empty array, we write in 2 null-terminators as part of set_value_multistring_nothrow (i.e. a single empty string)
+        // thus the result should have one empty string
+        std::vector<std::wstring> arrayOfOne{ L"" };
+        wil::reg::set_value_multistring(HKEY_CURRENT_USER, testSubkey, stringValueName, test_multistring_empty);
+        auto result = wil::reg::get_value_multistring(HKEY_CURRENT_USER, testSubkey, stringValueName);
+        REQUIRE(result == arrayOfOne);
+
+        // and verify default value name
+        wil::reg::set_value_multistring(HKEY_CURRENT_USER, testSubkey, nullptr, test_multistring_empty);
+        result = wil::reg::get_value_multistring(HKEY_CURRENT_USER, testSubkey, nullptr);
+        REQUIRE(result == arrayOfOne);
+    }
+
+#if defined(__cpp_lib_optional)
+    SECTION("set_value/try_get_value_multistring: empty array with open key")
+    {
+        wil::unique_hkey hkey;
+        REQUIRE_SUCCEEDED(wil::reg::create_unique_key_nothrow(HKEY_CURRENT_USER, testSubkey, hkey, wil::reg::key_access::readwrite));
+
+        // When passed an empty array, we write in 2 null-terminators as part of set_value_multistring_nothrow (i.e. a single empty string)
+        // thus the result should have one empty string
+        std::vector<std::wstring> arrayOfOne{ L"" };
+        wil::reg::set_value(hkey.get(), stringValueName, test_multistring_empty);
+        auto result = wil::reg::try_get_value_multistring(hkey.get(), stringValueName);
+        REQUIRE(result.value() == arrayOfOne);
+
+        // and verify default value name
+        wil::reg::set_value(hkey.get(), nullptr, test_multistring_empty);
+        result = wil::reg::try_get_value_multistring(hkey.get(), nullptr);
+        REQUIRE(result.value() == arrayOfOne);
+    }
+
+    SECTION("set_value/try_get_value_multistring: with string key")
+    {
+        // When passed an empty array, we write in 2 null-terminators as part of set_value_multistring_nothrow (i.e. a single empty string)
+        // thus the result should have one empty string
+        std::vector<std::wstring> arrayOfOne{ L"" };
+        wil::reg::set_value(HKEY_CURRENT_USER, testSubkey, stringValueName, test_multistring_empty);
+        auto result = wil::reg::try_get_value_multistring(HKEY_CURRENT_USER, testSubkey, stringValueName);
+        REQUIRE(result.value() == arrayOfOne);
+
+        // and verify default value name
+        wil::reg::set_value(HKEY_CURRENT_USER, testSubkey, nullptr, test_multistring_empty);
+        result = wil::reg::try_get_value_multistring(HKEY_CURRENT_USER, testSubkey, nullptr);
+        REQUIRE(result.value() == arrayOfOne);
+    }
+#endif
+#endif
+}
+#endif
+
+#if defined(_VECTOR_) && defined(WIL_ENABLE_EXCEPTIONS)
+namespace
+{
+    void verify_byte_vector_nothrow(
+        std::function<HRESULT(PCWSTR, DWORD, std::vector<BYTE>*)> getFn,
+        std::function<HRESULT(PCWSTR, DWORD, const std::vector<BYTE>&)> setFn,
+        std::function<HRESULT(PCWSTR, uint32_t)> setDwordFn)
+    {
+        for (const auto& value : vectorBytesTestArray)
+        {
+            REQUIRE_SUCCEEDED(setFn(stringValueName, REG_BINARY, value));
+            std::vector<BYTE> result{};
+            REQUIRE_SUCCEEDED(getFn(stringValueName, REG_BINARY, &result));
+            REQUIRE(result == value);
+
+            // and verify default value name
+            REQUIRE_SUCCEEDED(setFn(nullptr, REG_BINARY, value));
+            result = {};
+            REQUIRE_SUCCEEDED(getFn(nullptr, REG_BINARY, &result));
+            REQUIRE(result == value);
+        }
+
+        // fail get* if the value doesn't exist
+        std::vector<BYTE> result{};
+        auto hr = getFn(invalidValueName, REG_BINARY, &result);
+        REQUIRE(hr == HRESULT_FROM_WIN32(ERROR_FILE_NOT_FOUND));
+
+        // fail if get* requests the wrong type
+        hr = getFn(stringValueName, REG_SZ, &result);
+        REQUIRE(hr == HRESULT_FROM_WIN32(ERROR_UNSUPPORTED_TYPE));
+        hr = getFn(stringValueName, REG_DWORD, &result);
+        REQUIRE(hr == HRESULT_FROM_WIN32(ERROR_UNSUPPORTED_TYPE));
+
+        // should succeed if we specify the correct type
+        REQUIRE_SUCCEEDED(setDwordFn(dwordValueName, 0xffffffff));
+        REQUIRE_SUCCEEDED(getFn(dwordValueName, REG_DWORD, &result));
+        REQUIRE(result.size() == 4);
+        REQUIRE(result[0] == 0xff);
+        REQUIRE(result[1] == 0xff);
+        REQUIRE(result[2] == 0xff);
+        REQUIRE(result[3] == 0xff);
+    }
+
+    void verify_byte_vector(
+        std::function<std::vector<BYTE>(PCWSTR, DWORD)> getFn,
+        std::function<void(PCWSTR, DWORD, const std::vector<BYTE>&)> setFn,
+        std::function<void(PCWSTR, uint32_t)> setDwordFn)
+    {
+        for (const auto& value : vectorBytesTestArray)
+        {
+            setFn(stringValueName, REG_BINARY, value);
+            auto result = getFn(stringValueName, REG_BINARY);
+            REQUIRE(result == value);
+
+            // and verify default value name
+            setFn(nullptr, REG_BINARY, value);
+            result = getFn(nullptr, REG_BINARY);
+            REQUIRE(result == value);
+        }
+
+        // fail get* if the value doesn't exist
+        VerifyThrowsHr(HRESULT_FROM_WIN32(ERROR_FILE_NOT_FOUND), [&]()
+            {
+                getFn(invalidValueName, REG_BINARY);
+            });
+
+        // fail if get* requests the wrong type
+        setDwordFn(dwordValueName, 0xffffffff);
+        VerifyThrowsHr(HRESULT_FROM_WIN32(ERROR_UNSUPPORTED_TYPE), [&]()
+            {
+                getFn(dwordValueName, REG_BINARY);
+            });
+
+        // should succeed if we specify the correct type
+        auto result = getFn(dwordValueName, REG_DWORD);
+        REQUIRE(result.size() == 4);
+        REQUIRE(result[0] == 0xff);
+        REQUIRE(result[1] == 0xff);
+        REQUIRE(result[2] == 0xff);
+        REQUIRE(result[3] == 0xff);
+    }
+
+#if defined(__cpp_lib_optional)
+    void verify_try_byte_vector(
+        std::function<std::optional<std::vector<BYTE>>(PCWSTR, DWORD)> tryGetFn,
+        std::function<void(PCWSTR, DWORD, const std::vector<BYTE>&)> setFn,
+        std::function<void(PCWSTR, uint32_t)> setDwordFn)
+    {
+        for (const auto& value : vectorBytesTestArray)
+        {
+            setFn(stringValueName, REG_BINARY, value);
+            auto result = tryGetFn(stringValueName, REG_BINARY);
+            REQUIRE(result == value);
+
+            // and verify default value name
+            setFn(nullptr, REG_BINARY, value);
+            result = tryGetFn(nullptr, REG_BINARY);
+            REQUIRE(result == value);
+        }
+
+        // fail get* if the value doesn't exist
+        auto result = tryGetFn(invalidValueName, REG_BINARY);
+        REQUIRE(!result.has_value());
+
+        // fail if get* requests the wrong type
+        setDwordFn(dwordValueName, 0xffffffff);
+        VerifyThrowsHr(HRESULT_FROM_WIN32(ERROR_UNSUPPORTED_TYPE), [&]()
+            {
+                tryGetFn(dwordValueName, REG_BINARY);
+            });
+
+        // should succeed if we specify the correct type
+        result = tryGetFn(dwordValueName, REG_DWORD);
+        REQUIRE(result.has_value());
+        REQUIRE(result->size() == 4);
+        REQUIRE(result->at(0) == 0xff);
+        REQUIRE(result->at(1) == 0xff);
+        REQUIRE(result->at(2) == 0xff);
+        REQUIRE(result->at(3) == 0xff);
+    }
+#endif
+}
+
+TEST_CASE("BasicRegistryTests::vector-bytes", "[registry]]")
+{
+    const auto deleteHr = HRESULT_FROM_WIN32(::RegDeleteTreeW(HKEY_CURRENT_USER, testSubkey));
+    if (deleteHr != HRESULT_FROM_WIN32(ERROR_FILE_NOT_FOUND))
+    {
+        REQUIRE_SUCCEEDED(deleteHr);
+    }
+
+    SECTION("set_value_byte_vector_nothrow/get_value_byte_vector_nothrow: with opened key")
+    {
+        wil::unique_hkey hkey;
+        REQUIRE_SUCCEEDED(wil::reg::create_unique_key_nothrow(HKEY_CURRENT_USER, testSubkey, hkey, wil::reg::key_access::readwrite));
+
+        verify_byte_vector_nothrow(
+            [&hkey](PCWSTR valueName, DWORD type, std::vector<BYTE>* output) { return wil::reg::get_value_byte_vector_nothrow(hkey.get(), valueName, type, output); },
+            [&hkey](PCWSTR valueName, DWORD type, const std::vector<BYTE>& input) { return wil::reg::set_value_byte_vector_nothrow(hkey.get(), valueName, type, input); },
+            [&hkey](PCWSTR valueName, DWORD input) { return wil::reg::set_value_dword_nothrow(hkey.get(), valueName, input); });
+    }
+    SECTION("set_value_byte_vector_nothrow/get_value_byte_vector_nothrow: with string key")
+    {
+        verify_byte_vector_nothrow(
+            [](PCWSTR valueName, DWORD type, std::vector<BYTE>* output) { return wil::reg::get_value_byte_vector_nothrow(HKEY_CURRENT_USER, testSubkey, valueName, type, output); },
+            [](PCWSTR valueName, DWORD type, const std::vector<BYTE>& input) { return wil::reg::set_value_byte_vector_nothrow(HKEY_CURRENT_USER, testSubkey, valueName, type, input); },
+            [](PCWSTR valueName, DWORD input) { return wil::reg::set_value_dword_nothrow(HKEY_CURRENT_USER, testSubkey, valueName, input); });
+    }
+    SECTION("set_value_byte_vector/get_value_byte_vector: with opened key")
+    {
+        wil::unique_hkey hkey;
+        REQUIRE_SUCCEEDED(wil::reg::create_unique_key_nothrow(HKEY_CURRENT_USER, testSubkey, hkey, wil::reg::key_access::readwrite));
+
+        verify_byte_vector(
+            [&hkey](PCWSTR valueName, DWORD type) { return wil::reg::get_value_byte_vector(hkey.get(), valueName, type); },
+            [&hkey](PCWSTR valueName, DWORD type, const std::vector<BYTE>& input) { wil::reg::set_value_byte_vector(hkey.get(), valueName, type, input); },
+            [&hkey](PCWSTR valueName, DWORD input) { wil::reg::set_value_dword(hkey.get(), valueName, input); });
+    }
+    SECTION("set_value_byte_vector/get_value_byte_vector: with string key")
+    {
+        verify_byte_vector(
+            [](PCWSTR valueName, DWORD type) { return wil::reg::get_value_byte_vector(HKEY_CURRENT_USER, testSubkey, valueName, type); },
+            [](PCWSTR valueName, DWORD type, const std::vector<BYTE>& input) { wil::reg::set_value_byte_vector(HKEY_CURRENT_USER, testSubkey, valueName, type, input); },
+            [](PCWSTR valueName, DWORD input) { wil::reg::set_value_dword(HKEY_CURRENT_USER, testSubkey, valueName, input); });
+    }
+
+#if defined(__cpp_lib_optional)
+    SECTION("set_value_byte_vector/try_get_value_byte_vector: with open key")
+    {
+        wil::unique_hkey hkey;
+        REQUIRE_SUCCEEDED(wil::reg::create_unique_key_nothrow(HKEY_CURRENT_USER, testSubkey, hkey, wil::reg::key_access::readwrite));
+
+        verify_try_byte_vector(
+            [&hkey](PCWSTR valueName, DWORD type) { return wil::reg::try_get_value_byte_vector(hkey.get(), valueName, type); },
+            [&hkey](PCWSTR valueName, DWORD type, const std::vector<BYTE>& input) { wil::reg::set_value_byte_vector(hkey.get(), valueName, type, input); },
+            [&hkey](PCWSTR valueName, DWORD input) { wil::reg::set_value_dword(hkey.get(), valueName, input); });
+    }
+
+    SECTION("set_value/try_get_value_byte_vector: with string key")
+    {
+        verify_try_byte_vector(
+            [](PCWSTR valueName, DWORD type) { return wil::reg::try_get_value_byte_vector(HKEY_CURRENT_USER, testSubkey, valueName, type); },
+            [](PCWSTR valueName, DWORD type, const std::vector<BYTE>& input) { wil::reg::set_value_byte_vector(HKEY_CURRENT_USER, testSubkey, valueName, type, input); },
+            [](PCWSTR valueName, DWORD input) { wil::reg::set_value_dword(HKEY_CURRENT_USER, testSubkey, valueName, input); });
+    }
+#endif
+}
 #endif