
add_executable(witest)

target_sources(witest PRIVATE
    ${COMMON_SOURCES}
<<<<<<< HEAD
    ${CMAKE_CURRENT_SOURCE_DIR}/../SafearrayTests.cpp
=======
    ${CMAKE_CURRENT_SOURCE_DIR}/../RegistryTests.cpp
>>>>>>> b11e4428
    ${CMAKE_CURRENT_SOURCE_DIR}/../StlTests.cpp
    ${CMAKE_CURRENT_SOURCE_DIR}/../TokenHelpersTests.cpp
    ${CMAKE_CURRENT_SOURCE_DIR}/../UniqueWinRTEventTokenTests.cpp
    ${CMAKE_CURRENT_SOURCE_DIR}/../WatcherTests.cpp
    ${CMAKE_CURRENT_SOURCE_DIR}/../WinRTTests.cpp
    ${CMAKE_CURRENT_SOURCE_DIR}/../WinVerifyTrustTest.cpp
    )
<|MERGE_RESOLUTION|>--- conflicted
+++ resolved
@@ -1,17 +1,14 @@
-
-add_executable(witest)
-
-target_sources(witest PRIVATE
-    ${COMMON_SOURCES}
-<<<<<<< HEAD
-    ${CMAKE_CURRENT_SOURCE_DIR}/../SafearrayTests.cpp
-=======
-    ${CMAKE_CURRENT_SOURCE_DIR}/../RegistryTests.cpp
->>>>>>> b11e4428
-    ${CMAKE_CURRENT_SOURCE_DIR}/../StlTests.cpp
-    ${CMAKE_CURRENT_SOURCE_DIR}/../TokenHelpersTests.cpp
-    ${CMAKE_CURRENT_SOURCE_DIR}/../UniqueWinRTEventTokenTests.cpp
-    ${CMAKE_CURRENT_SOURCE_DIR}/../WatcherTests.cpp
-    ${CMAKE_CURRENT_SOURCE_DIR}/../WinRTTests.cpp
-    ${CMAKE_CURRENT_SOURCE_DIR}/../WinVerifyTrustTest.cpp
-    )
+
+add_executable(witest)
+
+target_sources(witest PRIVATE
+    ${COMMON_SOURCES}
+    ${CMAKE_CURRENT_SOURCE_DIR}/../RegistryTests.cpp
+    ${CMAKE_CURRENT_SOURCE_DIR}/../SafearrayTests.cpp
+    ${CMAKE_CURRENT_SOURCE_DIR}/../StlTests.cpp
+    ${CMAKE_CURRENT_SOURCE_DIR}/../TokenHelpersTests.cpp
+    ${CMAKE_CURRENT_SOURCE_DIR}/../UniqueWinRTEventTokenTests.cpp
+    ${CMAKE_CURRENT_SOURCE_DIR}/../WatcherTests.cpp
+    ${CMAKE_CURRENT_SOURCE_DIR}/../WinRTTests.cpp
+    ${CMAKE_CURRENT_SOURCE_DIR}/../WinVerifyTrustTest.cpp
+    )