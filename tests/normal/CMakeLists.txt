
add_executable(witest)

<<<<<<< HEAD
target_sources(witest PUBLIC
    ${CMAKE_CURRENT_SOURCE_DIR}/../main.cpp
    ${CMAKE_CURRENT_SOURCE_DIR}/../CommonTests.cpp
    ${CMAKE_CURRENT_SOURCE_DIR}/../ComTests.cpp
    ${CMAKE_CURRENT_SOURCE_DIR}/../FileSystemTests.cpp
    ${CMAKE_CURRENT_SOURCE_DIR}/../ResourceTests.cpp
    ${CMAKE_CURRENT_SOURCE_DIR}/../ResultTests.cpp
    ${CMAKE_CURRENT_SOURCE_DIR}/../Rpc.cpp
    ${CMAKE_CURRENT_SOURCE_DIR}/../SafearrayTests.cpp
    ${CMAKE_CURRENT_SOURCE_DIR}/../SafeCastTests.cpp
=======
target_sources(witest PRIVATE
    ${COMMON_SOURCES}
>>>>>>> 08ce9197
    ${CMAKE_CURRENT_SOURCE_DIR}/../StlTests.cpp
    ${CMAKE_CURRENT_SOURCE_DIR}/../TokenHelpersTests.cpp
    ${CMAKE_CURRENT_SOURCE_DIR}/../UniqueWinRTEventTokenTests.cpp
    ${CMAKE_CURRENT_SOURCE_DIR}/../WatcherTests.cpp
    ${CMAKE_CURRENT_SOURCE_DIR}/../WinRTTests.cpp
    ${CMAKE_CURRENT_SOURCE_DIR}/../WinVerifyTrustTest.cpp
    )
<|MERGE_RESOLUTION|>--- conflicted
+++ resolved
@@ -1,25 +1,13 @@
-
-add_executable(witest)
-
-<<<<<<< HEAD
-target_sources(witest PUBLIC
-    ${CMAKE_CURRENT_SOURCE_DIR}/../main.cpp
-    ${CMAKE_CURRENT_SOURCE_DIR}/../CommonTests.cpp
-    ${CMAKE_CURRENT_SOURCE_DIR}/../ComTests.cpp
-    ${CMAKE_CURRENT_SOURCE_DIR}/../FileSystemTests.cpp
-    ${CMAKE_CURRENT_SOURCE_DIR}/../ResourceTests.cpp
-    ${CMAKE_CURRENT_SOURCE_DIR}/../ResultTests.cpp
-    ${CMAKE_CURRENT_SOURCE_DIR}/../Rpc.cpp
-    ${CMAKE_CURRENT_SOURCE_DIR}/../SafearrayTests.cpp
-    ${CMAKE_CURRENT_SOURCE_DIR}/../SafeCastTests.cpp
-=======
-target_sources(witest PRIVATE
-    ${COMMON_SOURCES}
->>>>>>> 08ce9197
-    ${CMAKE_CURRENT_SOURCE_DIR}/../StlTests.cpp
-    ${CMAKE_CURRENT_SOURCE_DIR}/../TokenHelpersTests.cpp
-    ${CMAKE_CURRENT_SOURCE_DIR}/../UniqueWinRTEventTokenTests.cpp
-    ${CMAKE_CURRENT_SOURCE_DIR}/../WatcherTests.cpp
-    ${CMAKE_CURRENT_SOURCE_DIR}/../WinRTTests.cpp
-    ${CMAKE_CURRENT_SOURCE_DIR}/../WinVerifyTrustTest.cpp
-    )
+
+add_executable(witest)
+
+target_sources(witest PRIVATE
+    ${COMMON_SOURCES}
+    ${CMAKE_CURRENT_SOURCE_DIR}/../SafearrayTests.cpp
+    ${CMAKE_CURRENT_SOURCE_DIR}/../StlTests.cpp
+    ${CMAKE_CURRENT_SOURCE_DIR}/../TokenHelpersTests.cpp
+    ${CMAKE_CURRENT_SOURCE_DIR}/../UniqueWinRTEventTokenTests.cpp
+    ${CMAKE_CURRENT_SOURCE_DIR}/../WatcherTests.cpp
+    ${CMAKE_CURRENT_SOURCE_DIR}/../WinRTTests.cpp
+    ${CMAKE_CURRENT_SOURCE_DIR}/../WinVerifyTrustTest.cpp
+    )