<<<<<<< HEAD

// Included first and then again later to ensure that we're able to "light up" new functionality based off new includes
#include <wil/resource.h>

#include <wil/com.h>
#include <wil/stl.h>

// Headers to "light up" functionality in resource.h
#include <memory>
#include <roapi.h>
#include <winstring.h>

#include <wil/resource.h>
#include <wrl/implements.h>

#include "common.h"

TEST_CASE("ResourceTests::TestScopeExit", "[resource][scope_exit]")
{
    int count = 0;
    auto validate = [&](int expected) { REQUIRE(count == expected); count = 0; };

    {
        auto foo = wil::scope_exit([&] { count++; });
    }
    validate(1);

    {
        auto foo = wil::scope_exit([&] { count++; });
        foo.release();
        foo.reset();
    }
    validate(0);

    {
        auto foo = wil::scope_exit([&] { count++; });
        foo.reset();
        foo.reset();
        validate(1);
    }
    validate(0);

#ifdef WIL_ENABLE_EXCEPTIONS
    {
        auto foo = wil::scope_exit_log(WI_DIAGNOSTICS_INFO, [&] { count++; THROW_HR(E_FAIL); });
    }
    validate(1);

    {
        auto foo = wil::scope_exit_log(WI_DIAGNOSTICS_INFO, [&] { count++; THROW_HR(E_FAIL); });
        foo.release();
        foo.reset();
    }
    validate(0);

    {
        auto foo = wil::scope_exit_log(WI_DIAGNOSTICS_INFO, [&] { count++; THROW_HR(E_FAIL); });
        foo.reset();
        foo.reset();
        validate(1);
    }
    validate(0);
#endif // WIL_ENABLE_EXCEPTIONS
}

interface __declspec(uuid("ececcc6a-5193-4d14-b38e-ed1460c20b00"))
ITest : public IUnknown
{
   STDMETHOD_(void, Test)() = 0;
};

class PointerTestObject : witest::AllocatedObject,
    public Microsoft::WRL::RuntimeClass<Microsoft::WRL::RuntimeClassFlags<Microsoft::WRL::RuntimeClassType::ClassicCom>, ITest>
{
public:
    STDMETHOD_(void, Test)() {};
};

TEST_CASE("ResourceTests::TestOperationsOnGenericSmartPointerClasses", "[resource]")
{
#ifdef WIL_ENABLE_EXCEPTIONS
    {
        // wil::unique_any_t example
        wil::unique_event ptr2(wil::EventOptions::ManualReset);
        // wil::com_ptr
        wil::com_ptr<PointerTestObject> ptr3 = Microsoft::WRL::Make<PointerTestObject>();
        // wil::shared_any_t example
        wil::shared_event ptr4(wil::EventOptions::ManualReset);
        // wistd::unique_ptr example
        auto ptr5 = wil::make_unique_failfast<POINT>();

        static_assert(wistd::is_same<typename wil::smart_pointer_details<decltype(ptr2)>::pointer, HANDLE>::value, "type-mismatch");
        static_assert(wistd::is_same<typename wil::smart_pointer_details<decltype(ptr3)>::pointer, PointerTestObject*>::value, "type-mismatch");

        auto p2 = wil::detach_from_smart_pointer(ptr2);
        auto p3 = wil::detach_from_smart_pointer(ptr3);
        // auto p4 = wil::detach_from_smart_pointer(ptr4); // wil::shared_any_t and std::shared_ptr do not support release().
        HANDLE p4{};
        auto p5 = wil::detach_from_smart_pointer(ptr5);

        REQUIRE((!ptr2 && !ptr3));
        REQUIRE((p2 && p3));

        wil::attach_to_smart_pointer(ptr2, p2);
        wil::attach_to_smart_pointer(ptr3, p3);
        wil::attach_to_smart_pointer(ptr4, p4);
        wil::attach_to_smart_pointer(ptr5, p5);

        p2 = nullptr;
        p3 = nullptr;
        p4 = nullptr;
        p5 = nullptr;

        wil::detach_to_opt_param(&p2, ptr2);
        wil::detach_to_opt_param(&p3, ptr3);

        REQUIRE((!ptr2 && !ptr3));
        REQUIRE((p2 && p3));

        wil::attach_to_smart_pointer(ptr2, p2);
        wil::attach_to_smart_pointer(ptr3, p3);
        p2 = nullptr;
        p3 = nullptr;

        wil::detach_to_opt_param(&p2, ptr2);
        wil::detach_to_opt_param(&p3, ptr3);
        REQUIRE((!ptr2 && !ptr3));
        REQUIRE((p2 && p3));

        [&](decltype(p2)* ptr) { *ptr = p2; } (wil::out_param(ptr2));
        [&](decltype(p3)* ptr) { *ptr = p3; } (wil::out_param(ptr3));
        [&](decltype(p4)* ptr) { *ptr = p4; } (wil::out_param(ptr4));
        [&](decltype(p5)* ptr) { *ptr = p5; } (wil::out_param(ptr5));

        REQUIRE((ptr2 && ptr3));

        // Validate R-Value compilation
        wil::detach_to_opt_param(&p2, decltype(ptr2){});
        wil::detach_to_opt_param(&p3, decltype(ptr3){});
    }
#endif

    std::unique_ptr<int> ptr1(new int(1));
    Microsoft::WRL::ComPtr<PointerTestObject> ptr4 = Microsoft::WRL::Make<PointerTestObject>();

    static_assert(wistd::is_same<typename wil::smart_pointer_details<decltype(ptr1)>::pointer, int*>::value, "type-mismatch");
    static_assert(wistd::is_same<typename wil::smart_pointer_details<decltype(ptr4)>::pointer, PointerTestObject*>::value, "type-mismatch");

    auto p1 = wil::detach_from_smart_pointer(ptr1);
    auto p4 = wil::detach_from_smart_pointer(ptr4);

    REQUIRE((!ptr1 && !ptr4));
    REQUIRE((p1 && p4));

    wil::attach_to_smart_pointer(ptr1, p1);
    wil::attach_to_smart_pointer(ptr4, p4);

    REQUIRE((ptr1 && ptr4));

    p1 = nullptr;
    p4 = nullptr;

    int** pNull = nullptr;
    wil::detach_to_opt_param(pNull, ptr1);
    REQUIRE(ptr1);

    wil::detach_to_opt_param(&p1, ptr1);
    wil::detach_to_opt_param(&p4, ptr4);

    REQUIRE((!ptr1 && !ptr4));
    REQUIRE((p1 && p4));

    [&](decltype(p1)* ptr) { *ptr = p1; } (wil::out_param(ptr1));
    [&](decltype(p4)* ptr) { *ptr = p4; } (wil::out_param(ptr4));

    REQUIRE((ptr1 && ptr4));

    p1 = wil::detach_from_smart_pointer(ptr1);
    [&](int** ptr) { *ptr = p1; } (wil::out_param_ptr<int **>(ptr1));
    REQUIRE(ptr1);
}

// Compilation only test...
void StlAdlTest()
{
    // This test has exposed some Argument Dependent Lookup issues in wistd / stl.  Primarily we're
    // just looking for clean compilation.

    std::vector<wistd::unique_ptr<int>> v;
    v.emplace_back(new int{ 1 });
    v.emplace_back(new int{ 2 });
    v.emplace_back(new int{ 3 });
    std::rotate(begin(v), begin(v) + 1, end(v));

    REQUIRE(*v[0] == 1);
    REQUIRE(*v[1] == 3);
    REQUIRE(*v[2] == 2);

    decltype(v) v2;
    v2 = std::move(v);
    REQUIRE(*v2[0] == 1);
    REQUIRE(*v2[1] == 3);
    REQUIRE(*v2[2] == 2);

    decltype(v) v3;
    std::swap(v2, v3);
    REQUIRE(*v3[0] == 1);
    REQUIRE(*v3[1] == 3);
    REQUIRE(*v3[2] == 2);
}

// Compilation only test...
#if WINAPI_FAMILY_PARTITION(WINAPI_PARTITION_DESKTOP)
void UniqueProcessInfo()
{
    wil::unique_process_information process;
    CreateProcessW(nullptr, nullptr, nullptr, nullptr, FALSE, 0, nullptr, nullptr, nullptr, &process);
    ResumeThread(process.hThread);
    WaitForSingleObject(process.hProcess, INFINITE);
    wil::unique_process_information other(wistd::move(process));
}
#endif

struct FakeComInterface
{
    void AddRef()
    {
        refs++;
    }
    void Release()
    {
        refs--;
    }

    HRESULT __stdcall Close()
    {
        closes++;
        return S_OK;
    }

    size_t refs = 0;
    size_t closes = 0;

    bool called()
    {
        auto old = closes;
        closes = 0;
        return (old > 0);
    }

    bool has_ref()
    {
        return (refs > 0);
    }
};

static void __stdcall CloseFakeComInterface(FakeComInterface* fake)
{
    fake->Close();
}

using unique_fakeclose_call = wil::unique_com_call<FakeComInterface, decltype(&CloseFakeComInterface), CloseFakeComInterface>;

TEST_CASE("ResourceTests::VerifyUniqueComCall", "[resource][unique_com_call]")
{
    unique_fakeclose_call call1;
    unique_fakeclose_call call2;

    // intentional compilation errors
    // unique_fakeclose_call call3 = call1;
    // call2 = call1;

    FakeComInterface fake1;
    unique_fakeclose_call call4(&fake1);
    REQUIRE(fake1.has_ref());

    unique_fakeclose_call call5(wistd::move(call4));
    REQUIRE(!call4);
    REQUIRE(call5);
    REQUIRE(fake1.has_ref());

    call4 = wistd::move(call5);
    REQUIRE(call4);
    REQUIRE(!call5);
    REQUIRE(fake1.has_ref());
    REQUIRE(!fake1.called());

    FakeComInterface fake2;
    {
        unique_fakeclose_call scoped(&fake2);
    }
    REQUIRE(!fake2.has_ref());
    REQUIRE(fake2.called());

    call4.reset(&fake2);
    REQUIRE(fake1.called());
    REQUIRE(!fake1.has_ref());
    call4.reset();
    REQUIRE(!fake2.has_ref());
    REQUIRE(fake2.called());

    call1.reset(&fake1);
    call2.swap(call1);
    REQUIRE((call2 && !call1));

    call2.release();
    REQUIRE(!fake1.called());
    REQUIRE(!fake1.has_ref());
    REQUIRE(!call2);

    REQUIRE(*call1.addressof() == nullptr);

    call1.reset(&fake1);
    fake2.closes = 0;
    fake2.refs = 1;
    *(&call1) = &fake2;
    REQUIRE(!fake1.has_ref());
    REQUIRE(fake1.called());
    REQUIRE(fake2.has_ref());

    call1.reset(&fake1);
    fake2.closes = 0;
    fake2.refs = 1;
    *call1.put() = &fake2;
    REQUIRE(!fake1.has_ref());
    REQUIRE(fake1.called());
    REQUIRE(fake2.has_ref());

    call1.reset();
    REQUIRE(!fake2.has_ref());
    REQUIRE(fake2.called());
}

static bool g_called = false;
static bool called()
{
    auto call = g_called;
    g_called = false;
    return (call);
}

static void __stdcall FakeCall()
{
    g_called = true;
}

using unique_fake_call = wil::unique_call<decltype(&FakeCall), FakeCall>;

TEST_CASE("ResourceTests::VerifyUniqueCall", "[resource][unique_call]")
{
    unique_fake_call call1;
    unique_fake_call call2;

    // intentional compilation errors
    // unique_fake_call call3 = call1;
    // call2 = call1;

    unique_fake_call call4;
    REQUIRE(!called());

    unique_fake_call call5(wistd::move(call4));
    REQUIRE(!call4);
    REQUIRE(call5);

    call4 = wistd::move(call5);
    REQUIRE(call4);
    REQUIRE(!call5);
    REQUIRE(!called());

    {
        unique_fake_call scoped;
    }
    REQUIRE(called());

    call4.reset();
    REQUIRE(called());
    call4.reset();
    REQUIRE(!called());

    call1.release();
    REQUIRE((!call1 && call2));
    call2.swap(call1);
    REQUIRE((call1 && !call2));

    call2.release();
    REQUIRE(!called());
    REQUIRE(!call2);

#ifdef __WIL__ROAPI_H_APPEXCEPTIONAL
    {
        auto call = wil::RoInitialize();
    }
#endif
#ifdef __WIL__ROAPI_H_APP
    {
        wil::unique_rouninitialize_call uninit;
        uninit.release();

        auto call = wil::RoInitialize_failfast();
    }
#endif
#ifdef __WIL__COMBASEAPI_H_APPEXCEPTIONAL
    {
        auto call = wil::CoInitializeEx();
    }
#endif
#ifdef __WIL__COMBASEAPI_H_APP
    {
        wil::unique_couninitialize_call uninit;
        uninit.release();

        auto call = wil::CoInitializeEx_failfast();
    }
#endif
}

void UniqueCallCompilationTest()
{
#ifdef __WIL__COMBASEAPI_H_EXCEPTIONAL
    {
        auto call = wil::CoImpersonateClient();
    }
#endif
#ifdef __WIL__COMBASEAPI_H_
    {
        wil::unique_coreverttoself_call uninit;
        uninit.release();

        auto call = wil::CoImpersonateClient_failfast();
    }
#endif
}

template<typename StringType, typename VerifyContents>
static void TestStringMaker(VerifyContents&& verifyContents)
{
    PCWSTR values[] =
    {
        L"",
        L"value",
        // 300 chars
        L"0123456789012345678901234567890123456789012345678901234567890123456789012345678901234567890123456789"
        L"0123456789012345678901234567890123456789012345678901234567890123456789012345678901234567890123456789"
        L"0123456789012345678901234567890123456789012345678901234567890123456789012345678901234567890123456789"
    };

    for (const auto& value : values)
    {
        auto const valueLength = wcslen(value);

        // Direct construction case.
        wil::details::string_maker<StringType> maker;
        THROW_IF_FAILED(maker.make(value, valueLength));
        auto result = maker.release();
        verifyContents(value, valueLength, result);

        // Two phase construction case.
        THROW_IF_FAILED(maker.make(nullptr, valueLength));
        REQUIRE(maker.buffer() != nullptr);
        // In the case of the wil::unique_hstring and the empty string the buffer is in a read only
        // section and can't be written to, so StringCchCopy(maker.buffer(), valueLength + 1, value) will fault adding the nul terminator.
        // Use memcpy_s specifying exact size that will be zero in this case instead.
        memcpy_s(maker.buffer(), valueLength * sizeof(*value), value, valueLength * sizeof(*value));
        result = maker.release();
        verifyContents(value, valueLength, result);

        {
            // no promote, ensure no leaks (not tested here, inspect in the debugger)
            wil::details::string_maker<StringType> maker2;
            THROW_IF_FAILED(maker2.make(value, valueLength));
        }
    }
}

#ifdef WIL_ENABLE_EXCEPTIONS
template <typename StringType>
static void VerifyMakeUniqueString(bool nullValueSupported = true)
{
    if (nullValueSupported)
    {
        auto value0 = wil::make_unique_string<StringType>(nullptr, 5);
    }

    struct
    {
        PCWSTR expectedValue;
        PCWSTR testValue;
        // this is an optional parameter
        size_t testLength = static_cast<size_t>(-1);
    }
    const testCaseEntries[] =
    {
        { L"value", L"value", 5 },
        { L"value", L"value" },
        { L"va", L"va\0ue", 5 },
        { L"v", L"value", 1 },
        { L"\0", L"", 5 },
        { L"\0", nullptr, 5 },
    };

    using maker = wil::details::string_maker<StringType>;
    for (auto const &entry : testCaseEntries)
    {
        bool shouldSkipNullString = ((wcscmp(entry.expectedValue, L"\0") == 0) && !nullValueSupported);
        if (!shouldSkipNullString)
        {
            auto desiredValue = wil::make_unique_string<StringType>(entry.expectedValue);
            auto stringValue = wil::make_unique_string<StringType>(entry.testValue, entry.testLength);
            auto stringValueNoThrow = wil::make_unique_string_nothrow<StringType>(entry.testValue, entry.testLength);
            auto stringValueFailFast = wil::make_unique_string_failfast<StringType>(entry.testValue, entry.testLength);
            REQUIRE(wcscmp(maker::get(desiredValue), maker::get(stringValue)) == 0);
            REQUIRE(wcscmp(maker::get(desiredValue), maker::get(stringValueNoThrow)) == 0);
            REQUIRE(wcscmp(maker::get(desiredValue), maker::get(stringValueFailFast)) == 0);
        }
    }
}

TEST_CASE("UniqueStringAndStringMakerTests::VerifyStringMakerCoTaskMem", "[resource][string_maker]")
{
    VerifyMakeUniqueString<wil::unique_cotaskmem_string>();
    TestStringMaker<wil::unique_cotaskmem_string>(
        [](PCWSTR value, size_t /*valueLength*/, const wil::unique_cotaskmem_string& result)
    {
        REQUIRE(wcscmp(value, result.get()) == 0);
    });
}

#if WINAPI_FAMILY_PARTITION(WINAPI_PARTITION_DESKTOP)
TEST_CASE("UniqueStringAndStringMakerTests::VerifyStringMakerLocalAlloc", "[resource][string_maker]")
{
    VerifyMakeUniqueString<wil::unique_hlocal_string>();
    TestStringMaker<wil::unique_hlocal_string>(
        [](PCWSTR value, size_t /*valueLength*/, const wil::unique_hlocal_string& result)
    {
        REQUIRE(wcscmp(value, result.get()) == 0);
    });
}

TEST_CASE("UniqueStringAndStringMakerTests::VerifyStringMakerGlobalAlloc", "[resource][string_maker]")
{
    VerifyMakeUniqueString<wil::unique_hglobal_string>();
    TestStringMaker<wil::unique_hglobal_string>(
        [](PCWSTR value, size_t /*valueLength*/, const wil::unique_hglobal_string& result)
    {
        REQUIRE(wcscmp(value, result.get()) == 0);
    });
}

TEST_CASE("UniqueStringAndStringMakerTests::VerifyStringMakerProcessHeap", "[resource][string_maker]")
{
    VerifyMakeUniqueString<wil::unique_process_heap_string>();
    TestStringMaker<wil::unique_process_heap_string>(
        [](PCWSTR value, size_t /*valueLength*/, const wil::unique_process_heap_string& result)
    {
        REQUIRE(wcscmp(value, result.get()) == 0);
    });
}
#endif

TEST_CASE("UniqueStringAndStringMakerTests::VerifyStringMakerMidl", "[resource][string_maker]")
{
    VerifyMakeUniqueString<wil::unique_midl_string>();
    TestStringMaker<wil::unique_midl_string>(
        [](PCWSTR value, size_t /*valueLength*/, const wil::unique_midl_string& result)
        {
            REQUIRE(wcscmp(value, result.get()) == 0);
        });
}

TEST_CASE("UniqueStringAndStringMakerTests::VerifyStringMakerHString", "[resource][string_maker]")
{
    wil::unique_hstring value;
    value.reset(static_cast<HSTRING>(nullptr));

    VerifyMakeUniqueString<wil::unique_hstring>(false);

    TestStringMaker<wil::unique_hstring>(
        [](PCWSTR value, size_t valueLength, const wil::unique_hstring& result)
    {
        UINT32 length;
        REQUIRE(wcscmp(value, WindowsGetStringRawBuffer(result.get(), &length)) == 0);
        REQUIRE(valueLength == length);
    });
}

#ifdef WIL_ENABLE_EXCEPTIONS
TEST_CASE("UniqueStringAndStringMakerTests::VerifyStringMakerStdWString", "[resource][string_maker]")
{
    std::string s;
    wil::details::string_maker<std::wstring> maker;

    TestStringMaker<std::wstring>(
        [](PCWSTR value, size_t valueLength, const std::wstring& result)
    {
        REQUIRE(wcscmp(value, result.c_str()) == 0);
        REQUIRE(result == value);
        REQUIRE(result.size() == valueLength);
    });
}
#endif

TEST_CASE("UniqueStringAndStringMakerTests::VerifyLegacySTringMakers", "[resource][string_maker]")
{
#if WINAPI_FAMILY_PARTITION(WINAPI_PARTITION_DESKTOP)
    auto l = wil::make_hlocal_string(L"value");
    l = wil::make_hlocal_string_nothrow(L"value");
    l = wil::make_hlocal_string_failfast(L"value");

    auto p = wil::make_process_heap_string(L"value");
    p = wil::make_process_heap_string_nothrow(L"value");
    p = wil::make_process_heap_string_failfast(L"value");
#endif
    auto c = wil::make_cotaskmem_string(L"value");
    c = wil::make_cotaskmem_string_nothrow(L"value");
    c = wil::make_cotaskmem_string_failfast(L"value");
}
#endif

_Use_decl_annotations_ void* __RPC_USER MIDL_user_allocate(size_t size)
{
    return ::HeapAlloc(GetProcessHeap(), 0, size);
}

_Use_decl_annotations_ void __RPC_USER MIDL_user_free(void* p)
{
    ::HeapFree(GetProcessHeap(), 0, p);
}

TEST_CASE("UniqueMidlStringTests", "[resource][rpc]")
{
    wil::unique_midl_ptr<int[]> intArray{ reinterpret_cast<int*>(::MIDL_user_allocate(sizeof(int) * 10)) };
    intArray[2] = 1;

    wil::unique_midl_ptr<int> intSingle{ reinterpret_cast<int*>(::MIDL_user_allocate(sizeof(int) * 1)) };
=======

// Included first and then again later to ensure that we're able to "light up" new functionality based off new includes
#include <wil/resource.h>

// Headers to "light up" functionality in resource.h
#include <memory>
#include <roapi.h>
#include <winstring.h>

#include <wil/com.h>
#include <wil/resource.h>
#include <wil/stl.h>
#include <wrl/implements.h>

#include "common.h"

TEST_CASE("ResourceTests::TestScopeExit", "[resource][scope_exit]")
{
    int count = 0;
    auto validate = [&](int expected) { REQUIRE(count == expected); count = 0; };

    {
        auto foo = wil::scope_exit([&] { count++; });
    }
    validate(1);

    {
        auto foo = wil::scope_exit([&] { count++; });
        foo.release();
        foo.reset();
    }
    validate(0);

    {
        auto foo = wil::scope_exit([&] { count++; });
        foo.reset();
        foo.reset();
        validate(1);
    }
    validate(0);

#ifdef WIL_ENABLE_EXCEPTIONS
    {
        auto foo = wil::scope_exit_log(WI_DIAGNOSTICS_INFO, [&] { count++; THROW_HR(E_FAIL); });
    }
    validate(1);

    {
        auto foo = wil::scope_exit_log(WI_DIAGNOSTICS_INFO, [&] { count++; THROW_HR(E_FAIL); });
        foo.release();
        foo.reset();
    }
    validate(0);

    {
        auto foo = wil::scope_exit_log(WI_DIAGNOSTICS_INFO, [&] { count++; THROW_HR(E_FAIL); });
        foo.reset();
        foo.reset();
        validate(1);
    }
    validate(0);
#endif // WIL_ENABLE_EXCEPTIONS
}

interface __declspec(uuid("ececcc6a-5193-4d14-b38e-ed1460c20b00"))
ITest : public IUnknown
{
   STDMETHOD_(void, Test)() = 0;
};

class PointerTestObject : witest::AllocatedObject,
    public Microsoft::WRL::RuntimeClass<Microsoft::WRL::RuntimeClassFlags<Microsoft::WRL::RuntimeClassType::ClassicCom>, ITest>
{
public:
    STDMETHOD_(void, Test)() {};
};

TEST_CASE("ResourceTests::TestOperationsOnGenericSmartPointerClasses", "[resource]")
{
#ifdef WIL_ENABLE_EXCEPTIONS
    {
        // wil::unique_any_t example
        wil::unique_event ptr2(wil::EventOptions::ManualReset);
        // wil::com_ptr
        wil::com_ptr<PointerTestObject> ptr3 = Microsoft::WRL::Make<PointerTestObject>();
        // wil::shared_any_t example
        wil::shared_event ptr4(wil::EventOptions::ManualReset);
        // wistd::unique_ptr example
        auto ptr5 = wil::make_unique_failfast<POINT>();

        static_assert(wistd::is_same<typename wil::smart_pointer_details<decltype(ptr2)>::pointer, HANDLE>::value, "type-mismatch");
        static_assert(wistd::is_same<typename wil::smart_pointer_details<decltype(ptr3)>::pointer, PointerTestObject*>::value, "type-mismatch");

        auto p2 = wil::detach_from_smart_pointer(ptr2);
        auto p3 = wil::detach_from_smart_pointer(ptr3);
        // auto p4 = wil::detach_from_smart_pointer(ptr4); // wil::shared_any_t and std::shared_ptr do not support release().
        HANDLE p4{};
        auto p5 = wil::detach_from_smart_pointer(ptr5);

        REQUIRE((!ptr2 && !ptr3));
        REQUIRE((p2 && p3));

        wil::attach_to_smart_pointer(ptr2, p2);
        wil::attach_to_smart_pointer(ptr3, p3);
        wil::attach_to_smart_pointer(ptr4, p4);
        wil::attach_to_smart_pointer(ptr5, p5);

        p2 = nullptr;
        p3 = nullptr;
        p4 = nullptr;
        p5 = nullptr;

        wil::detach_to_opt_param(&p2, ptr2);
        wil::detach_to_opt_param(&p3, ptr3);

        REQUIRE((!ptr2 && !ptr3));
        REQUIRE((p2 && p3));

        wil::attach_to_smart_pointer(ptr2, p2);
        wil::attach_to_smart_pointer(ptr3, p3);
        p2 = nullptr;
        p3 = nullptr;

        wil::detach_to_opt_param(&p2, ptr2);
        wil::detach_to_opt_param(&p3, ptr3);
        REQUIRE((!ptr2 && !ptr3));
        REQUIRE((p2 && p3));

        [&](decltype(p2)* ptr) { *ptr = p2; } (wil::out_param(ptr2));
        [&](decltype(p3)* ptr) { *ptr = p3; } (wil::out_param(ptr3));
        [&](decltype(p4)* ptr) { *ptr = p4; } (wil::out_param(ptr4));
        [&](decltype(p5)* ptr) { *ptr = p5; } (wil::out_param(ptr5));

        REQUIRE((ptr2 && ptr3));

        // Validate R-Value compilation
        wil::detach_to_opt_param(&p2, decltype(ptr2){});
        wil::detach_to_opt_param(&p3, decltype(ptr3){});
    }
#endif

    std::unique_ptr<int> ptr1(new int(1));
    Microsoft::WRL::ComPtr<PointerTestObject> ptr4 = Microsoft::WRL::Make<PointerTestObject>();

    static_assert(wistd::is_same<typename wil::smart_pointer_details<decltype(ptr1)>::pointer, int*>::value, "type-mismatch");
    static_assert(wistd::is_same<typename wil::smart_pointer_details<decltype(ptr4)>::pointer, PointerTestObject*>::value, "type-mismatch");

    auto p1 = wil::detach_from_smart_pointer(ptr1);
    auto p4 = wil::detach_from_smart_pointer(ptr4);

    REQUIRE((!ptr1 && !ptr4));
    REQUIRE((p1 && p4));

    wil::attach_to_smart_pointer(ptr1, p1);
    wil::attach_to_smart_pointer(ptr4, p4);

    REQUIRE((ptr1 && ptr4));

    p1 = nullptr;
    p4 = nullptr;

    int** pNull = nullptr;
    wil::detach_to_opt_param(pNull, ptr1);
    REQUIRE(ptr1);

    wil::detach_to_opt_param(&p1, ptr1);
    wil::detach_to_opt_param(&p4, ptr4);

    REQUIRE((!ptr1 && !ptr4));
    REQUIRE((p1 && p4));

    [&](decltype(p1)* ptr) { *ptr = p1; } (wil::out_param(ptr1));
    [&](decltype(p4)* ptr) { *ptr = p4; } (wil::out_param(ptr4));

    REQUIRE((ptr1 && ptr4));

    p1 = wil::detach_from_smart_pointer(ptr1);
    [&](int** ptr) { *ptr = p1; } (wil::out_param_ptr<int **>(ptr1));
    REQUIRE(ptr1);
}

// Compilation only test...
void StlAdlTest()
{
    // This test has exposed some Argument Dependent Lookup issues in wistd / stl.  Primarily we're
    // just looking for clean compilation.

    std::vector<wistd::unique_ptr<int>> v;
    v.emplace_back(new int{ 1 });
    v.emplace_back(new int{ 2 });
    v.emplace_back(new int{ 3 });
    std::rotate(begin(v), begin(v) + 1, end(v));

    REQUIRE(*v[0] == 1);
    REQUIRE(*v[1] == 3);
    REQUIRE(*v[2] == 2);

    decltype(v) v2;
    v2 = std::move(v);
    REQUIRE(*v2[0] == 1);
    REQUIRE(*v2[1] == 3);
    REQUIRE(*v2[2] == 2);

    decltype(v) v3;
    std::swap(v2, v3);
    REQUIRE(*v3[0] == 1);
    REQUIRE(*v3[1] == 3);
    REQUIRE(*v3[2] == 2);
}

// Compilation only test...
#if WINAPI_FAMILY_PARTITION(WINAPI_PARTITION_DESKTOP)
void UniqueProcessInfo()
{
    wil::unique_process_information process;
    CreateProcessW(nullptr, nullptr, nullptr, nullptr, FALSE, 0, nullptr, nullptr, nullptr, &process);
    ResumeThread(process.hThread);
    WaitForSingleObject(process.hProcess, INFINITE);
    wil::unique_process_information other(wistd::move(process));
}
#endif

struct FakeComInterface
{
    void AddRef()
    {
        refs++;
    }
    void Release()
    {
        refs--;
    }

    HRESULT __stdcall Close()
    {
        closes++;
        return S_OK;
    }

    size_t refs = 0;
    size_t closes = 0;

    bool called()
    {
        auto old = closes;
        closes = 0;
        return (old > 0);
    }

    bool has_ref()
    {
        return (refs > 0);
    }
};

static void __stdcall CloseFakeComInterface(FakeComInterface* fake)
{
    fake->Close();
}

using unique_fakeclose_call = wil::unique_com_call<FakeComInterface, decltype(&CloseFakeComInterface), CloseFakeComInterface>;

TEST_CASE("ResourceTests::VerifyUniqueComCall", "[resource][unique_com_call]")
{
    unique_fakeclose_call call1;
    unique_fakeclose_call call2;

    // intentional compilation errors
    // unique_fakeclose_call call3 = call1;
    // call2 = call1;

    FakeComInterface fake1;
    unique_fakeclose_call call4(&fake1);
    REQUIRE(fake1.has_ref());

    unique_fakeclose_call call5(wistd::move(call4));
    REQUIRE(!call4);
    REQUIRE(call5);
    REQUIRE(fake1.has_ref());

    call4 = wistd::move(call5);
    REQUIRE(call4);
    REQUIRE(!call5);
    REQUIRE(fake1.has_ref());
    REQUIRE(!fake1.called());

    FakeComInterface fake2;
    {
        unique_fakeclose_call scoped(&fake2);
    }
    REQUIRE(!fake2.has_ref());
    REQUIRE(fake2.called());

    call4.reset(&fake2);
    REQUIRE(fake1.called());
    REQUIRE(!fake1.has_ref());
    call4.reset();
    REQUIRE(!fake2.has_ref());
    REQUIRE(fake2.called());

    call1.reset(&fake1);
    call2.swap(call1);
    REQUIRE((call2 && !call1));

    call2.release();
    REQUIRE(!fake1.called());
    REQUIRE(!fake1.has_ref());
    REQUIRE(!call2);

    REQUIRE(*call1.addressof() == nullptr);

    call1.reset(&fake1);
    fake2.closes = 0;
    fake2.refs = 1;
    *(&call1) = &fake2;
    REQUIRE(!fake1.has_ref());
    REQUIRE(fake1.called());
    REQUIRE(fake2.has_ref());

    call1.reset(&fake1);
    fake2.closes = 0;
    fake2.refs = 1;
    *call1.put() = &fake2;
    REQUIRE(!fake1.has_ref());
    REQUIRE(fake1.called());
    REQUIRE(fake2.has_ref());

    call1.reset();
    REQUIRE(!fake2.has_ref());
    REQUIRE(fake2.called());
}

static bool g_called = false;
static bool called()
{
    auto call = g_called;
    g_called = false;
    return (call);
}

static void __stdcall FakeCall()
{
    g_called = true;
}

using unique_fake_call = wil::unique_call<decltype(&FakeCall), FakeCall>;

TEST_CASE("ResourceTests::VerifyUniqueCall", "[resource][unique_call]")
{
    unique_fake_call call1;
    unique_fake_call call2;

    // intentional compilation errors
    // unique_fake_call call3 = call1;
    // call2 = call1;

    unique_fake_call call4;
    REQUIRE(!called());

    unique_fake_call call5(wistd::move(call4));
    REQUIRE(!call4);
    REQUIRE(call5);

    call4 = wistd::move(call5);
    REQUIRE(call4);
    REQUIRE(!call5);
    REQUIRE(!called());

    {
        unique_fake_call scoped;
    }
    REQUIRE(called());

    call4.reset();
    REQUIRE(called());
    call4.reset();
    REQUIRE(!called());

    call1.release();
    REQUIRE((!call1 && call2));
    call2.swap(call1);
    REQUIRE((call1 && !call2));

    call2.release();
    REQUIRE(!called());
    REQUIRE(!call2);

#ifdef __WIL__ROAPI_H_APPEXCEPTIONAL
    {
        auto call = wil::RoInitialize();
    }
#endif
#ifdef __WIL__ROAPI_H_APP
    {
        wil::unique_rouninitialize_call uninit;
        uninit.release();

        auto call = wil::RoInitialize_failfast();
    }
#endif
#ifdef __WIL__COMBASEAPI_H_APPEXCEPTIONAL
    {
        auto call = wil::CoInitializeEx();
    }
#endif
#ifdef __WIL__COMBASEAPI_H_APP
    {
        wil::unique_couninitialize_call uninit;
        uninit.release();

        auto call = wil::CoInitializeEx_failfast();
    }
#endif
}

void UniqueCallCompilationTest()
{
#ifdef __WIL__COMBASEAPI_H_EXCEPTIONAL
    {
        auto call = wil::CoImpersonateClient();
    }
#endif
#ifdef __WIL__COMBASEAPI_H_
    {
        wil::unique_coreverttoself_call uninit;
        uninit.release();

        auto call = wil::CoImpersonateClient_failfast();
    }
#endif
}

template<typename StringType, typename VerifyContents>
static void TestStringMaker(VerifyContents&& verifyContents)
{
    PCWSTR values[] =
    {
        L"",
        L"value",
        // 300 chars
        L"0123456789012345678901234567890123456789012345678901234567890123456789012345678901234567890123456789"
        L"0123456789012345678901234567890123456789012345678901234567890123456789012345678901234567890123456789"
        L"0123456789012345678901234567890123456789012345678901234567890123456789012345678901234567890123456789"
    };

    for (const auto& value : values)
    {
        auto const valueLength = wcslen(value);

        // Direct construction case.
        wil::details::string_maker<StringType> maker;
        THROW_IF_FAILED(maker.make(value, valueLength));
        auto result = maker.release();
        verifyContents(value, valueLength, result);

        // Two phase construction case.
        THROW_IF_FAILED(maker.make(nullptr, valueLength));
        REQUIRE(maker.buffer() != nullptr);
        // In the case of the wil::unique_hstring and the empty string the buffer is in a read only
        // section and can't be written to, so StringCchCopy(maker.buffer(), valueLength + 1, value) will fault adding the nul terminator.
        // Use memcpy_s specifying exact size that will be zero in this case instead.
        memcpy_s(maker.buffer(), valueLength * sizeof(*value), value, valueLength * sizeof(*value));
        result = maker.release();
        verifyContents(value, valueLength, result);

        {
            // no promote, ensure no leaks (not tested here, inspect in the debugger)
            wil::details::string_maker<StringType> maker2;
            THROW_IF_FAILED(maker2.make(value, valueLength));
        }
    }
}

#ifdef WIL_ENABLE_EXCEPTIONS
template <typename StringType>
static void VerifyMakeUniqueString(bool nullValueSupported = true)
{
    if (nullValueSupported)
    {
        auto value0 = wil::make_unique_string<StringType>(nullptr, 5);
    }

    struct
    {
        PCWSTR expectedValue;
        PCWSTR testValue;
        // this is an optional parameter
        size_t testLength = static_cast<size_t>(-1);
    }
    const testCaseEntries[] =
    {
        { L"value", L"value", 5 },
        { L"value", L"value" },
        { L"va", L"va\0ue", 5 },
        { L"v", L"value", 1 },
        { L"\0", L"", 5 },
        { L"\0", nullptr, 5 },
    };

    using maker = wil::details::string_maker<StringType>;
    for (auto const &entry : testCaseEntries)
    {
        bool shouldSkipNullString = ((wcscmp(entry.expectedValue, L"\0") == 0) && !nullValueSupported);
        if (!shouldSkipNullString)
        {
            auto desiredValue = wil::make_unique_string<StringType>(entry.expectedValue);
            auto stringValue = wil::make_unique_string<StringType>(entry.testValue, entry.testLength);
            auto stringValueNoThrow = wil::make_unique_string_nothrow<StringType>(entry.testValue, entry.testLength);
            auto stringValueFailFast = wil::make_unique_string_failfast<StringType>(entry.testValue, entry.testLength);
            REQUIRE(wcscmp(maker::get(desiredValue), maker::get(stringValue)) == 0);
            REQUIRE(wcscmp(maker::get(desiredValue), maker::get(stringValueNoThrow)) == 0);
            REQUIRE(wcscmp(maker::get(desiredValue), maker::get(stringValueFailFast)) == 0);
        }
    }
}

TEST_CASE("UniqueStringAndStringMakerTests::VerifyStringMakerCoTaskMem", "[resource][string_maker]")
{
    VerifyMakeUniqueString<wil::unique_cotaskmem_string>();
    TestStringMaker<wil::unique_cotaskmem_string>(
        [](PCWSTR value, size_t /*valueLength*/, const wil::unique_cotaskmem_string& result)
    {
        REQUIRE(wcscmp(value, result.get()) == 0);
    });
}

#if WINAPI_FAMILY_PARTITION(WINAPI_PARTITION_DESKTOP)
TEST_CASE("UniqueStringAndStringMakerTests::VerifyStringMakerLocalAlloc", "[resource][string_maker]")
{
    VerifyMakeUniqueString<wil::unique_hlocal_string>();
    TestStringMaker<wil::unique_hlocal_string>(
        [](PCWSTR value, size_t /*valueLength*/, const wil::unique_hlocal_string& result)
    {
        REQUIRE(wcscmp(value, result.get()) == 0);
    });
}

TEST_CASE("UniqueStringAndStringMakerTests::VerifyStringMakerGlobalAlloc", "[resource][string_maker]")
{
    VerifyMakeUniqueString<wil::unique_hglobal_string>();
    TestStringMaker<wil::unique_hglobal_string>(
        [](PCWSTR value, size_t /*valueLength*/, const wil::unique_hglobal_string& result)
    {
        REQUIRE(wcscmp(value, result.get()) == 0);
    });
}

TEST_CASE("UniqueStringAndStringMakerTests::VerifyStringMakerProcessHeap", "[resource][string_maker]")
{
    VerifyMakeUniqueString<wil::unique_process_heap_string>();
    TestStringMaker<wil::unique_process_heap_string>(
        [](PCWSTR value, size_t /*valueLength*/, const wil::unique_process_heap_string& result)
    {
        REQUIRE(wcscmp(value, result.get()) == 0);
    });
}
#endif

TEST_CASE("UniqueStringAndStringMakerTests::VerifyStringMakerMidl", "[resource][string_maker]")
{
    VerifyMakeUniqueString<wil::unique_midl_string>();
    TestStringMaker<wil::unique_midl_string>(
        [](PCWSTR value, size_t /*valueLength*/, const wil::unique_midl_string& result)
        {
            REQUIRE(wcscmp(value, result.get()) == 0);
        });
}

TEST_CASE("UniqueStringAndStringMakerTests::VerifyStringMakerHString", "[resource][string_maker]")
{
    wil::unique_hstring value;
    value.reset(static_cast<HSTRING>(nullptr));

    VerifyMakeUniqueString<wil::unique_hstring>(false);

    TestStringMaker<wil::unique_hstring>(
        [](PCWSTR value, size_t valueLength, const wil::unique_hstring& result)
    {
        UINT32 length;
        REQUIRE(wcscmp(value, WindowsGetStringRawBuffer(result.get(), &length)) == 0);
        REQUIRE(valueLength == length);
    });
}

#ifdef WIL_ENABLE_EXCEPTIONS
TEST_CASE("UniqueStringAndStringMakerTests::VerifyStringMakerStdWString", "[resource][string_maker]")
{
    std::string s;
    wil::details::string_maker<std::wstring> maker;

    TestStringMaker<std::wstring>(
        [](PCWSTR value, size_t valueLength, const std::wstring& result)
    {
        REQUIRE(wcscmp(value, result.c_str()) == 0);
        REQUIRE(result == value);
        REQUIRE(result.size() == valueLength);
    });
}
#endif

TEST_CASE("UniqueStringAndStringMakerTests::VerifyLegacySTringMakers", "[resource][string_maker]")
{
#if WINAPI_FAMILY_PARTITION(WINAPI_PARTITION_DESKTOP)
    auto l = wil::make_hlocal_string(L"value");
    l = wil::make_hlocal_string_nothrow(L"value");
    l = wil::make_hlocal_string_failfast(L"value");

    auto p = wil::make_process_heap_string(L"value");
    p = wil::make_process_heap_string_nothrow(L"value");
    p = wil::make_process_heap_string_failfast(L"value");
#endif
    auto c = wil::make_cotaskmem_string(L"value");
    c = wil::make_cotaskmem_string_nothrow(L"value");
    c = wil::make_cotaskmem_string_failfast(L"value");
}
#endif

_Use_decl_annotations_ void* __RPC_USER MIDL_user_allocate(size_t size)
{
    return ::HeapAlloc(GetProcessHeap(), 0, size);
}

_Use_decl_annotations_ void __RPC_USER MIDL_user_free(void* p)
{
    ::HeapFree(GetProcessHeap(), 0, p);
}

TEST_CASE("UniqueMidlStringTests", "[resource][rpc]")
{
    wil::unique_midl_ptr<int[]> intArray{ reinterpret_cast<int*>(::MIDL_user_allocate(sizeof(int) * 10)) };
    intArray[2] = 1;

    wil::unique_midl_ptr<int> intSingle{ reinterpret_cast<int*>(::MIDL_user_allocate(sizeof(int) * 1)) };
}

TEST_CASE("UniqueEnvironmentStrings", "[resource][win32]")
{
    wil::unique_environstrings_ptr env{ ::GetEnvironmentStringsW() };
    const wchar_t* nextVar = env.get();
    while (nextVar &&* nextVar)
    {
        // consume 'nextVar'
        nextVar += wcslen(nextVar) + 1;
    }

    wil::unique_environansistrings_ptr envAnsi{ ::GetEnvironmentStringsA() };
    const char* nextVarAnsi = envAnsi.get();
    while (nextVarAnsi && *nextVarAnsi)
    {
        // consume 'nextVar'
        nextVarAnsi += strlen(nextVarAnsi) + 1;
    }
}

TEST_CASE("UniqueVariant", "[resource][com]")
{
    wil::unique_variant var;
    var.vt = VT_BSTR;
    var.bstrVal = ::SysAllocString(L"25");
    REQUIRE(var.bstrVal != nullptr);

    auto call = [](const VARIANT&) {};
    call(var);

    VARIANT weakVar = var;
    (void)weakVar;

    wil::unique_variant var2;
    REQUIRE_SUCCEEDED(VariantChangeType(&var2, &var, 0, VT_UI4));
    REQUIRE(var2.vt == VT_UI4);
    REQUIRE(var2.uiVal == 25);
}

TEST_CASE("DefaultTemplateParamCompiles", "[resource]")
{
    wil::unique_process_heap_ptr<> a;
    wil::unique_virtualalloc_ptr<> b;

#if WINAPI_FAMILY_PARTITION(WINAPI_PARTITION_DESKTOP)
    wil::unique_hlocal_ptr<> c;
    wil::unique_hlocal_secure_ptr<> d;
    wil::unique_hglobal_ptr<> e;
    wil::unique_cotaskmem_secure_ptr<> f;
#endif

    wil::unique_midl_ptr<> g;
    wil::unique_cotaskmem_ptr<> h;
>>>>>>> 5a453b06
}<|MERGE_RESOLUTION|>--- conflicted
+++ resolved
@@ -1,4 +1,3 @@
-<<<<<<< HEAD
 
 // Included first and then again later to ensure that we're able to "light up" new functionality based off new includes
 #include <wil/resource.h>
@@ -633,640 +632,6 @@
     intArray[2] = 1;
 
     wil::unique_midl_ptr<int> intSingle{ reinterpret_cast<int*>(::MIDL_user_allocate(sizeof(int) * 1)) };
-=======
-
-// Included first and then again later to ensure that we're able to "light up" new functionality based off new includes
-#include <wil/resource.h>
-
-// Headers to "light up" functionality in resource.h
-#include <memory>
-#include <roapi.h>
-#include <winstring.h>
-
-#include <wil/com.h>
-#include <wil/resource.h>
-#include <wil/stl.h>
-#include <wrl/implements.h>
-
-#include "common.h"
-
-TEST_CASE("ResourceTests::TestScopeExit", "[resource][scope_exit]")
-{
-    int count = 0;
-    auto validate = [&](int expected) { REQUIRE(count == expected); count = 0; };
-
-    {
-        auto foo = wil::scope_exit([&] { count++; });
-    }
-    validate(1);
-
-    {
-        auto foo = wil::scope_exit([&] { count++; });
-        foo.release();
-        foo.reset();
-    }
-    validate(0);
-
-    {
-        auto foo = wil::scope_exit([&] { count++; });
-        foo.reset();
-        foo.reset();
-        validate(1);
-    }
-    validate(0);
-
-#ifdef WIL_ENABLE_EXCEPTIONS
-    {
-        auto foo = wil::scope_exit_log(WI_DIAGNOSTICS_INFO, [&] { count++; THROW_HR(E_FAIL); });
-    }
-    validate(1);
-
-    {
-        auto foo = wil::scope_exit_log(WI_DIAGNOSTICS_INFO, [&] { count++; THROW_HR(E_FAIL); });
-        foo.release();
-        foo.reset();
-    }
-    validate(0);
-
-    {
-        auto foo = wil::scope_exit_log(WI_DIAGNOSTICS_INFO, [&] { count++; THROW_HR(E_FAIL); });
-        foo.reset();
-        foo.reset();
-        validate(1);
-    }
-    validate(0);
-#endif // WIL_ENABLE_EXCEPTIONS
-}
-
-interface __declspec(uuid("ececcc6a-5193-4d14-b38e-ed1460c20b00"))
-ITest : public IUnknown
-{
-   STDMETHOD_(void, Test)() = 0;
-};
-
-class PointerTestObject : witest::AllocatedObject,
-    public Microsoft::WRL::RuntimeClass<Microsoft::WRL::RuntimeClassFlags<Microsoft::WRL::RuntimeClassType::ClassicCom>, ITest>
-{
-public:
-    STDMETHOD_(void, Test)() {};
-};
-
-TEST_CASE("ResourceTests::TestOperationsOnGenericSmartPointerClasses", "[resource]")
-{
-#ifdef WIL_ENABLE_EXCEPTIONS
-    {
-        // wil::unique_any_t example
-        wil::unique_event ptr2(wil::EventOptions::ManualReset);
-        // wil::com_ptr
-        wil::com_ptr<PointerTestObject> ptr3 = Microsoft::WRL::Make<PointerTestObject>();
-        // wil::shared_any_t example
-        wil::shared_event ptr4(wil::EventOptions::ManualReset);
-        // wistd::unique_ptr example
-        auto ptr5 = wil::make_unique_failfast<POINT>();
-
-        static_assert(wistd::is_same<typename wil::smart_pointer_details<decltype(ptr2)>::pointer, HANDLE>::value, "type-mismatch");
-        static_assert(wistd::is_same<typename wil::smart_pointer_details<decltype(ptr3)>::pointer, PointerTestObject*>::value, "type-mismatch");
-
-        auto p2 = wil::detach_from_smart_pointer(ptr2);
-        auto p3 = wil::detach_from_smart_pointer(ptr3);
-        // auto p4 = wil::detach_from_smart_pointer(ptr4); // wil::shared_any_t and std::shared_ptr do not support release().
-        HANDLE p4{};
-        auto p5 = wil::detach_from_smart_pointer(ptr5);
-
-        REQUIRE((!ptr2 && !ptr3));
-        REQUIRE((p2 && p3));
-
-        wil::attach_to_smart_pointer(ptr2, p2);
-        wil::attach_to_smart_pointer(ptr3, p3);
-        wil::attach_to_smart_pointer(ptr4, p4);
-        wil::attach_to_smart_pointer(ptr5, p5);
-
-        p2 = nullptr;
-        p3 = nullptr;
-        p4 = nullptr;
-        p5 = nullptr;
-
-        wil::detach_to_opt_param(&p2, ptr2);
-        wil::detach_to_opt_param(&p3, ptr3);
-
-        REQUIRE((!ptr2 && !ptr3));
-        REQUIRE((p2 && p3));
-
-        wil::attach_to_smart_pointer(ptr2, p2);
-        wil::attach_to_smart_pointer(ptr3, p3);
-        p2 = nullptr;
-        p3 = nullptr;
-
-        wil::detach_to_opt_param(&p2, ptr2);
-        wil::detach_to_opt_param(&p3, ptr3);
-        REQUIRE((!ptr2 && !ptr3));
-        REQUIRE((p2 && p3));
-
-        [&](decltype(p2)* ptr) { *ptr = p2; } (wil::out_param(ptr2));
-        [&](decltype(p3)* ptr) { *ptr = p3; } (wil::out_param(ptr3));
-        [&](decltype(p4)* ptr) { *ptr = p4; } (wil::out_param(ptr4));
-        [&](decltype(p5)* ptr) { *ptr = p5; } (wil::out_param(ptr5));
-
-        REQUIRE((ptr2 && ptr3));
-
-        // Validate R-Value compilation
-        wil::detach_to_opt_param(&p2, decltype(ptr2){});
-        wil::detach_to_opt_param(&p3, decltype(ptr3){});
-    }
-#endif
-
-    std::unique_ptr<int> ptr1(new int(1));
-    Microsoft::WRL::ComPtr<PointerTestObject> ptr4 = Microsoft::WRL::Make<PointerTestObject>();
-
-    static_assert(wistd::is_same<typename wil::smart_pointer_details<decltype(ptr1)>::pointer, int*>::value, "type-mismatch");
-    static_assert(wistd::is_same<typename wil::smart_pointer_details<decltype(ptr4)>::pointer, PointerTestObject*>::value, "type-mismatch");
-
-    auto p1 = wil::detach_from_smart_pointer(ptr1);
-    auto p4 = wil::detach_from_smart_pointer(ptr4);
-
-    REQUIRE((!ptr1 && !ptr4));
-    REQUIRE((p1 && p4));
-
-    wil::attach_to_smart_pointer(ptr1, p1);
-    wil::attach_to_smart_pointer(ptr4, p4);
-
-    REQUIRE((ptr1 && ptr4));
-
-    p1 = nullptr;
-    p4 = nullptr;
-
-    int** pNull = nullptr;
-    wil::detach_to_opt_param(pNull, ptr1);
-    REQUIRE(ptr1);
-
-    wil::detach_to_opt_param(&p1, ptr1);
-    wil::detach_to_opt_param(&p4, ptr4);
-
-    REQUIRE((!ptr1 && !ptr4));
-    REQUIRE((p1 && p4));
-
-    [&](decltype(p1)* ptr) { *ptr = p1; } (wil::out_param(ptr1));
-    [&](decltype(p4)* ptr) { *ptr = p4; } (wil::out_param(ptr4));
-
-    REQUIRE((ptr1 && ptr4));
-
-    p1 = wil::detach_from_smart_pointer(ptr1);
-    [&](int** ptr) { *ptr = p1; } (wil::out_param_ptr<int **>(ptr1));
-    REQUIRE(ptr1);
-}
-
-// Compilation only test...
-void StlAdlTest()
-{
-    // This test has exposed some Argument Dependent Lookup issues in wistd / stl.  Primarily we're
-    // just looking for clean compilation.
-
-    std::vector<wistd::unique_ptr<int>> v;
-    v.emplace_back(new int{ 1 });
-    v.emplace_back(new int{ 2 });
-    v.emplace_back(new int{ 3 });
-    std::rotate(begin(v), begin(v) + 1, end(v));
-
-    REQUIRE(*v[0] == 1);
-    REQUIRE(*v[1] == 3);
-    REQUIRE(*v[2] == 2);
-
-    decltype(v) v2;
-    v2 = std::move(v);
-    REQUIRE(*v2[0] == 1);
-    REQUIRE(*v2[1] == 3);
-    REQUIRE(*v2[2] == 2);
-
-    decltype(v) v3;
-    std::swap(v2, v3);
-    REQUIRE(*v3[0] == 1);
-    REQUIRE(*v3[1] == 3);
-    REQUIRE(*v3[2] == 2);
-}
-
-// Compilation only test...
-#if WINAPI_FAMILY_PARTITION(WINAPI_PARTITION_DESKTOP)
-void UniqueProcessInfo()
-{
-    wil::unique_process_information process;
-    CreateProcessW(nullptr, nullptr, nullptr, nullptr, FALSE, 0, nullptr, nullptr, nullptr, &process);
-    ResumeThread(process.hThread);
-    WaitForSingleObject(process.hProcess, INFINITE);
-    wil::unique_process_information other(wistd::move(process));
-}
-#endif
-
-struct FakeComInterface
-{
-    void AddRef()
-    {
-        refs++;
-    }
-    void Release()
-    {
-        refs--;
-    }
-
-    HRESULT __stdcall Close()
-    {
-        closes++;
-        return S_OK;
-    }
-
-    size_t refs = 0;
-    size_t closes = 0;
-
-    bool called()
-    {
-        auto old = closes;
-        closes = 0;
-        return (old > 0);
-    }
-
-    bool has_ref()
-    {
-        return (refs > 0);
-    }
-};
-
-static void __stdcall CloseFakeComInterface(FakeComInterface* fake)
-{
-    fake->Close();
-}
-
-using unique_fakeclose_call = wil::unique_com_call<FakeComInterface, decltype(&CloseFakeComInterface), CloseFakeComInterface>;
-
-TEST_CASE("ResourceTests::VerifyUniqueComCall", "[resource][unique_com_call]")
-{
-    unique_fakeclose_call call1;
-    unique_fakeclose_call call2;
-
-    // intentional compilation errors
-    // unique_fakeclose_call call3 = call1;
-    // call2 = call1;
-
-    FakeComInterface fake1;
-    unique_fakeclose_call call4(&fake1);
-    REQUIRE(fake1.has_ref());
-
-    unique_fakeclose_call call5(wistd::move(call4));
-    REQUIRE(!call4);
-    REQUIRE(call5);
-    REQUIRE(fake1.has_ref());
-
-    call4 = wistd::move(call5);
-    REQUIRE(call4);
-    REQUIRE(!call5);
-    REQUIRE(fake1.has_ref());
-    REQUIRE(!fake1.called());
-
-    FakeComInterface fake2;
-    {
-        unique_fakeclose_call scoped(&fake2);
-    }
-    REQUIRE(!fake2.has_ref());
-    REQUIRE(fake2.called());
-
-    call4.reset(&fake2);
-    REQUIRE(fake1.called());
-    REQUIRE(!fake1.has_ref());
-    call4.reset();
-    REQUIRE(!fake2.has_ref());
-    REQUIRE(fake2.called());
-
-    call1.reset(&fake1);
-    call2.swap(call1);
-    REQUIRE((call2 && !call1));
-
-    call2.release();
-    REQUIRE(!fake1.called());
-    REQUIRE(!fake1.has_ref());
-    REQUIRE(!call2);
-
-    REQUIRE(*call1.addressof() == nullptr);
-
-    call1.reset(&fake1);
-    fake2.closes = 0;
-    fake2.refs = 1;
-    *(&call1) = &fake2;
-    REQUIRE(!fake1.has_ref());
-    REQUIRE(fake1.called());
-    REQUIRE(fake2.has_ref());
-
-    call1.reset(&fake1);
-    fake2.closes = 0;
-    fake2.refs = 1;
-    *call1.put() = &fake2;
-    REQUIRE(!fake1.has_ref());
-    REQUIRE(fake1.called());
-    REQUIRE(fake2.has_ref());
-
-    call1.reset();
-    REQUIRE(!fake2.has_ref());
-    REQUIRE(fake2.called());
-}
-
-static bool g_called = false;
-static bool called()
-{
-    auto call = g_called;
-    g_called = false;
-    return (call);
-}
-
-static void __stdcall FakeCall()
-{
-    g_called = true;
-}
-
-using unique_fake_call = wil::unique_call<decltype(&FakeCall), FakeCall>;
-
-TEST_CASE("ResourceTests::VerifyUniqueCall", "[resource][unique_call]")
-{
-    unique_fake_call call1;
-    unique_fake_call call2;
-
-    // intentional compilation errors
-    // unique_fake_call call3 = call1;
-    // call2 = call1;
-
-    unique_fake_call call4;
-    REQUIRE(!called());
-
-    unique_fake_call call5(wistd::move(call4));
-    REQUIRE(!call4);
-    REQUIRE(call5);
-
-    call4 = wistd::move(call5);
-    REQUIRE(call4);
-    REQUIRE(!call5);
-    REQUIRE(!called());
-
-    {
-        unique_fake_call scoped;
-    }
-    REQUIRE(called());
-
-    call4.reset();
-    REQUIRE(called());
-    call4.reset();
-    REQUIRE(!called());
-
-    call1.release();
-    REQUIRE((!call1 && call2));
-    call2.swap(call1);
-    REQUIRE((call1 && !call2));
-
-    call2.release();
-    REQUIRE(!called());
-    REQUIRE(!call2);
-
-#ifdef __WIL__ROAPI_H_APPEXCEPTIONAL
-    {
-        auto call = wil::RoInitialize();
-    }
-#endif
-#ifdef __WIL__ROAPI_H_APP
-    {
-        wil::unique_rouninitialize_call uninit;
-        uninit.release();
-
-        auto call = wil::RoInitialize_failfast();
-    }
-#endif
-#ifdef __WIL__COMBASEAPI_H_APPEXCEPTIONAL
-    {
-        auto call = wil::CoInitializeEx();
-    }
-#endif
-#ifdef __WIL__COMBASEAPI_H_APP
-    {
-        wil::unique_couninitialize_call uninit;
-        uninit.release();
-
-        auto call = wil::CoInitializeEx_failfast();
-    }
-#endif
-}
-
-void UniqueCallCompilationTest()
-{
-#ifdef __WIL__COMBASEAPI_H_EXCEPTIONAL
-    {
-        auto call = wil::CoImpersonateClient();
-    }
-#endif
-#ifdef __WIL__COMBASEAPI_H_
-    {
-        wil::unique_coreverttoself_call uninit;
-        uninit.release();
-
-        auto call = wil::CoImpersonateClient_failfast();
-    }
-#endif
-}
-
-template<typename StringType, typename VerifyContents>
-static void TestStringMaker(VerifyContents&& verifyContents)
-{
-    PCWSTR values[] =
-    {
-        L"",
-        L"value",
-        // 300 chars
-        L"0123456789012345678901234567890123456789012345678901234567890123456789012345678901234567890123456789"
-        L"0123456789012345678901234567890123456789012345678901234567890123456789012345678901234567890123456789"
-        L"0123456789012345678901234567890123456789012345678901234567890123456789012345678901234567890123456789"
-    };
-
-    for (const auto& value : values)
-    {
-        auto const valueLength = wcslen(value);
-
-        // Direct construction case.
-        wil::details::string_maker<StringType> maker;
-        THROW_IF_FAILED(maker.make(value, valueLength));
-        auto result = maker.release();
-        verifyContents(value, valueLength, result);
-
-        // Two phase construction case.
-        THROW_IF_FAILED(maker.make(nullptr, valueLength));
-        REQUIRE(maker.buffer() != nullptr);
-        // In the case of the wil::unique_hstring and the empty string the buffer is in a read only
-        // section and can't be written to, so StringCchCopy(maker.buffer(), valueLength + 1, value) will fault adding the nul terminator.
-        // Use memcpy_s specifying exact size that will be zero in this case instead.
-        memcpy_s(maker.buffer(), valueLength * sizeof(*value), value, valueLength * sizeof(*value));
-        result = maker.release();
-        verifyContents(value, valueLength, result);
-
-        {
-            // no promote, ensure no leaks (not tested here, inspect in the debugger)
-            wil::details::string_maker<StringType> maker2;
-            THROW_IF_FAILED(maker2.make(value, valueLength));
-        }
-    }
-}
-
-#ifdef WIL_ENABLE_EXCEPTIONS
-template <typename StringType>
-static void VerifyMakeUniqueString(bool nullValueSupported = true)
-{
-    if (nullValueSupported)
-    {
-        auto value0 = wil::make_unique_string<StringType>(nullptr, 5);
-    }
-
-    struct
-    {
-        PCWSTR expectedValue;
-        PCWSTR testValue;
-        // this is an optional parameter
-        size_t testLength = static_cast<size_t>(-1);
-    }
-    const testCaseEntries[] =
-    {
-        { L"value", L"value", 5 },
-        { L"value", L"value" },
-        { L"va", L"va\0ue", 5 },
-        { L"v", L"value", 1 },
-        { L"\0", L"", 5 },
-        { L"\0", nullptr, 5 },
-    };
-
-    using maker = wil::details::string_maker<StringType>;
-    for (auto const &entry : testCaseEntries)
-    {
-        bool shouldSkipNullString = ((wcscmp(entry.expectedValue, L"\0") == 0) && !nullValueSupported);
-        if (!shouldSkipNullString)
-        {
-            auto desiredValue = wil::make_unique_string<StringType>(entry.expectedValue);
-            auto stringValue = wil::make_unique_string<StringType>(entry.testValue, entry.testLength);
-            auto stringValueNoThrow = wil::make_unique_string_nothrow<StringType>(entry.testValue, entry.testLength);
-            auto stringValueFailFast = wil::make_unique_string_failfast<StringType>(entry.testValue, entry.testLength);
-            REQUIRE(wcscmp(maker::get(desiredValue), maker::get(stringValue)) == 0);
-            REQUIRE(wcscmp(maker::get(desiredValue), maker::get(stringValueNoThrow)) == 0);
-            REQUIRE(wcscmp(maker::get(desiredValue), maker::get(stringValueFailFast)) == 0);
-        }
-    }
-}
-
-TEST_CASE("UniqueStringAndStringMakerTests::VerifyStringMakerCoTaskMem", "[resource][string_maker]")
-{
-    VerifyMakeUniqueString<wil::unique_cotaskmem_string>();
-    TestStringMaker<wil::unique_cotaskmem_string>(
-        [](PCWSTR value, size_t /*valueLength*/, const wil::unique_cotaskmem_string& result)
-    {
-        REQUIRE(wcscmp(value, result.get()) == 0);
-    });
-}
-
-#if WINAPI_FAMILY_PARTITION(WINAPI_PARTITION_DESKTOP)
-TEST_CASE("UniqueStringAndStringMakerTests::VerifyStringMakerLocalAlloc", "[resource][string_maker]")
-{
-    VerifyMakeUniqueString<wil::unique_hlocal_string>();
-    TestStringMaker<wil::unique_hlocal_string>(
-        [](PCWSTR value, size_t /*valueLength*/, const wil::unique_hlocal_string& result)
-    {
-        REQUIRE(wcscmp(value, result.get()) == 0);
-    });
-}
-
-TEST_CASE("UniqueStringAndStringMakerTests::VerifyStringMakerGlobalAlloc", "[resource][string_maker]")
-{
-    VerifyMakeUniqueString<wil::unique_hglobal_string>();
-    TestStringMaker<wil::unique_hglobal_string>(
-        [](PCWSTR value, size_t /*valueLength*/, const wil::unique_hglobal_string& result)
-    {
-        REQUIRE(wcscmp(value, result.get()) == 0);
-    });
-}
-
-TEST_CASE("UniqueStringAndStringMakerTests::VerifyStringMakerProcessHeap", "[resource][string_maker]")
-{
-    VerifyMakeUniqueString<wil::unique_process_heap_string>();
-    TestStringMaker<wil::unique_process_heap_string>(
-        [](PCWSTR value, size_t /*valueLength*/, const wil::unique_process_heap_string& result)
-    {
-        REQUIRE(wcscmp(value, result.get()) == 0);
-    });
-}
-#endif
-
-TEST_CASE("UniqueStringAndStringMakerTests::VerifyStringMakerMidl", "[resource][string_maker]")
-{
-    VerifyMakeUniqueString<wil::unique_midl_string>();
-    TestStringMaker<wil::unique_midl_string>(
-        [](PCWSTR value, size_t /*valueLength*/, const wil::unique_midl_string& result)
-        {
-            REQUIRE(wcscmp(value, result.get()) == 0);
-        });
-}
-
-TEST_CASE("UniqueStringAndStringMakerTests::VerifyStringMakerHString", "[resource][string_maker]")
-{
-    wil::unique_hstring value;
-    value.reset(static_cast<HSTRING>(nullptr));
-
-    VerifyMakeUniqueString<wil::unique_hstring>(false);
-
-    TestStringMaker<wil::unique_hstring>(
-        [](PCWSTR value, size_t valueLength, const wil::unique_hstring& result)
-    {
-        UINT32 length;
-        REQUIRE(wcscmp(value, WindowsGetStringRawBuffer(result.get(), &length)) == 0);
-        REQUIRE(valueLength == length);
-    });
-}
-
-#ifdef WIL_ENABLE_EXCEPTIONS
-TEST_CASE("UniqueStringAndStringMakerTests::VerifyStringMakerStdWString", "[resource][string_maker]")
-{
-    std::string s;
-    wil::details::string_maker<std::wstring> maker;
-
-    TestStringMaker<std::wstring>(
-        [](PCWSTR value, size_t valueLength, const std::wstring& result)
-    {
-        REQUIRE(wcscmp(value, result.c_str()) == 0);
-        REQUIRE(result == value);
-        REQUIRE(result.size() == valueLength);
-    });
-}
-#endif
-
-TEST_CASE("UniqueStringAndStringMakerTests::VerifyLegacySTringMakers", "[resource][string_maker]")
-{
-#if WINAPI_FAMILY_PARTITION(WINAPI_PARTITION_DESKTOP)
-    auto l = wil::make_hlocal_string(L"value");
-    l = wil::make_hlocal_string_nothrow(L"value");
-    l = wil::make_hlocal_string_failfast(L"value");
-
-    auto p = wil::make_process_heap_string(L"value");
-    p = wil::make_process_heap_string_nothrow(L"value");
-    p = wil::make_process_heap_string_failfast(L"value");
-#endif
-    auto c = wil::make_cotaskmem_string(L"value");
-    c = wil::make_cotaskmem_string_nothrow(L"value");
-    c = wil::make_cotaskmem_string_failfast(L"value");
-}
-#endif
-
-_Use_decl_annotations_ void* __RPC_USER MIDL_user_allocate(size_t size)
-{
-    return ::HeapAlloc(GetProcessHeap(), 0, size);
-}
-
-_Use_decl_annotations_ void __RPC_USER MIDL_user_free(void* p)
-{
-    ::HeapFree(GetProcessHeap(), 0, p);
-}
-
-TEST_CASE("UniqueMidlStringTests", "[resource][rpc]")
-{
-    wil::unique_midl_ptr<int[]> intArray{ reinterpret_cast<int*>(::MIDL_user_allocate(sizeof(int) * 10)) };
-    intArray[2] = 1;
-
-    wil::unique_midl_ptr<int> intSingle{ reinterpret_cast<int*>(::MIDL_user_allocate(sizeof(int) * 1)) };
 }
 
 TEST_CASE("UniqueEnvironmentStrings", "[resource][win32]")
@@ -1321,5 +686,4 @@
 
     wil::unique_midl_ptr<> g;
     wil::unique_cotaskmem_ptr<> h;
->>>>>>> 5a453b06
 }