
add_executable(witest.app)

target_compile_definitions(witest.app PRIVATE
    -DWINAPI_FAMILY=WINAPI_FAMILY_PC_APP
    )

<<<<<<< HEAD
target_sources(witest.app PUBLIC
    ${CMAKE_CURRENT_SOURCE_DIR}/../main.cpp
    ${CMAKE_CURRENT_SOURCE_DIR}/../CommonTests.cpp
    ${CMAKE_CURRENT_SOURCE_DIR}/../ComTests.cpp
    ${CMAKE_CURRENT_SOURCE_DIR}/../FileSystemTests.cpp
    ${CMAKE_CURRENT_SOURCE_DIR}/../ResourceTests.cpp
    ${CMAKE_CURRENT_SOURCE_DIR}/../ResultTests.cpp
    ${CMAKE_CURRENT_SOURCE_DIR}/../Rpc.cpp
    ${CMAKE_CURRENT_SOURCE_DIR}/../SafearrayTests.cpp
    ${CMAKE_CURRENT_SOURCE_DIR}/../SafeCastTests.cpp
=======
target_sources(witest.app PRIVATE
    ${COMMON_SOURCES}
>>>>>>> 08ce9197
    ${CMAKE_CURRENT_SOURCE_DIR}/../StlTests.cpp
    ${CMAKE_CURRENT_SOURCE_DIR}/../UniqueWinRTEventTokenTests.cpp
    ${CMAKE_CURRENT_SOURCE_DIR}/../WinRTTests.cpp
    )
<|MERGE_RESOLUTION|>--- conflicted
+++ resolved
@@ -1,26 +1,14 @@
-
-add_executable(witest.app)
-
-target_compile_definitions(witest.app PRIVATE
-    -DWINAPI_FAMILY=WINAPI_FAMILY_PC_APP
-    )
-
-<<<<<<< HEAD
-target_sources(witest.app PUBLIC
-    ${CMAKE_CURRENT_SOURCE_DIR}/../main.cpp
-    ${CMAKE_CURRENT_SOURCE_DIR}/../CommonTests.cpp
-    ${CMAKE_CURRENT_SOURCE_DIR}/../ComTests.cpp
-    ${CMAKE_CURRENT_SOURCE_DIR}/../FileSystemTests.cpp
-    ${CMAKE_CURRENT_SOURCE_DIR}/../ResourceTests.cpp
-    ${CMAKE_CURRENT_SOURCE_DIR}/../ResultTests.cpp
-    ${CMAKE_CURRENT_SOURCE_DIR}/../Rpc.cpp
-    ${CMAKE_CURRENT_SOURCE_DIR}/../SafearrayTests.cpp
-    ${CMAKE_CURRENT_SOURCE_DIR}/../SafeCastTests.cpp
-=======
-target_sources(witest.app PRIVATE
-    ${COMMON_SOURCES}
->>>>>>> 08ce9197
-    ${CMAKE_CURRENT_SOURCE_DIR}/../StlTests.cpp
-    ${CMAKE_CURRENT_SOURCE_DIR}/../UniqueWinRTEventTokenTests.cpp
-    ${CMAKE_CURRENT_SOURCE_DIR}/../WinRTTests.cpp
-    )
+
+add_executable(witest.app)
+
+target_compile_definitions(witest.app PRIVATE
+    -DWINAPI_FAMILY=WINAPI_FAMILY_PC_APP
+    )
+
+target_sources(witest.app PRIVATE
+    ${COMMON_SOURCES}
+    ${CMAKE_CURRENT_SOURCE_DIR}/../SafearrayTests.cpp
+    ${CMAKE_CURRENT_SOURCE_DIR}/../StlTests.cpp
+    ${CMAKE_CURRENT_SOURCE_DIR}/../UniqueWinRTEventTokenTests.cpp
+    ${CMAKE_CURRENT_SOURCE_DIR}/../WinRTTests.cpp
+    )